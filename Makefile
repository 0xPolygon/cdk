include version.mk

ARCH := $(shell arch)

ifeq ($(ARCH),x86_64)
	ARCH = amd64
else
	ifeq ($(ARCH),aarch64)
		ARCH = arm64
	endif
endif
GOBASE := $(shell pwd)
<<<<<<< HEAD
GOBIN := $(GOBASE)/target
GOENVVARS := GOBIN=$(GOBIN) CGO_ENABLED=0 GOOS=linux GOARCH=$(ARCH)
GOBINARY := cdk-node
=======
GOBIN := $(GOBASE)/dist
GOENVVARS := GOBIN=$(GOBIN) CGO_ENABLED=1 GOOS=linux GOARCH=$(ARCH)
GOBINARY := cdk
>>>>>>> 12d1e3f6
GOCMD := $(GOBASE)/cmd

LDFLAGS += -X 'github.com/0xPolygon/cdk.Version=$(VERSION)'
LDFLAGS += -X 'github.com/0xPolygon/cdk.GitRev=$(GITREV)'
LDFLAGS += -X 'github.com/0xPolygon/cdk.GitBranch=$(GITBRANCH)'
LDFLAGS += -X 'github.com/0xPolygon/cdk.BuildDate=$(DATE)'

# Variables
VENV           = .venv
VENV_PYTHON    = $(VENV)/bin/python
SYSTEM_PYTHON  = $(or $(shell which python3), $(shell which python))
PYTHON         = $(or $(wildcard $(VENV_PYTHON)), "install_first_venv")
GENERATE_SCHEMA_DOC = $(VENV)/bin/generate-schema-doc
GENERATE_DOC_PATH   = "docs/config-file/"
GENERATE_DOC_TEMPLATES_PATH = "docs/config-file/templates/"

# Check dependencies
# Check for Go
.PHONY: check-go
check-go:
	@which go > /dev/null || (echo "Error: Go is not installed" && exit 1)

# Check for Docker
.PHONY: check-docker
check-docker:
	@which docker > /dev/null || (echo "Error: docker is not installed" && exit 1)

# Check for Docker-compose
.PHONY: check-docker-compose
check-docker-compose:
	@which docker-compose > /dev/null || (echo "Error: docker-compose is not installed" && exit 1)

# Check for Protoc
.PHONY: check-protoc
check-protoc:
	@which protoc > /dev/null || (echo "Error: Protoc is not installed" && exit 1)

# Check for Curl
.PHONY: check-curl
check-curl:
	@which curl > /dev/null || (echo "Error: curl is not installed" && exit 1)

# Targets that require the checks
build: check-go
lint: check-go
build-docker: check-docker
build-docker-nc: check-docker
stop: check-docker check-docker-compose
install-linter: check-go check-curl
generate-code-from-proto: check-protoc

.PHONY: build
build: ## Builds the binary locally into ./dist
	$(GOENVVARS) go build -ldflags "all=$(LDFLAGS)" -o $(GOBIN)/$(GOBINARY) $(GOCMD)

.PHONY: build-docker
build-docker: ## Builds a docker image with the cdk binary
	docker build -t cdk -f ./Dockerfile .

.PHONY: build-docker-nc
build-docker-nc: ## Builds a docker image with the cdk binary - but without build cache
	docker build --no-cache=true -t cdk -f ./Dockerfile .

.PHONY: stop
stop: ## Stops all services
	docker-compose down

.PHONY: test
test:
	trap '$(STOP)' EXIT; MallocNanoZone=0 go test -count=1 -short -race -p 1 -covermode=atomic -coverprofile=../coverage.out  -coverpkg ./... -timeout 200s ./...

.PHONY: test-seq_sender
test-seq_sender:
	trap '$(STOP)' EXIT; MallocNanoZone=0 go test -count=1 -short -race -p 1  -covermode=atomic -coverprofile=../coverage.out   -timeout 200s ./sequencesender/...
	

.PHONY: install-linter
install-linter: ## Installs the linter
	curl -sSfL https://raw.githubusercontent.com/golangci/golangci-lint/master/install.sh | sh -s -- -b $$(go env GOPATH)/bin v1.54.2

.PHONY: lint
lint: ## Runs the linter
	export "GOROOT=$$(go env GOROOT)" && $$(go env GOPATH)/bin/golangci-lint run

$(VENV_PYTHON):
	rm -rf $(VENV)
	$(SYSTEM_PYTHON) -m venv $(VENV)

venv: $(VENV_PYTHON)

.PHONY: generate-code-from-proto
generate-code-from-proto: ## Generates code from proto files
	cd proto/src/proto/aggregator/v1 && protoc --proto_path=. --proto_path=../../../../include --go_out=../../../../../aggregator/prover --go-grpc_out=../../../../../aggregator/prover --go-grpc_opt=paths=source_relative --go_opt=paths=source_relative aggregator.proto
	cd proto/src/proto/datastream/v1 && protoc --proto_path=. --proto_path=../../../../include --go_out=../../../../../state/datastream --go-grpc_out=../../../../../state/datastream --go-grpc_opt=paths=source_relative --go_opt=paths=source_relative datastream.proto


## Help display.
## Pulls comments from beside commands and prints a nicely formatted
## display with the commands and their usage information.
.DEFAULT_GOAL := help

.PHONY: help
help: ## Prints this help
	@grep -h -E '^[a-zA-Z_-]+:.*?## .*$$' $(MAKEFILE_LIST) \
	| sort \
	| awk 'BEGIN {FS = ":.*?## "}; {printf "\033[36m%-30s\033[0m %s\n", $$1, $$2}'<|MERGE_RESOLUTION|>--- conflicted
+++ resolved
@@ -10,15 +10,9 @@
 	endif
 endif
 GOBASE := $(shell pwd)
-<<<<<<< HEAD
 GOBIN := $(GOBASE)/target
 GOENVVARS := GOBIN=$(GOBIN) CGO_ENABLED=0 GOOS=linux GOARCH=$(ARCH)
 GOBINARY := cdk-node
-=======
-GOBIN := $(GOBASE)/dist
-GOENVVARS := GOBIN=$(GOBIN) CGO_ENABLED=1 GOOS=linux GOARCH=$(ARCH)
-GOBINARY := cdk
->>>>>>> 12d1e3f6
 GOCMD := $(GOBASE)/cmd
 
 LDFLAGS += -X 'github.com/0xPolygon/cdk.Version=$(VERSION)'
