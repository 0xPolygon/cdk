package aggoracle

import (
	"context"
	"errors"
	"math/big"
	"time"

	"github.com/0xPolygon/cdk/etherman"
	"github.com/0xPolygon/cdk/l1infotreesync"
	"github.com/0xPolygon/cdk/log"
	"github.com/ethereum/go-ethereum"
	"github.com/ethereum/go-ethereum/common"
)

type L1InfoTreer interface {
	GetLatestInfoUntilBlock(ctx context.Context, blockNum uint64) (*l1infotreesync.L1InfoTreeLeaf, error)
}

type ChainSender interface {
	IsGERAlreadyInjected(ger common.Hash) (bool, error)
	UpdateGERWaitUntilMined(ctx context.Context, ger common.Hash) error
}

type AggOracle struct {
	logger        *log.Logger
	ticker        *time.Ticker
	l1Client      ethereum.ChainReader
	l1Info        L1InfoTreer
	chainSender   ChainSender
	blockFinality *big.Int
}

func New(
	logger *log.Logger,
	chainSender ChainSender,
	l1Client ethereum.ChainReader,
	l1InfoTreeSyncer L1InfoTreer,
	blockFinalityType etherman.BlockNumberFinality,
	waitPeriodNextGER time.Duration,
) (*AggOracle, error) {
	ticker := time.NewTicker(waitPeriodNextGER)
	finality, err := blockFinalityType.ToBlockNum()
	if err != nil {
		return nil, err
	}

	return &AggOracle{
		logger:        logger,
		ticker:        ticker,
		l1Client:      l1Client,
		l1Info:        l1InfoTreeSyncer,
		chainSender:   chainSender,
		blockFinality: finality,
	}, nil
}

func (a *AggOracle) Start(ctx context.Context) {
	var (
		blockNumToFetch uint64
		gerToInject     common.Hash
		err             error
	)
	for {
		select {
		case <-a.ticker.C:
			blockNumToFetch, gerToInject, err = a.getLastFinalisedGER(ctx, blockNumToFetch)
			if err != nil {
<<<<<<< HEAD
				switch {
				case errors.Is(err, l1infotreesync.ErrBlockNotProcessed):
					log.Debugf("syncer is not ready for the block %d", blockNumToFetch)

				case errors.Is(err, l1infotreesync.ErrNotFound):
					blockNumToFetch = 0
					log.Debugf("syncer has not found any GER until block %d", blockNumToFetch)

				default:
					log.Error("error calling getLastFinalisedGER: ", err)
=======
				if errors.Is(err, l1infotreesync.ErrBlockNotProcessed) {
					a.logger.Debugf("syncer is not ready for the block %d", blockNumToFetch)
				} else if errors.Is(err, l1infotreesync.ErrNotFound) {
					blockNumToFetch = 0
					a.logger.Debugf("syncer has not found any GER until block %d", blockNumToFetch)
				} else {
					a.logger.Error("error calling getLastFinalisedGER: ", err)
>>>>>>> 803540b8
				}

				continue
			}
			if alreadyInjected, err := a.chainSender.IsGERAlreadyInjected(gerToInject); err != nil {
				a.logger.Error("error calling isGERAlreadyInjected: ", err)
				continue
			} else if alreadyInjected {
				a.logger.Debugf("GER %s already injected", gerToInject.Hex())
				continue
			}
			a.logger.Infof("injecting new GER: %s", gerToInject.Hex())
			if err := a.chainSender.UpdateGERWaitUntilMined(ctx, gerToInject); err != nil {
				a.logger.Errorf("error calling updateGERWaitUntilMined, when trying to inject GER %s: %v", gerToInject.Hex(), err)
				continue
			}
			a.logger.Infof("GER %s injected", gerToInject.Hex())
		case <-ctx.Done():
			return
		}
	}
}

// getLastFinalisedGER tries to return a finalised GER:
// If blockNumToFetch != 0: it will try to fetch it until the given block
// Else it will ask the L1 client for the latest finalised block and use that
// If it fails to get the GER from the syncer, it will retunr the block number that used to query
func (a *AggOracle) getLastFinalisedGER(ctx context.Context, blockNumToFetch uint64) (uint64, common.Hash, error) {
	if blockNumToFetch == 0 {
		header, err := a.l1Client.HeaderByNumber(ctx, a.blockFinality)
		if err != nil {
			return 0, common.Hash{}, err
		}
		blockNumToFetch = header.Number.Uint64()
	}
	info, err := a.l1Info.GetLatestInfoUntilBlock(ctx, blockNumToFetch)
	if err != nil {
		return blockNumToFetch, common.Hash{}, err
	}

	return 0, info.GlobalExitRoot, nil
}<|MERGE_RESOLUTION|>--- conflicted
+++ resolved
@@ -66,26 +66,16 @@
 		case <-a.ticker.C:
 			blockNumToFetch, gerToInject, err = a.getLastFinalisedGER(ctx, blockNumToFetch)
 			if err != nil {
-<<<<<<< HEAD
 				switch {
 				case errors.Is(err, l1infotreesync.ErrBlockNotProcessed):
-					log.Debugf("syncer is not ready for the block %d", blockNumToFetch)
+					a.logger.Debugf("syncer is not ready for the block %d", blockNumToFetch)
 
 				case errors.Is(err, l1infotreesync.ErrNotFound):
 					blockNumToFetch = 0
-					log.Debugf("syncer has not found any GER until block %d", blockNumToFetch)
+					a.logger.Debugf("syncer has not found any GER until block %d", blockNumToFetch)
 
 				default:
-					log.Error("error calling getLastFinalisedGER: ", err)
-=======
-				if errors.Is(err, l1infotreesync.ErrBlockNotProcessed) {
-					a.logger.Debugf("syncer is not ready for the block %d", blockNumToFetch)
-				} else if errors.Is(err, l1infotreesync.ErrNotFound) {
-					blockNumToFetch = 0
-					a.logger.Debugf("syncer has not found any GER until block %d", blockNumToFetch)
-				} else {
 					a.logger.Error("error calling getLastFinalisedGER: ", err)
->>>>>>> 803540b8
 				}
 
 				continue
