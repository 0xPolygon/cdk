package aggoracle

import (
	"context"
	"errors"
	"math/big"
	"time"

	"github.com/0xPolygon/cdk/etherman"
	"github.com/0xPolygon/cdk/l1infotreesync"
	"github.com/0xPolygon/cdk/log"
	"github.com/ethereum/go-ethereum"
	"github.com/ethereum/go-ethereum/common"
)

type L1InfoTreer interface {
	GetLatestInfoUntilBlock(ctx context.Context, blockNum uint64) (*l1infotreesync.L1InfoTreeLeaf, error)
}

type ChainSender interface {
	IsGERAlreadyInjected(ger common.Hash) (bool, error)
	UpdateGERWaitUntilMined(ctx context.Context, ger common.Hash) error
}

type AggOracle struct {
	logger        *log.Logger
	ticker        *time.Ticker
	l1Client      ethereum.ChainReader
	l1Info        L1InfoTreer
	chainSender   ChainSender
	blockFinality *big.Int
}

func New(
	logger *log.Logger,
	chainSender ChainSender,
	l1Client ethereum.ChainReader,
	l1InfoTreeSyncer L1InfoTreer,
	blockFinalityType etherman.BlockNumberFinality,
	waitPeriodNextGER time.Duration,
) (*AggOracle, error) {
	ticker := time.NewTicker(waitPeriodNextGER)
	finality, err := blockFinalityType.ToBlockNum()
	if err != nil {
		return nil, err
	}

	return &AggOracle{
		logger:        logger,
		ticker:        ticker,
		l1Client:      l1Client,
		l1Info:        l1InfoTreeSyncer,
		chainSender:   chainSender,
		blockFinality: finality,
	}, nil
}

func (a *AggOracle) Start(ctx context.Context) {
	var (
		blockNumToFetch uint64
		gerToInject     common.Hash
		err             error
	)
	for {
		select {
		case <-a.ticker.C:
			blockNumToFetch, gerToInject, err = a.getLastFinalisedGER(ctx, blockNumToFetch)
			if err != nil {
				switch {
				case errors.Is(err, l1infotreesync.ErrBlockNotProcessed):
<<<<<<< HEAD
					log.Debugf("syncer is not ready for the block %d", blockNumToFetch)

				case errors.Is(err, l1infotreesync.ErrNotFound):
					blockNumToFetch = 0
					log.Debugf("syncer has not found any GER until block %d", blockNumToFetch)

				default:
					log.Error("error calling getLastFinalisedGER: ", err)
=======
					a.logger.Debugf("syncer is not ready for the block %d", blockNumToFetch)

				case errors.Is(err, l1infotreesync.ErrNotFound):
					blockNumToFetch = 0
					a.logger.Debugf("syncer has not found any GER until block %d", blockNumToFetch)

				default:
					a.logger.Error("error calling getLastFinalisedGER: ", err)
>>>>>>> c6474133
				}

				continue
			}
			if alreadyInjected, err := a.chainSender.IsGERAlreadyInjected(gerToInject); err != nil {
				a.logger.Error("error calling isGERAlreadyInjected: ", err)
				continue
			} else if alreadyInjected {
				a.logger.Debugf("GER %s already injected", gerToInject.Hex())
				continue
			}
			a.logger.Infof("injecting new GER: %s", gerToInject.Hex())
			if err := a.chainSender.UpdateGERWaitUntilMined(ctx, gerToInject); err != nil {
				a.logger.Errorf("error calling updateGERWaitUntilMined, when trying to inject GER %s: %v", gerToInject.Hex(), err)
				continue
			}
			a.logger.Infof("GER %s injected", gerToInject.Hex())
		case <-ctx.Done():
			return
		}
	}
}

// getLastFinalisedGER tries to return a finalised GER:
// If blockNumToFetch != 0: it will try to fetch it until the given block
// Else it will ask the L1 client for the latest finalised block and use that
// If it fails to get the GER from the syncer, it will retunr the block number that used to query
func (a *AggOracle) getLastFinalisedGER(ctx context.Context, blockNumToFetch uint64) (uint64, common.Hash, error) {
	if blockNumToFetch == 0 {
		header, err := a.l1Client.HeaderByNumber(ctx, a.blockFinality)
		if err != nil {
			return 0, common.Hash{}, err
		}
		blockNumToFetch = header.Number.Uint64()
	}
	info, err := a.l1Info.GetLatestInfoUntilBlock(ctx, blockNumToFetch)
	if err != nil {
		return blockNumToFetch, common.Hash{}, err
	}

	return 0, info.GlobalExitRoot, nil
}<|MERGE_RESOLUTION|>--- conflicted
+++ resolved
@@ -68,16 +68,6 @@
 			if err != nil {
 				switch {
 				case errors.Is(err, l1infotreesync.ErrBlockNotProcessed):
-<<<<<<< HEAD
-					log.Debugf("syncer is not ready for the block %d", blockNumToFetch)
-
-				case errors.Is(err, l1infotreesync.ErrNotFound):
-					blockNumToFetch = 0
-					log.Debugf("syncer has not found any GER until block %d", blockNumToFetch)
-
-				default:
-					log.Error("error calling getLastFinalisedGER: ", err)
-=======
 					a.logger.Debugf("syncer is not ready for the block %d", blockNumToFetch)
 
 				case errors.Is(err, l1infotreesync.ErrNotFound):
@@ -86,7 +76,6 @@
 
 				default:
 					a.logger.Error("error calling getLastFinalisedGER: ", err)
->>>>>>> c6474133
 				}
 
 				continue
