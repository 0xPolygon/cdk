package aggoracle_test

import (
	"fmt"
	"strconv"
	"testing"
	"time"

	gerContractL1 "github.com/0xPolygon/cdk-contracts-tooling/contracts/manual/globalexitrootnopush0"
	"github.com/0xPolygon/cdk/aggoracle"
	"github.com/0xPolygon/cdk/test/helpers"
	"github.com/ethereum/go-ethereum/accounts/abi/bind"
	"github.com/ethereum/go-ethereum/common"
	"github.com/ethereum/go-ethereum/ethclient/simulated"
	"github.com/stretchr/testify/require"
)

func TestEVM(t *testing.T) {
<<<<<<< HEAD
	ctx := context.Background()
	l1Client, syncer, gerL1Contract, authL1 := commonSetup(t)
	sender := evmSetup(t)
	oracle, err := aggoracle.New(sender, l1Client.Client(), syncer, etherman.LatestBlock, time.Millisecond)
	require.NoError(t, err)
	go oracle.Start(ctx)

	runTest(t, gerL1Contract, sender, l1Client, authL1)
}

func commonSetup(t *testing.T) (
	*simulated.Backend,
	*l1infotreesync.L1InfoTreeSync,
	*gerContractL1.Globalexitrootnopush0,
	*bind.TransactOpts,
) {
	// Config and spin up
	ctx := context.Background()
	// Simulated L1
	privateKeyL1, err := crypto.GenerateKey()
	require.NoError(t, err)
	authL1, err := bind.NewKeyedTransactorWithChainID(privateKeyL1, big.NewInt(1337))
	require.NoError(t, err)
	l1Client, gerL1Addr, gerL1Contract, err := newSimulatedL1(authL1)
	require.NoError(t, err)
	// Reorg detector
	// dbPathReorgDetector := t.TempDir()
	//reorg, err := reorgdetector.New(ctx, l1Client.Client(), dbPathReorgDetector)
	reorg := reorgdetector.NewReorgMonitor(l1Client.Client(), 100)
	require.NoError(t, err)
	// Syncer
	dbPathSyncer := t.TempDir()
	syncer, err := l1infotreesync.New(ctx, dbPathSyncer, gerL1Addr, common.Address{}, 10, etherman.LatestBlock, reorg, l1Client.Client(), time.Millisecond, 0, 100*time.Millisecond, 3)
	require.NoError(t, err)
	go syncer.Start(ctx)

	return l1Client, syncer, gerL1Contract, authL1
}

func evmSetup(t *testing.T) aggoracle.ChainSender {
	privateKeyL2, err := crypto.GenerateKey()
	require.NoError(t, err)
	authL2, err := bind.NewKeyedTransactorWithChainID(privateKeyL2, big.NewInt(1337))
	require.NoError(t, err)
	l2Client, gerL2Addr, _, err := newSimulatedEVMAggSovereignChain(authL2)
	require.NoError(t, err)
	ethTxManMock := aggoracle.NewEthTxManagerMock(t)
	// id, err := c.ethTxMan.Add(ctx, &c.gerAddr, nil, big.NewInt(0), tx.Data(), c.gasOffset, nil)
	ethTxManMock.On("Add", mock.Anything, mock.Anything, mock.Anything, mock.Anything, mock.Anything, mock.Anything, mock.Anything).
		Run(func(args mock.Arguments) {
			ctx := context.Background()
			nonce, err := l2Client.Client().PendingNonceAt(ctx, authL2.From)
			if err != nil {
				log.Error(err)
				return
			}
			gas, err := l2Client.Client().EstimateGas(ctx, ethereum.CallMsg{
				From:  authL2.From,
				To:    args.Get(1).(*common.Address),
				Value: big.NewInt(0),
				Data:  args.Get(4).([]byte),
			})
			if err != nil {
				log.Error(err)
				res, err := l2Client.Client().CallContract(ctx, ethereum.CallMsg{
					From:  authL2.From,
					To:    args.Get(1).(*common.Address),
					Value: big.NewInt(0),
					Data:  args.Get(4).([]byte),
				}, nil)
				log.Debugf("contract call: %s", res)
				if err != nil {
					log.Error(err)
				}
				return
			}
			price, err := l2Client.Client().SuggestGasPrice(ctx)
			if err != nil {
				log.Error(err)
			}
			tx := types.NewTx(&types.LegacyTx{
				To:       args.Get(1).(*common.Address),
				Nonce:    nonce,
				Value:    big.NewInt(0),
				Data:     args.Get(4).([]byte),
				Gas:      gas,
				GasPrice: price,
			})
			tx.Gas()
			signedTx, err := authL2.Signer(authL2.From, tx)
			if err != nil {
				log.Error(err)
				return
			}
			err = l2Client.Client().SendTransaction(ctx, signedTx)
			if err != nil {
				log.Error(err)
				return
			}
			l2Client.Commit()
		}).
		Return(common.Hash{}, nil)
	// res, err := c.ethTxMan.Result(ctx, id)
	ethTxManMock.On("Result", mock.Anything, mock.Anything).
		Return(ethtxmanager.MonitoredTxResult{Status: ethtxmanager.MonitoredTxStatusMined}, nil)
	sender, err := chaingersender.NewEVMChainGERSender(gerL2Addr, authL2.From, l2Client.Client(), ethTxManMock, 0, time.Millisecond*50)
	require.NoError(t, err)

	return sender
}

func newSimulatedL1(auth *bind.TransactOpts) (
	client *simulated.Backend,
	gerAddr common.Address,
	gerContract *gerContractL1.Globalexitrootnopush0,
	err error,
) {
	balance, _ := new(big.Int).SetString("10000000000000000000000000", 10) //nolint:gomnd
	address := auth.From
	genesisAlloc := map[common.Address]types.Account{
		address: {
			Balance: balance,
		},
	}
	blockGasLimit := uint64(999999999999999999) //nolint:gomnd
	client = simulated.NewBackend(genesisAlloc, simulated.WithBlockGasLimit(blockGasLimit))

	gerAddr, _, gerContract, err = gerContractL1.DeployGlobalexitrootnopush0(auth, client.Client(), auth.From, auth.From)

	client.Commit()
	return
}

func newSimulatedEVMAggSovereignChain(auth *bind.TransactOpts) (
	client *simulated.Backend,
	gerAddr common.Address,
	gerContract *gerContractEVMChain.Pessimisticglobalexitrootnopush0,
	err error,
) {
	balance, _ := new(big.Int).SetString("10000000000000000000000000", 10) //nolint:gomnd
	address := auth.From
	genesisAlloc := map[common.Address]types.Account{
		address: {
			Balance: balance,
		},
	}
	blockGasLimit := uint64(999999999999999999) //nolint:gomnd
	client = simulated.NewBackend(genesisAlloc, simulated.WithBlockGasLimit(blockGasLimit))

	gerAddr, _, gerContract, err = gerContractEVMChain.DeployPessimisticglobalexitrootnopush0(auth, client.Client(), auth.From)
	if err != nil {
		return
	}
	client.Commit()

	_GLOBAL_EXIT_ROOT_SETTER_ROLE := common.HexToHash("0x7b95520991dfda409891be0afa2635b63540f92ee996fda0bf695a166e5c5176")
	_, err = gerContract.GrantRole(auth, _GLOBAL_EXIT_ROOT_SETTER_ROLE, auth.From)
	client.Commit()
	hasRole, _ := gerContract.HasRole(&bind.CallOpts{Pending: false}, _GLOBAL_EXIT_ROOT_SETTER_ROLE, auth.From)
	if !hasRole {
		err = errors.New("failed to set role")
	}
	return
=======
	env := helpers.SetupAggoracleWithEVMChain(t)
	runTest(t, env.GERL1Contract, env.AggOracleSender, env.L1Client, env.AuthL1)
>>>>>>> 3574e13d
}

func runTest(
	t *testing.T,
	gerL1Contract *gerContractL1.Globalexitrootnopush0,
	sender aggoracle.ChainSender,
	l1Client *simulated.Backend,
	authL1 *bind.TransactOpts,
) {
	for i := 0; i < 10; i++ {
		_, err := gerL1Contract.UpdateExitRoot(authL1, common.HexToHash(strconv.Itoa(i)))
		require.NoError(t, err)
		l1Client.Commit()
		time.Sleep(time.Millisecond * 50)
		expectedGER, err := gerL1Contract.GetLastGlobalExitRoot(&bind.CallOpts{Pending: false})
		require.NoError(t, err)
		isInjected, err := sender.IsGERAlreadyInjected(expectedGER)
		require.NoError(t, err)
		require.True(t, isInjected, fmt.Sprintf("iteration %d, GER: %s", i, common.Bytes2Hex(expectedGER[:])))
	}
}<|MERGE_RESOLUTION|>--- conflicted
+++ resolved
@@ -16,174 +16,8 @@
 )
 
 func TestEVM(t *testing.T) {
-<<<<<<< HEAD
-	ctx := context.Background()
-	l1Client, syncer, gerL1Contract, authL1 := commonSetup(t)
-	sender := evmSetup(t)
-	oracle, err := aggoracle.New(sender, l1Client.Client(), syncer, etherman.LatestBlock, time.Millisecond)
-	require.NoError(t, err)
-	go oracle.Start(ctx)
-
-	runTest(t, gerL1Contract, sender, l1Client, authL1)
-}
-
-func commonSetup(t *testing.T) (
-	*simulated.Backend,
-	*l1infotreesync.L1InfoTreeSync,
-	*gerContractL1.Globalexitrootnopush0,
-	*bind.TransactOpts,
-) {
-	// Config and spin up
-	ctx := context.Background()
-	// Simulated L1
-	privateKeyL1, err := crypto.GenerateKey()
-	require.NoError(t, err)
-	authL1, err := bind.NewKeyedTransactorWithChainID(privateKeyL1, big.NewInt(1337))
-	require.NoError(t, err)
-	l1Client, gerL1Addr, gerL1Contract, err := newSimulatedL1(authL1)
-	require.NoError(t, err)
-	// Reorg detector
-	// dbPathReorgDetector := t.TempDir()
-	//reorg, err := reorgdetector.New(ctx, l1Client.Client(), dbPathReorgDetector)
-	reorg := reorgdetector.NewReorgMonitor(l1Client.Client(), 100)
-	require.NoError(t, err)
-	// Syncer
-	dbPathSyncer := t.TempDir()
-	syncer, err := l1infotreesync.New(ctx, dbPathSyncer, gerL1Addr, common.Address{}, 10, etherman.LatestBlock, reorg, l1Client.Client(), time.Millisecond, 0, 100*time.Millisecond, 3)
-	require.NoError(t, err)
-	go syncer.Start(ctx)
-
-	return l1Client, syncer, gerL1Contract, authL1
-}
-
-func evmSetup(t *testing.T) aggoracle.ChainSender {
-	privateKeyL2, err := crypto.GenerateKey()
-	require.NoError(t, err)
-	authL2, err := bind.NewKeyedTransactorWithChainID(privateKeyL2, big.NewInt(1337))
-	require.NoError(t, err)
-	l2Client, gerL2Addr, _, err := newSimulatedEVMAggSovereignChain(authL2)
-	require.NoError(t, err)
-	ethTxManMock := aggoracle.NewEthTxManagerMock(t)
-	// id, err := c.ethTxMan.Add(ctx, &c.gerAddr, nil, big.NewInt(0), tx.Data(), c.gasOffset, nil)
-	ethTxManMock.On("Add", mock.Anything, mock.Anything, mock.Anything, mock.Anything, mock.Anything, mock.Anything, mock.Anything).
-		Run(func(args mock.Arguments) {
-			ctx := context.Background()
-			nonce, err := l2Client.Client().PendingNonceAt(ctx, authL2.From)
-			if err != nil {
-				log.Error(err)
-				return
-			}
-			gas, err := l2Client.Client().EstimateGas(ctx, ethereum.CallMsg{
-				From:  authL2.From,
-				To:    args.Get(1).(*common.Address),
-				Value: big.NewInt(0),
-				Data:  args.Get(4).([]byte),
-			})
-			if err != nil {
-				log.Error(err)
-				res, err := l2Client.Client().CallContract(ctx, ethereum.CallMsg{
-					From:  authL2.From,
-					To:    args.Get(1).(*common.Address),
-					Value: big.NewInt(0),
-					Data:  args.Get(4).([]byte),
-				}, nil)
-				log.Debugf("contract call: %s", res)
-				if err != nil {
-					log.Error(err)
-				}
-				return
-			}
-			price, err := l2Client.Client().SuggestGasPrice(ctx)
-			if err != nil {
-				log.Error(err)
-			}
-			tx := types.NewTx(&types.LegacyTx{
-				To:       args.Get(1).(*common.Address),
-				Nonce:    nonce,
-				Value:    big.NewInt(0),
-				Data:     args.Get(4).([]byte),
-				Gas:      gas,
-				GasPrice: price,
-			})
-			tx.Gas()
-			signedTx, err := authL2.Signer(authL2.From, tx)
-			if err != nil {
-				log.Error(err)
-				return
-			}
-			err = l2Client.Client().SendTransaction(ctx, signedTx)
-			if err != nil {
-				log.Error(err)
-				return
-			}
-			l2Client.Commit()
-		}).
-		Return(common.Hash{}, nil)
-	// res, err := c.ethTxMan.Result(ctx, id)
-	ethTxManMock.On("Result", mock.Anything, mock.Anything).
-		Return(ethtxmanager.MonitoredTxResult{Status: ethtxmanager.MonitoredTxStatusMined}, nil)
-	sender, err := chaingersender.NewEVMChainGERSender(gerL2Addr, authL2.From, l2Client.Client(), ethTxManMock, 0, time.Millisecond*50)
-	require.NoError(t, err)
-
-	return sender
-}
-
-func newSimulatedL1(auth *bind.TransactOpts) (
-	client *simulated.Backend,
-	gerAddr common.Address,
-	gerContract *gerContractL1.Globalexitrootnopush0,
-	err error,
-) {
-	balance, _ := new(big.Int).SetString("10000000000000000000000000", 10) //nolint:gomnd
-	address := auth.From
-	genesisAlloc := map[common.Address]types.Account{
-		address: {
-			Balance: balance,
-		},
-	}
-	blockGasLimit := uint64(999999999999999999) //nolint:gomnd
-	client = simulated.NewBackend(genesisAlloc, simulated.WithBlockGasLimit(blockGasLimit))
-
-	gerAddr, _, gerContract, err = gerContractL1.DeployGlobalexitrootnopush0(auth, client.Client(), auth.From, auth.From)
-
-	client.Commit()
-	return
-}
-
-func newSimulatedEVMAggSovereignChain(auth *bind.TransactOpts) (
-	client *simulated.Backend,
-	gerAddr common.Address,
-	gerContract *gerContractEVMChain.Pessimisticglobalexitrootnopush0,
-	err error,
-) {
-	balance, _ := new(big.Int).SetString("10000000000000000000000000", 10) //nolint:gomnd
-	address := auth.From
-	genesisAlloc := map[common.Address]types.Account{
-		address: {
-			Balance: balance,
-		},
-	}
-	blockGasLimit := uint64(999999999999999999) //nolint:gomnd
-	client = simulated.NewBackend(genesisAlloc, simulated.WithBlockGasLimit(blockGasLimit))
-
-	gerAddr, _, gerContract, err = gerContractEVMChain.DeployPessimisticglobalexitrootnopush0(auth, client.Client(), auth.From)
-	if err != nil {
-		return
-	}
-	client.Commit()
-
-	_GLOBAL_EXIT_ROOT_SETTER_ROLE := common.HexToHash("0x7b95520991dfda409891be0afa2635b63540f92ee996fda0bf695a166e5c5176")
-	_, err = gerContract.GrantRole(auth, _GLOBAL_EXIT_ROOT_SETTER_ROLE, auth.From)
-	client.Commit()
-	hasRole, _ := gerContract.HasRole(&bind.CallOpts{Pending: false}, _GLOBAL_EXIT_ROOT_SETTER_ROLE, auth.From)
-	if !hasRole {
-		err = errors.New("failed to set role")
-	}
-	return
-=======
 	env := helpers.SetupAggoracleWithEVMChain(t)
 	runTest(t, env.GERL1Contract, env.AggOracleSender, env.L1Client, env.AuthL1)
->>>>>>> 3574e13d
 }
 
 func runTest(
