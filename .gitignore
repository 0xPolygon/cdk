--- conflicted
+++ resolved
@@ -9,9 +9,7 @@
 index.html
 tmp
 .vscode
-<<<<<<< HEAD
-data
-=======
 .idea
 .idea/*
->>>>>>> 5492f30d
+
+data