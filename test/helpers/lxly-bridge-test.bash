--- conflicted
+++ resolved
@@ -1,24 +1,31 @@
 #!/usr/bin/env bash
 # Error code reference https://hackmd.io/WwahVBZERJKdfK3BbKxzQQ
-function deposit() {
+function bridgeAsset() {
+    local token_addr="$1"
+    local rpc_url="$2"
+    readonly bridge_sig='bridgeAsset(uint32,address,uint256,address,bool,bytes)'
+
     if [[ $token_addr == "0x0000000000000000000000000000000000000000" ]]; then
         echo "The ETH balance for sender "$sender_addr":" >&3
-        cast balance -e --rpc-url $l1_rpc_url $sender_addr >&3
+        cast balance -e --rpc-url $rpc_url $sender_addr >&3
     else
         echo "The "$token_addr" token balance for sender "$sender_addr":" >&3
-        balance_wei=$(cast call --rpc-url "$l1_rpc_url" "$token_addr" "$balance_of_fn_sig" "$sender_addr")
+        echo "cast call --rpc-url $rpc_url $token_addr \"$balance_of_fn_sig\" $sender_addr" >&3
+        balance_wei=$(cast call --rpc-url "$rpc_url" "$token_addr" "$balance_of_fn_sig" "$sender_addr" | awk '{print $1}')
         echo "$(cast --from-wei "$balance_wei")" >&3
     fi
 
-    echo "Attempting to deposit $amount [wei] to $destination_addr, token $token_addr (sender=$sender_addr, network id=$destination_net, rpc url=$l1_rpc_url)" >&3
+    echo "Attempting to deposit $amount [wei] to $destination_addr, token $token_addr (sender=$sender_addr, network id=$destination_net, rpc url=$rpc_url)" >&3
 
     if [[ $dry_run == "true" ]]; then
         cast calldata $bridge_sig $destination_net $destination_addr $amount $token_addr $is_forced $meta_bytes
     else
         if [[ $token_addr == "0x0000000000000000000000000000000000000000" ]]; then
-            cast send --legacy --private-key $sender_private_key --value $amount --rpc-url $l1_rpc_url $bridge_addr $bridge_sig $destination_net $destination_addr $amount $token_addr $is_forced $meta_bytes
+            echo "cast send --legacy --private-key $sender_private_key --value $amount --rpc-url $rpc_url $bridge_addr $bridge_sig $destination_net $destination_addr $amount $token_addr $is_forced $meta_bytes" >&3
+            cast send --legacy --private-key $sender_private_key --value $amount --rpc-url $rpc_url $bridge_addr $bridge_sig $destination_net $destination_addr $amount $token_addr $is_forced $meta_bytes
         else
-            cast send --legacy --private-key $sender_private_key --rpc-url $l1_rpc_url $bridge_addr $bridge_sig $destination_net $destination_addr $amount $token_addr $is_forced $meta_bytes
+            echo "cast send --legacy --private-key $sender_private_key --rpc-url $rpc_url $bridge_addr \"$bridge_sig\" $destination_net $destination_addr $amount $token_addr $is_forced $meta_bytes"
+            cast send --legacy --private-key $sender_private_key --rpc-url $rpc_url $bridge_addr $bridge_sig $destination_net $destination_addr $amount $token_addr $is_forced $meta_bytes
         fi
     fi
 }
@@ -30,6 +37,7 @@
     readonly claimable_deposit_file=$(mktemp)
     echo "Getting full list of deposits" >&3
     curl -s "$bridge_api_url/bridges/$destination_addr?limit=100&offset=0" | jq '.' | tee $bridge_deposit_file
+    cat $bridge_deposit_file >&3
 
     echo "Looking for claimable deposits" >&3
     jq '[.deposits[] | select(.ready_for_claim == true and .claim_tx_hash == "" and .dest_net == '$destination_net')]' $bridge_deposit_file | tee $claimable_deposit_file
@@ -68,20 +76,15 @@
 
         if [[ $dry_run == "true" ]]; then
             cast calldata $claim_sig "$in_merkle_proof" "$in_rollup_merkle_proof" $in_global_index $in_main_exit_root $in_rollup_exit_root $in_orig_net $in_orig_addr $in_dest_net $in_dest_addr $in_amount $in_metadata
-            cast call --rpc-url $destination_rpc_url $bridge_addr $claim_sig "$in_merkle_proof" "$in_rollup_merkle_proof" $in_global_index $in_main_exit_root $in_rollup_exit_root $in_orig_net $in_orig_addr $in_dest_net $in_dest_addr $in_amount $in_metadata
         else
-<<<<<<< HEAD
-            cast send --legacy --rpc-url $destination_rpc_url --private-key $sender_private_key $bridge_addr $claim_sig "$in_merkle_proof" "$in_rollup_merkle_proof" $in_global_index $in_main_exit_root $in_rollup_exit_root $in_orig_net $in_orig_addr $in_dest_net $in_dest_addr $in_amount $in_metadata
-=======
             local comp_gas_price=$(bc -l <<< "$gas_price * 1.5" | sed 's/\..*//')
             if [[ $? -ne 0 ]]; then
                 echo "Failed to calculate gas price" >&3
                 exit 1
             fi
             
-            echo "cast send --legacy --gas-price $comp_gas_price --rpc-url $l2_rpc_url --private-key $sender_private_key $bridge_addr \"$claim_sig\" \"$in_merkle_proof\" \"$in_rollup_merkle_proof\" $in_global_index $in_main_exit_root $in_rollup_exit_root $in_orig_net $in_orig_addr $in_dest_net $in_dest_addr $in_amount $in_metadata" >&3
-            cast send --legacy --gas-price $comp_gas_price --rpc-url $l2_rpc_url --private-key $sender_private_key $bridge_addr "$claim_sig" "$in_merkle_proof" "$in_rollup_merkle_proof" $in_global_index $in_main_exit_root $in_rollup_exit_root $in_orig_net $in_orig_addr $in_dest_net $in_dest_addr $in_amount $in_metadata
->>>>>>> dad29f20
+            echo "cast send --legacy --gas-price $comp_gas_price --rpc-url $destination_rpc_url --private-key $sender_private_key $bridge_addr \"$claim_sig\" \"$in_merkle_proof\" \"$in_rollup_merkle_proof\" $in_global_index $in_main_exit_root $in_rollup_exit_root $in_orig_net $in_orig_addr $in_dest_net $in_dest_addr $in_amount $in_metadata" >&3
+            cast send --legacy --gas-price $comp_gas_price --rpc-url $destination_rpc_url --private-key $sender_private_key $bridge_addr "$claim_sig" "$in_merkle_proof" "$in_rollup_merkle_proof" $in_global_index $in_main_exit_root $in_rollup_exit_root $in_orig_net $in_orig_addr $in_dest_net $in_dest_addr $in_amount $in_metadata
         fi
 
     done < <(seq 0 $((claimable_count - 1)))
@@ -108,30 +111,4 @@
 
         sleep "$claim_frequency"
     done
-}
-
-function withdrawal() {
-    if [[ $token_addr == "0x0000000000000000000000000000000000000000" ]]; then
-        echo "The ETH balance for sender "$sender_addr":" >&3
-        cast balance -e --rpc-url $l2_rpc_url $sender_addr >&3
-
-        echo "The ETH balance for receiver "$destination_addr ":" >&3
-        cast balance -e --rpc-url $l1_rpc_url $destination_addr >&3
-    else
-        echo "The "$token_addr" token balance for sender "$sender_addr":" >&3
-        balance_wei=$(cast call --rpc-url "$l2_rpc_url" "$token_addr" "$balance_of_fn_sig" "$sender_addr")
-        echo "$(cast --from-wei "$balance_wei")" >&3
-    fi
-
-    echo "Attempting to withdraw $amount [wei] to $destination_addr, token $token_addr (sender=$sender_addr, network id=$l1_rpc_network_id, rpc url=$l2_rpc_url)" >&3
-
-    if [[ $dry_run == "true" ]]; then
-        cast calldata $bridge_sig $l1_rpc_network_id $destination_addr $amount $token_addr $is_forced $meta_bytes
-    else
-        if [[ $token_addr == "0x0000000000000000000000000000000000000000" ]]; then
-            cast send --legacy --private-key $sender_private_key --value $amount --rpc-url $l2_rpc_url $bridge_addr $bridge_sig $l1_rpc_network_id $destination_addr $amount $token_addr $is_forced $meta_bytes
-        else
-            cast send --legacy --private-key $sender_private_key --rpc-url $l2_rpc_url $bridge_addr $bridge_sig $destination_net $l1_rpc_network_id $amount $token_addr $is_forced $meta_bytes
-        fi
-    fi
 }