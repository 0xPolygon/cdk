#!/usr/bin/env bash

function deploy_contract() {
    local rpc_url="$1"
    local private_key="$2"
    local contract_artifact="$3"

    # Check if rpc_url is available
    if [[ -z "$rpc_url" ]]; then
        echo "Error: rpc_url parameter is not set."
        return 1
    fi

    if [[ ! -f "$contract_artifact" ]]; then
        echo "Error: Contract artifact '$contract_artifact' does not exist."
        return 1
    fi

    # Get the sender address
    local sender=$(cast wallet address "$private_key")
    if [[ $? -ne 0 ]]; then
        echo "Error: Failed to retrieve sender address."
        return 1
    fi

    echo "Attempting to deploy contract artifact '$contract_artifact' to $rpc_url (sender: $sender)" >&3

    # Get bytecode from the contract artifact
    local bytecode=$(jq -r .bytecode "$contract_artifact")
    if [[ -z "$bytecode" || "$bytecode" == "null" ]]; then
        echo "Error: Failed to read bytecode from $contract_artifact"
        return 1
    fi

    # Send the transaction and capture the output
    gas_price=$(cast gas-price --rpc-url "$rpc_url")
    local comp_gas_price=$(bc -l <<< "$gas_price * 1.5" | sed 's/\..*//')
    if [[ $? -ne 0 ]]; then
        echo "Failed to calculate gas price" >&3
        exit 1
    fi
    local cast_output=$(cast send --rpc-url "$rpc_url" \
        --private-key "$private_key" \
        --gas-price $comp_gas_price \
        --legacy \
        --create "$bytecode" \
        2>&1)

    # Check if cast send was successful
    if [[ $? -ne 0 ]]; then
        echo "Error: Failed to send transaction."
        echo "$cast_output"
        return 1
    fi

    echo "Deploy contract output:" >&3
    echo "$cast_output" >&3

    # Extract the contract address from the output
    local deployed_contract_address=$(echo "$cast_output" | grep 'contractAddress' | sed 's/contractAddress\s\+//')
    echo "Deployed contract address: $deployed_contract_address" >&3

    if [[ -z "$deployed_contract_address" ]]; then
        echo "Error: Failed to extract deployed contract address"
        echo "$cast_output"
        return 1
    fi

    if [[ ! "$deployed_contract_address" =~ ^0x[a-fA-F0-9]{40}$ ]]; then
        echo "Error: Invalid contract address $deployed_contract_address"
        return 1
    fi

    # Print contract address for return
    echo "$deployed_contract_address"

    return 0
}

function send_tx() {
    # Check if at least 4 arguments are provided
    if [[ $# -lt 4 ]]; then
        echo "Usage: send_tx <rpc_url> <private_key> <receiver> <value_or_function_signature> [<param1> <param2> ...]"
        return 1
    fi

    local rpc_url="$1"               # RPC URL
    local private_key="$2"           # Sender private key
    local receiver_addr="$3"         # Receiver address
    local value_or_function_sig="$4" # Value or function signature

    # Error handling: Ensure the receiver is a valid Ethereum address
    if [[ ! "$receiver_addr" =~ ^0x[a-fA-F0-9]{40}$ ]]; then
        echo "Error: Invalid receiver address '$receiver_addr'."
        return 1
    fi

    shift 4             # Shift the first 4 arguments (rpc_url, private_key, receiver_addr, value_or_function_sig)
    local params=("$@") # Collect all remaining arguments as function parameters

    # Get sender address from private key
    local sender
    sender=$(cast wallet address "$private_key") || {
        echo "Error: Failed to extract the sender address."
        return 1
    }

    # Check if the value_or_function_sig is a numeric value (Ether to be transferred)
    if [[ "$value_or_function_sig" =~ ^[0-9]+(\.[0-9]+)?(ether)?$ ]]; then
        # Case: Ether transfer (EOA transaction)
        # Get initial ether balances of sender and receiver
        local sender_addr=$(cast wallet address --private-key "$private_key")
        local sender_initial_balance receiver_initial_balance
        sender_initial_balance=$(cast balance "$sender_addr" --ether --rpc-url "$rpc_url") || return 1
        receiver_initial_balance=$(cast balance "$receiver_addr" --ether --rpc-url "$rpc_url") || return 1
        
        send_eoa_transaction "$private_key" "$receiver_addr" "$value_or_function_sig" "$sender_addr" "$sender_initial_balance" "$receiver_initial_balance"
    else
        # Case: Smart contract interaction (contract interaction with function signature and parameters)
        send_smart_contract_transaction "$private_key" "$receiver_addr" "$value_or_function_sig" "${params[@]}"
    fi
}

function send_eoa_transaction() {
    local private_key="$1"
    local receiver_addr="$2"
    local value="$3"
    local sender="$4"
    local sender_initial_balance="$5"
    local receiver_initial_balance="$6"

    echo "Sending EOA transaction (from: $sender, rpc url: $rpc_url) to: $receiver_addr with value: $value" >&3

    # Send transaction via cast
    local cast_output tx_hash
    gas_price=$(cast gas-price --rpc-url "$rpc_url")
    local comp_gas_price=$(bc -l <<< "$gas_price * 1.5" | sed 's/\..*//')
    if [[ $? -ne 0 ]]; then
        echo "Failed to calculate gas price" >&3
        exit 1
    fi
    echo "cast send --gas-price $comp_gas_price --rpc-url $rpc_url --private-key $private_key $receiver_addr --value $value --legacy" >&3
    cast_output=$(cast send --gas-price $comp_gas_price --rpc-url "$rpc_url" --private-key "$private_key" "$receiver_addr" --value "$value" --legacy 2>&1)
    if [[ $? -ne 0 ]]; then
        echo "Error: Failed to send transaction. Output:"
        echo "$cast_output"
        return 1
    fi

    tx_hash=$(extract_tx_hash "$cast_output")
    [[ -z "$tx_hash" ]] && {
        echo "Error: Failed to extract transaction hash."
        return 1
    }

    check_balances "$sender" "$receiver_addr" "$value" "$tx_hash" "$sender_initial_balance" "$receiver_initial_balance"
    if [[ $? -ne 0 ]]; then
        echo "Error: Balance not updated correctly."
        return 1
    fi

    echo "Transaction successful (transaction hash: $tx_hash)"
}

function send_smart_contract_transaction() {
    local private_key="$1"
    local receiver_addr="$2"
    local function_sig="$3"
    shift 3
    local params=("$@")

    echo "Sending smart contract transaction to $receiver_addr with function signature: '$function_sig' and params: ${params[*]}" >&3

    # Send the smart contract interaction using cast
    local cast_output tx_hash
    gas_price=$(cast gas-price --rpc-url "$rpc_url")
    local comp_gas_price=$(bc -l <<< "$gas_price * 1.5" | sed 's/\..*//')
    if [[ $? -ne 0 ]]; then
        echo "Failed to calculate gas price" >&3
        exit 1
    fi
    cast_output=$(cast send "$receiver_addr" --rpc-url "$rpc_url" --private-key "$private_key" --gas-price $comp_gas_price --legacy "$function_sig" "${params[@]}" 2>&1)
    if [[ $? -ne 0 ]]; then
        echo "Error: Failed to send transaction. Output:"
        echo "$cast_output"
        return 1
    fi

    tx_hash=$(extract_tx_hash "$cast_output")
    [[ -z "$tx_hash" ]] && {
        echo "Error: Failed to extract transaction hash."
        return 1
    }

    echo "Transaction successful (transaction hash: $tx_hash)"
}

function extract_tx_hash() {
    local cast_output="$1"
    echo "$cast_output" | grep 'transactionHash' | awk '{print $2}' | tail -n 1
}

function query_contract() {
    local rpc_url="$1"       # RPC URL
    local addr="$2"          # Contract address
    local funcSignature="$3" # Function signature
    shift 3                  # Shift past the first 3 arguments
    local params=("$@")      # Collect remaining arguments as parameters array

    echo "Querying state of $addr account (RPC URL: $rpc_url) with function signature: '$funcSignature' and params: ${params[*]}" >&3

    # Check if rpc url is available
    if [[ -z "$rpc_url" ]]; then
        echo "Error: rpc_url parameter is not provided."
        return 1
    fi

    # Check if the contract address is valid
    if [[ ! "$addr" =~ ^0x[a-fA-F0-9]{40}$ ]]; then
        echo "Error: Invalid contract address '$addr'."
        return 1
    fi

    # Call the contract using `cast call`
    local result
    result=$(cast call --rpc-url "$rpc_url" "$addr" "$funcSignature" "${params[@]}" 2>&1)

    # Check if the call was successful
    if [[ $? -ne 0 ]]; then
        echo "Error: Failed to query contract."
        echo "$result"
        return 1
    fi

    # Return the result (contract query response)
    echo "$result"

    return 0
}

function check_balances() {
    local sender="$1"
    local receiver="$2"
    local amount="$3"
    local tx_hash="$4"
    local sender_initial_balance="$5"
    local receiver_initial_balance="$6"

    # Ethereum address regex: 0x followed by 40 hexadecimal characters
    if [[ ! "$sender" =~ ^0x[a-fA-F0-9]{40}$ ]]; then
        echo "Error: Invalid sender address '$sender'."
        return 1
    fi

    if [[ ! "$receiver" =~ ^0x[a-fA-F0-9]{40}$ ]]; then
        echo "Error: Invalid receiver address '$receiver'."
        return 1
    fi

    # Transaction hash regex: 0x followed by 64 hexadecimal characters
    if [[ ! "$tx_hash" =~ ^0x[a-fA-F0-9]{64}$ ]]; then
        echo "Error: Invalid transaction hash: $tx_hash".
        return 1
    fi

    local sender_final_balance=$(cast balance "$sender" --ether --rpc-url "$rpc_url") || return 1
    local tx_output=$(cast tx "$tx_hash" --rpc-url "$rpc_url")
    local gas_used=$(tx_output | grep '^gas ' | awk '{print $2}')
    local gas_price=$(tx_output | grep '^gasPrice' | awk '{print $2}')
    local gas_fee=$(echo "$gas_used * $gas_price" | bc)
    local gas_fee_in_ether=$(cast to-unit "$gas_fee" ether)

    local sender_balance_change=$(echo "$sender_initial_balance - $sender_final_balance" | bc)
    echo "Sender balance changed by: '$sender_balance_change' wei"
    echo "Gas fee paid: '$gas_fee_in_ether' ether"

    local receiver_final_balance=$(cast balance "$receiver" --ether --rpc-url "$rpc_url") || return 1
    local receiver_balance_change=$(echo "$receiver_final_balance - $receiver_initial_balance" | bc)
    echo "Receiver balance changed by: '$receiver_balance_change' wei"

    # Trim 'ether' suffix from amount to get the numeric part
    local value_in_ether=$(echo "$amount" | sed 's/ether$//')

    if ! echo "$receiver_balance_change == $value_in_ether" | bc -l; then
        echo "Error: receiver balance updated incorrectly. Expected: $value_in_ether, Actual: $receiver_balance_change"
        return 1
    fi

    # Calculate expected sender balance change
    local expected_sender_change=$(echo "$value_in_ether + $gas_fee_in_ether" | bc)
    if ! echo "$sender_balance_change == $expected_sender_change" | bc -l; then
        echo "Error: sender balance updated incorrectly. Expected: $expected_sender_change, Actual: $sender_balance_change"
        return 1
    fi
}

function verify_balance() {
    local rpc_url="$1"             # RPC URL
<<<<<<< HEAD
    local token_addr="$2"      # gas token contract address
=======
    local token_addr="$2"          # gas token contract address
>>>>>>> ad87a4e5
    local account="$3"             # account address
    local initial_balance_wei="$4" # initial balance in Wei (decimal)
    local ether_amount="$5"        # amount to be added (in Ether, decimal)

    # Trim 'ether' from ether_amount if it exists
    ether_amount=$(echo "$ether_amount" | sed 's/ether//')
    local amount_wei=$(cast --to-wei "$ether_amount")
    
    # Get final balance in wei (after the operation)
    local final_balance_wei
    if [[ $token_addr == "0x0000000000000000000000000000000000000000" ]]; then
        final_balance_wei=$(cast balance "$account" --rpc-url "$rpc_url" | awk '{print $1}')
    else
        final_balance_wei=$(cast call --rpc-url "$rpc_url" "$token_addr" "$balance_of_fn_sig" "$destination_addr" | awk '{print $1}')
    fi
    echo "Final balance of $account in $rpc_url: $final_balance_wei wei" >&3

    # Calculate expected final balance (initial_balance + amount)
    local expected_final_balance_wei=$(echo "$initial_balance_wei + $amount_wei" | bc)

    # Check if final_balance matches the expected final balance
    if [ "$(echo "$final_balance_wei == $expected_final_balance_wei" | bc)" -eq 1 ]; then
        echo "✅ Balance verification successful: final balance is correct."
    else
        echo "❌ Balance verification failed: expected $expected_final_balance_wei but got $final_balance_wei." >&3
        exit 1
    fi
}

function mint_erc20_tokens() {
    local rpc_url="$1"            # The L1 RPC URL
    local erc20_token_addr="$2"   # The gas token contract address
    local minter_private_key="$3" # The minter private key
    local receiver="$4"           # The receiver address (for minted tokens)
    local tokens_amount="$5"      # The amount of tokens to transfer (e.g., "0.1ether")

    # Query the erc20 token balance of the sender
    run query_contract "$rpc_url" "$erc20_token_addr" "$balance_of_fn_sig" "$sender_addr"
    assert_success
    local erc20_token_balance=$(echo "$output" | tail -n 1)

    # Log the account's current gas token balance
    echo "Initial account balance: $erc20_token_balance wei" >&3

    # Convert tokens_amount to Wei for comparison
    local wei_amount=$(cast --to-unit "$tokens_amount" wei)

    # Mint the required tokens by sending a transaction
    run send_tx "$rpc_url" "$minter_private_key" "$erc20_token_addr" "$mint_fn_sig" "$receiver" "$tokens_amount"
    assert_success
}<|MERGE_RESOLUTION|>--- conflicted
+++ resolved
@@ -296,11 +296,7 @@
 
 function verify_balance() {
     local rpc_url="$1"             # RPC URL
-<<<<<<< HEAD
-    local token_addr="$2"      # gas token contract address
-=======
     local token_addr="$2"          # gas token contract address
->>>>>>> ad87a4e5
     local account="$3"             # account address
     local initial_balance_wei="$4" # initial balance in Wei (decimal)
     local ether_amount="$5"        # amount to be added (in Ether, decimal)
