setup() {
    load 'helpers/common-setup'
    load 'helpers/common'
    _common_setup

<<<<<<< HEAD
    readonly enclave=${ENCLAVE:-cdk-v1}
    readonly node=${KURTOSIS_NODE:-cdk-erigon-node-001}
    readonly rpc_url=${RPC_URL:-$(kurtosis port print "$enclave" "$node" http-rpc)}
    readonly sender_private_key=${SENDER_PRIVATE_KEY:-"12d7de8621a77640c9241b2595ba78ce443d05e94090365ab3bb5e19df82c625"}
    readonly receiver_private_key=${RECEIVER_PRIVATE_KEY:-"14b34448b61f2b1599a37aaf3eecbc4e6f4955b19396f99c9ac00374966e84b9"}
    readonly receiver=${RECEIVER:-"0x5C053Dd37650d8BEdf3f44232B1d1A3adc2b14B8"}
=======
    readonly sender_private_key=${SENDER_PRIVATE_KEY:-"12d7de8621a77640c9241b2595ba78ce443d05e94090365ab3bb5e19df82c625"}
    readonly receiver=${RECEIVER:-"0x85dA99c8a7C2C95964c8EfD687E95E632Fc533D6"}
>>>>>>> a68d9001
}

@test "Send EOA transaction" {
    local sender_addr=$(cast wallet address --private-key "$sender_private_key")
    local initial_nonce=$(cast nonce "$sender_addr" --rpc-url "$rpc_url") || return 1
    local value="10ether"

    # case 1: Transaction successful sender has sufficient balance
<<<<<<< HEAD
    run sendTx "$sender_private_key" "$receiver" "$value"
=======
    run sendTx "$l2_rpc_url" "$sender_private_key" "$receiver" "$value"
>>>>>>> a68d9001
    assert_success
    assert_output --regexp "Transaction successful \(transaction hash: 0x[a-fA-F0-9]{64}\)"

    # case 2: Transaction rejected as sender attempts to transfer more than it has in its wallet.
    # Transaction will fail pre-validation check on the node and will be dropped subsequently from the pool
    # without recording it on the chain and hence nonce will not change
    local sender_balance=$(cast balance "$sender_addr" --ether --rpc-url "$rpc_url") || return 1
    local excessive_value=$(echo "$sender_balance + 1" | bc)"ether"
    run sendTx "$sender_private_key" "$receiver" "$excessive_value"
    assert_failure

    # Check whether the sender's nonce was updated correctly
    local final_nonce=$(cast nonce "$sender_addr" --rpc-url "$rpc_url") || return 1
    assert_equal "$final_nonce" "$(echo "$initial_nonce + 1" | bc)"
}

@test "Test ERC20Mock contract" {
    local contract_artifact="./contracts/erc20mock/ERC20Mock.json"
    wallet_A_output=$(cast wallet new)
    address_A=$(echo "$wallet_A_output" | grep "Address" | awk '{print $2}')
    address_A_private_key=$(echo "$wallet_A_output" | grep "Private key" | awk '{print $3}')
    address_B=$(cast wallet new | grep "Address" | awk '{print $2}')

<<<<<<< HEAD
    ## Case 1: An address deploy ERC20Mock contract => Transaction successful
    run deployContract "$sender_private_key" "$contract_artifact"
=======
    # Deploy ERC20Mock
    run deployContract "$l2_rpc_url" "$sender_private_key" "$contract_artifact"
>>>>>>> a68d9001
    assert_success
    contract_addr=$(echo "$output" | tail -n 1)

    # Mint ERC20 tokens
<<<<<<< HEAD
    local mintFnSig="mint(address,uint256)"
    local amount="5"

    run sendTx "$sender_private_key" "$contract_addr" "$mintFnSig" "$address_A" "$amount"
    assert_success
    assert_output --regexp "Transaction successful \(transaction hash: 0x[a-fA-F0-9]{64}\)"

    ## Case 2: Insufficient gas scenario => Transactions fails
    # nonce would not increase since transaction fails at the node's pre-validation check
    # Get bytecode from the contract artifact
    local bytecode=$(jq -r .bytecode "$contract_artifact")
    if [[ -z "$bytecode" || "$bytecode" == "null" ]]; then
        echo "Error: Failed to read bytecode from $contract_artifact"
        return 1
    fi

    # Estimate gas, gas price and gas cost
    local gas_units=$(cast estimate --rpc-url "$rpc_url" --create "$bytecode")
    gas_units=$(echo "scale=0; $gas_units / 2" | bc)
    local gas_price=$(cast gas-price --rpc-url "$rpc_url")
    local value=$(echo "$gas_units * $gas_price" | bc)
    local value_ether=$(cast to-unit "$value" ether)"ether" 

    # Transfer insufficient funds
    cast_output=$(cast send --rpc-url "$rpc_url" --private-key "$sender_private_key" "$address_A" --value "$value_ether" --legacy 2>&1)
    if [[ $? -ne 0 ]]; then
        echo "Error: Failed to send transaction. Output:"
        echo "$cast_output"
        return 1
    fi
    
    # Fetch initial nonce for address_A
    local address_A_initial_nonce=$(cast nonce "$address_A" --rpc-url "$rpc_url") || return 1
    # Attempt to deploy contract with insufficient gas
    run deployContract "$address_A_private_key" "$contract_artifact"
    assert_failure

    ## Case 3: Transaction should fail as address_A tries to transfer more tokens than it has
    # nonce would not increase 
    # Transfer funds for gas fees to address_A
    value_ether="4ether" 
    cast_output=$(cast send --rpc-url "$rpc_url" --private-key "$sender_private_key" "$address_A" --value "$value_ether" --legacy 2>&1)
    if [[ $? -ne 0 ]]; then
        echo "Error: Failed to send transaction. Output:"
        echo "$cast_output"
        return 1
    fi

    # Fetch balance of address_A to simulate excessive transfer
    local balanceOfFnSig="balanceOf(address) (uint256)"
    run queryContract "$contract_addr" "$balanceOfFnSig" "$address_A"
    assert_success
    local address_A_Balance=$(echo "$output" | tail -n 1)
    address_A_Balance=$(echo "$address_A_Balance" | xargs)

    # Set excessive amount for transfer
    local excessive_amount=$(echo "$address_A_Balance + 1" | bc)

    # Attempt transfer of excessive amount from address_A to address_B
    local tranferFnSig="transfer(address,uint256)"
    run sendTx "$address_A_private_key" "$contract_addr" "$tranferFnSig" "$address_B" "$excessive_amount"
    assert_failure

    # Verify balance of address_A after failed transaction
    run queryContract "$contract_addr" "$balanceOfFnSig" "$address_A"
    assert_success
    address_A_BalanceAfterFailedTx=$(echo "$output" | tail -n 1)
    address_A_BalanceAfterFailedTx=$(echo "$address_A_BalanceAfterFailedTx" | xargs)

    # Ensure balance is unchanged
    assert_equal "$address_A_BalanceAfterFailedTx" "$address_A_Balance"

    # Verify balance of address_B is still zero
    run queryContract "$contract_addr" "$balanceOfFnSig" "$address_B"
=======
    local amount="5"

    run sendTx "$l2_rpc_url" "$sender_private_key" "$contract_addr" "$mint_fn_sig" "$receiver" "$amount"
    assert_success
    assert_output --regexp "Transaction successful \(transaction hash: 0x[a-fA-F0-9]{64}\)"

    # Assert that balance is correct
    run queryContract "$l2_rpc_url" "$contract_addr" "$balance_of_fn_sig" "$receiver"
>>>>>>> a68d9001
    assert_success
    local address_B_Balance=$(echo "$output" | tail -n 1)
    address_B_Balance=$(echo "$address_B_Balance" | xargs)

    assert_equal "$address_B_Balance" "0"

    # Nonce should not increase
    local address_A_final_nonce=$(cast nonce "$address_A" --rpc-url "$rpc_url") || return 1
    assert_equal "$address_A_final_nonce" "$address_A_initial_nonce"
}


@test "Deploy and test UniswapV3 contract" {
    run polycli loadtest uniswapv3 --legacy -v 600 --rpc-url $rpc_url --private-key $sender_private_key

    assert_success

    # Remove ANSI escape codes from the output
    output=$(echo "$output" | sed -r "s/\x1B\[[0-9;]*[mGKH]//g")

    # Check if the WETH9 contract were deployed
    assert_output --regexp "Contract deployed address=0x[a-fA-F0-9]{40} name=WETH9"
    assert_output --regexp "Contract deployed address=0x[a-fA-F0-9]{40} name=UniswapV3Factory"
    assert_output --regexp "Contract deployed address=0x[a-fA-F0-9]{40} name=UniswapInterfaceMulticall"
    assert_output --regexp "Contract deployed address=0x[a-fA-F0-9]{40} name=ProxyAdmin"
    assert_output --regexp "Contract deployed address=0x[a-fA-F0-9]{40} name=TickLens"
    assert_output --regexp "Contract deployed address=0x[a-fA-F0-9]{40} name=NFTDescriptor"
    assert_output --regexp "Contract deployed address=0x[a-fA-F0-9]{40} name=NonfungibleTokenPositionDescriptor"
    assert_output --regexp "Contract deployed address=0x[a-fA-F0-9]{40} name=TransparentUpgradeableProxy"
    assert_output --regexp "Contract deployed address=0x[a-fA-F0-9]{40} name=NonfungiblePositionManager"
    assert_output --regexp "Contract deployed address=0x[a-fA-F0-9]{40} name=V3Migrator"
    assert_output --regexp "Contract deployed address=0x[a-fA-F0-9]{40} name=UniswapV3Staker"
    assert_output --regexp "Contract deployed address=0x[a-fA-F0-9]{40} name=QuoterV2"
    assert_output --regexp "Contract deployed address=0x[a-fA-F0-9]{40} name=SwapRouter02"

    # Check if ERC20 tokens were minted
    assert_output --regexp "Minted tokens amount=[0-9]+ recipient=0x[a-fA-F0-9]{40} token=SwapperA"
    assert_output --regexp "Minted tokens amount=[0-9]+ recipient=0x[a-fA-F0-9]{40} token=SwapperB"

    # Check if liquidity pool was created and initialized
    assert_output --regexp "Pool created and initialized fees=[0-9]+"

    # Check if liquidity was provided to the pool
    assert_output --regexp "Liquidity provided to the pool liquidity=[0-9]+"

    # Check if transaction got executed successfully
    assert_output --regexp "Starting main load test loop currentNonce=[0-9]+"
    assert_output --regexp "Finished main load test loop lastNonce=[0-9]+ startNonce=[0-9]+"
    assert_output --regexp "Got final block number currentNonce=[0-9]+ final block number=[0-9]+"
    assert_output --regexp "Num errors numErrors=0"
    assert_output --regexp "Finished"
}
<|MERGE_RESOLUTION|>--- conflicted
+++ resolved
@@ -3,43 +3,30 @@
     load 'helpers/common'
     _common_setup
 
-<<<<<<< HEAD
-    readonly enclave=${ENCLAVE:-cdk-v1}
-    readonly node=${KURTOSIS_NODE:-cdk-erigon-node-001}
-    readonly rpc_url=${RPC_URL:-$(kurtosis port print "$enclave" "$node" http-rpc)}
-    readonly sender_private_key=${SENDER_PRIVATE_KEY:-"12d7de8621a77640c9241b2595ba78ce443d05e94090365ab3bb5e19df82c625"}
-    readonly receiver_private_key=${RECEIVER_PRIVATE_KEY:-"14b34448b61f2b1599a37aaf3eecbc4e6f4955b19396f99c9ac00374966e84b9"}
-    readonly receiver=${RECEIVER:-"0x5C053Dd37650d8BEdf3f44232B1d1A3adc2b14B8"}
-=======
     readonly sender_private_key=${SENDER_PRIVATE_KEY:-"12d7de8621a77640c9241b2595ba78ce443d05e94090365ab3bb5e19df82c625"}
     readonly receiver=${RECEIVER:-"0x85dA99c8a7C2C95964c8EfD687E95E632Fc533D6"}
->>>>>>> a68d9001
 }
 
 @test "Send EOA transaction" {
     local sender_addr=$(cast wallet address --private-key "$sender_private_key")
-    local initial_nonce=$(cast nonce "$sender_addr" --rpc-url "$rpc_url") || return 1
+    local initial_nonce=$(cast nonce "$sender_addr" --rpc-url "$l2_rpc_url") || return 1
     local value="10ether"
 
     # case 1: Transaction successful sender has sufficient balance
-<<<<<<< HEAD
-    run sendTx "$sender_private_key" "$receiver" "$value"
-=======
     run sendTx "$l2_rpc_url" "$sender_private_key" "$receiver" "$value"
->>>>>>> a68d9001
     assert_success
     assert_output --regexp "Transaction successful \(transaction hash: 0x[a-fA-F0-9]{64}\)"
 
     # case 2: Transaction rejected as sender attempts to transfer more than it has in its wallet.
     # Transaction will fail pre-validation check on the node and will be dropped subsequently from the pool
     # without recording it on the chain and hence nonce will not change
-    local sender_balance=$(cast balance "$sender_addr" --ether --rpc-url "$rpc_url") || return 1
+    local sender_balance=$(cast balance "$sender_addr" --ether --rpc-url "$l2_rpc_url") || return 1
     local excessive_value=$(echo "$sender_balance + 1" | bc)"ether"
-    run sendTx "$sender_private_key" "$receiver" "$excessive_value"
+    run sendTx "$l2_rpc_url" "$sender_private_key" "$receiver" "$excessive_value"
     assert_failure
 
     # Check whether the sender's nonce was updated correctly
-    local final_nonce=$(cast nonce "$sender_addr" --rpc-url "$rpc_url") || return 1
+    local final_nonce=$(cast nonce "$sender_addr" --rpc-url "$l2_rpc_url") || return 1
     assert_equal "$final_nonce" "$(echo "$initial_nonce + 1" | bc)"
 }
 
@@ -50,22 +37,16 @@
     address_A_private_key=$(echo "$wallet_A_output" | grep "Private key" | awk '{print $3}')
     address_B=$(cast wallet new | grep "Address" | awk '{print $2}')
 
-<<<<<<< HEAD
-    ## Case 1: An address deploy ERC20Mock contract => Transaction successful
-    run deployContract "$sender_private_key" "$contract_artifact"
-=======
     # Deploy ERC20Mock
     run deployContract "$l2_rpc_url" "$sender_private_key" "$contract_artifact"
->>>>>>> a68d9001
     assert_success
     contract_addr=$(echo "$output" | tail -n 1)
 
     # Mint ERC20 tokens
-<<<<<<< HEAD
     local mintFnSig="mint(address,uint256)"
     local amount="5"
 
-    run sendTx "$sender_private_key" "$contract_addr" "$mintFnSig" "$address_A" "$amount"
+    run sendTx "$l2_rpc_url" "$sender_private_key" "$contract_addr" "$mintFnSig" "$address_A" "$amount"
     assert_success
     assert_output --regexp "Transaction successful \(transaction hash: 0x[a-fA-F0-9]{64}\)"
 
@@ -79,14 +60,14 @@
     fi
 
     # Estimate gas, gas price and gas cost
-    local gas_units=$(cast estimate --rpc-url "$rpc_url" --create "$bytecode")
+    local gas_units=$(cast estimate --rpc-url "$l2_rpc_url" --create "$bytecode")
     gas_units=$(echo "scale=0; $gas_units / 2" | bc)
-    local gas_price=$(cast gas-price --rpc-url "$rpc_url")
+    local gas_price=$(cast gas-price --rpc-url "$l2_rpc_url")
     local value=$(echo "$gas_units * $gas_price" | bc)
     local value_ether=$(cast to-unit "$value" ether)"ether" 
 
     # Transfer insufficient funds
-    cast_output=$(cast send --rpc-url "$rpc_url" --private-key "$sender_private_key" "$address_A" --value "$value_ether" --legacy 2>&1)
+    cast_output=$(cast send --rpc-url "$l2_rpc_url" --private-key "$sender_private_key" "$address_A" --value "$value_ether" --legacy 2>&1)
     if [[ $? -ne 0 ]]; then
         echo "Error: Failed to send transaction. Output:"
         echo "$cast_output"
@@ -94,16 +75,16 @@
     fi
     
     # Fetch initial nonce for address_A
-    local address_A_initial_nonce=$(cast nonce "$address_A" --rpc-url "$rpc_url") || return 1
+    local address_A_initial_nonce=$(cast nonce "$address_A" --rpc-url "$l2_rpc_url") || return 1
     # Attempt to deploy contract with insufficient gas
-    run deployContract "$address_A_private_key" "$contract_artifact"
+    run deployContract "$l2_rpc_url" "$address_A_private_key" "$contract_artifact"
     assert_failure
 
     ## Case 3: Transaction should fail as address_A tries to transfer more tokens than it has
     # nonce would not increase 
     # Transfer funds for gas fees to address_A
     value_ether="4ether" 
-    cast_output=$(cast send --rpc-url "$rpc_url" --private-key "$sender_private_key" "$address_A" --value "$value_ether" --legacy 2>&1)
+    cast_output=$(cast send --rpc-url "$l2_rpc_url" --private-key "$sender_private_key" "$address_A" --value "$value_ether" --legacy 2>&1)
     if [[ $? -ne 0 ]]; then
         echo "Error: Failed to send transaction. Output:"
         echo "$cast_output"
@@ -112,7 +93,7 @@
 
     # Fetch balance of address_A to simulate excessive transfer
     local balanceOfFnSig="balanceOf(address) (uint256)"
-    run queryContract "$contract_addr" "$balanceOfFnSig" "$address_A"
+    run queryContract "$l2_rpc_url" "$contract_addr" "$balanceOfFnSig" "$address_A"
     assert_success
     local address_A_Balance=$(echo "$output" | tail -n 1)
     address_A_Balance=$(echo "$address_A_Balance" | xargs)
@@ -122,11 +103,11 @@
 
     # Attempt transfer of excessive amount from address_A to address_B
     local tranferFnSig="transfer(address,uint256)"
-    run sendTx "$address_A_private_key" "$contract_addr" "$tranferFnSig" "$address_B" "$excessive_amount"
+    run sendTx "$l2_rpc_url" "$address_A_private_key" "$contract_addr" "$tranferFnSig" "$address_B" "$excessive_amount"
     assert_failure
 
     # Verify balance of address_A after failed transaction
-    run queryContract "$contract_addr" "$balanceOfFnSig" "$address_A"
+    run queryContract "$l2_rpc_url" "$contract_addr" "$balanceOfFnSig" "$address_A"
     assert_success
     address_A_BalanceAfterFailedTx=$(echo "$output" | tail -n 1)
     address_A_BalanceAfterFailedTx=$(echo "$address_A_BalanceAfterFailedTx" | xargs)
@@ -135,17 +116,7 @@
     assert_equal "$address_A_BalanceAfterFailedTx" "$address_A_Balance"
 
     # Verify balance of address_B is still zero
-    run queryContract "$contract_addr" "$balanceOfFnSig" "$address_B"
-=======
-    local amount="5"
-
-    run sendTx "$l2_rpc_url" "$sender_private_key" "$contract_addr" "$mint_fn_sig" "$receiver" "$amount"
-    assert_success
-    assert_output --regexp "Transaction successful \(transaction hash: 0x[a-fA-F0-9]{64}\)"
-
-    # Assert that balance is correct
-    run queryContract "$l2_rpc_url" "$contract_addr" "$balance_of_fn_sig" "$receiver"
->>>>>>> a68d9001
+    run queryContract "$l2_rpc_url" "$contract_addr" "$balanceOfFnSig" "$address_B"
     assert_success
     local address_B_Balance=$(echo "$output" | tail -n 1)
     address_B_Balance=$(echo "$address_B_Balance" | xargs)
@@ -153,13 +124,13 @@
     assert_equal "$address_B_Balance" "0"
 
     # Nonce should not increase
-    local address_A_final_nonce=$(cast nonce "$address_A" --rpc-url "$rpc_url") || return 1
+    local address_A_final_nonce=$(cast nonce "$address_A" --rpc-url "$l2_rpc_url") || return 1
     assert_equal "$address_A_final_nonce" "$address_A_initial_nonce"
 }
 
 
 @test "Deploy and test UniswapV3 contract" {
-    run polycli loadtest uniswapv3 --legacy -v 600 --rpc-url $rpc_url --private-key $sender_private_key
+    run polycli loadtest uniswapv3 --legacy -v 600 --rpc-url $l2_rpc_url --private-key $sender_private_key
 
     assert_success
 
