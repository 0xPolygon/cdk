--- conflicted
+++ resolved
@@ -69,7 +69,6 @@
         run wait_for_claim "$timeout" "$claim_frequency" "$l2_rpc_url"
         assert_success
 
-<<<<<<< HEAD
         run verify_balance "$l2_rpc_url" "$weth_token_addr" "$destination_addr" \
         "$initial_receiver_balance" "$ether_value"
         assert_success
@@ -86,11 +85,4 @@
         run $PROJECT_ROOT/../scripts/agglayer_certificates_monitor.sh "$settle_certificates_target" "$agglayer_timeout" "$l2_rpc_network_id"
         assert_success
     done
-=======
-    echo "=== bridgeAsset L2 WETH: $weth_token_addr to L1 ETH" >&3
-    destination_addr=$sender_addr
-    destination_net=0
-    run bridge_asset "$weth_token_addr" "$l2_rpc_url"
-    assert_success
->>>>>>> aab06f87
 }