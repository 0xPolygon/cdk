package l1infotreesync_test

import (
	"context"
	"errors"
	"fmt"
	"math/big"
	"path"
	"strconv"
	"testing"
	"time"

	"github.com/0xPolygon/cdk-contracts-tooling/contracts/banana-paris/polygonzkevmglobalexitrootv2"
	cdktypes "github.com/0xPolygon/cdk/config/types"
	"github.com/0xPolygon/cdk/etherman"
	"github.com/0xPolygon/cdk/l1infotreesync"
	"github.com/0xPolygon/cdk/reorgdetector"
	"github.com/0xPolygon/cdk/test/contracts/verifybatchesmock"
	"github.com/ethereum/go-ethereum/accounts/abi/bind"
	"github.com/ethereum/go-ethereum/common"
	"github.com/ethereum/go-ethereum/core/types"
	"github.com/ethereum/go-ethereum/crypto"
	"github.com/ethereum/go-ethereum/ethclient/simulated"
	"github.com/stretchr/testify/mock"
	"github.com/stretchr/testify/require"
)

func newSimulatedClient(auth *bind.TransactOpts) (
	client *simulated.Backend,
	gerAddr common.Address,
	verifyAddr common.Address,
	gerContract *polygonzkevmglobalexitrootv2.Polygonzkevmglobalexitrootv2,
	verifyContract *verifybatchesmock.Verifybatchesmock,
	err error,
) {
	ctx := context.Background()
	balance, _ := new(big.Int).SetString("10000000000000000000000000", 10)
	address := auth.From
	genesisAlloc := map[common.Address]types.Account{
		address: {
			Balance: balance,
		},
	}
	blockGasLimit := uint64(999999999999999999)
	client = simulated.NewBackend(genesisAlloc, simulated.WithBlockGasLimit(blockGasLimit))

	nonce, err := client.Client().PendingNonceAt(ctx, auth.From)
	if err != nil {
		return
	}
	precalculatedAddr := crypto.CreateAddress(auth.From, nonce+1)
	verifyAddr, _, verifyContract, err = verifybatchesmock.DeployVerifybatchesmock(auth, client.Client(), precalculatedAddr)
	if err != nil {
		return
	}
	client.Commit()

	gerAddr, _, gerContract, err = polygonzkevmglobalexitrootv2.DeployPolygonzkevmglobalexitrootv2(auth, client.Client(), verifyAddr, auth.From)
	if err != nil {
		return
	}
	client.Commit()

	if precalculatedAddr != gerAddr {
		err = errors.New("error calculating addr")
	}

	return
}

func TestE2E(t *testing.T) {
	ctx := context.Background()
<<<<<<< HEAD
	dbPath := "file::memory:?cache=shared"
=======
	dbPath := path.Join(t.TempDir(), "file::memory:?cache=shared")
>>>>>>> 8a74627f
	privateKey, err := crypto.GenerateKey()
	require.NoError(t, err)
	auth, err := bind.NewKeyedTransactorWithChainID(privateKey, big.NewInt(1337))
	require.NoError(t, err)
	rdm := l1infotreesync.NewReorgDetectorMock(t)
	rdm.On("Subscribe", mock.Anything).Return(&reorgdetector.Subscription{}, nil)
	rdm.On("AddBlockToTrack", mock.Anything, mock.Anything, mock.Anything, mock.Anything).Return(nil)
	client, gerAddr, verifyAddr, gerSc, verifySC, err := newSimulatedClient(auth)
	require.NoError(t, err)
	syncer, err := l1infotreesync.New(ctx, dbPath, gerAddr, verifyAddr, 10, etherman.LatestBlock, rdm, client.Client(), time.Millisecond, 0, 100*time.Millisecond, 3)
	require.NoError(t, err)
	go syncer.Start(ctx)

	// Update GER 3 times
	for i := 0; i < 3; i++ {
		tx, err := gerSc.UpdateExitRoot(auth, common.HexToHash(strconv.Itoa(i)))
		require.NoError(t, err)
		client.Commit()
		g, err := gerSc.L1InfoRootMap(nil, uint32(i+1))
		require.NoError(t, err)
		// Let the processor catch up
		time.Sleep(time.Millisecond * 100)
		receipt, err := client.Client().TransactionReceipt(ctx, tx.Hash())
		require.NoError(t, err)
		require.Equal(t, receipt.Status, types.ReceiptStatusSuccessful)

		expectedGER, err := gerSc.GetLastGlobalExitRoot(&bind.CallOpts{Pending: false})
		require.NoError(t, err)
		info, err := syncer.GetInfoByIndex(ctx, uint32(i))
		require.NoError(t, err)
		require.Equal(t, common.Hash(expectedGER), info.GlobalExitRoot, fmt.Sprintf("index: %d", i))
		require.Equal(t, receipt.BlockNumber.Uint64(), info.BlockNumber)

		expectedRoot, err := gerSc.GetRoot(&bind.CallOpts{Pending: false})
		require.NoError(t, err)
		require.Equal(t, g, expectedRoot)
		actualRoot, err := syncer.GetL1InfoTreeRootByIndex(ctx, uint32(i))
		require.NoError(t, err)
		require.Equal(t, common.Hash(expectedRoot), actualRoot.Hash)
	}

	// Update 3 rollups (verify batches event) 3 times
	for rollupID := uint32(1); rollupID < 3; rollupID++ {
		for i := 0; i < 3; i++ {
			newLocalExitRoot := common.HexToHash(strconv.Itoa(int(rollupID)) + "ffff" + strconv.Itoa(i))
			tx, err := verifySC.VerifyBatches(auth, rollupID, 0, newLocalExitRoot, common.Hash{}, i%2 != 0)
			require.NoError(t, err)
			client.Commit()
			receipt, err := client.Client().TransactionReceipt(ctx, tx.Hash())
			require.NoError(t, err)
			require.Equal(t, receipt.Status, types.ReceiptStatusSuccessful)
			require.True(t, len(receipt.Logs) == 1+i%2+i%2)

			// Let the processor catch
			processorUpdated := false
			for i := 0; i < 30; i++ {
				lpb, err := syncer.GetLastProcessedBlock(ctx)
				require.NoError(t, err)
				if receipt.BlockNumber.Uint64() == lpb {
					processorUpdated = true
					break
				}
				time.Sleep(time.Millisecond * 10)
			}
			require.True(t, processorUpdated)

			// Assert rollup exit root
			expectedRollupExitRoot, err := verifySC.GetRollupExitRoot(&bind.CallOpts{Pending: false})
			require.NoError(t, err)
			actualRollupExitRoot, err := syncer.GetLastRollupExitRoot(ctx)
			require.NoError(t, err)
			require.Equal(t, common.Hash(expectedRollupExitRoot), actualRollupExitRoot.Hash, fmt.Sprintf("rollupID: %d, i: %d", rollupID, i))
<<<<<<< HEAD

			// Assert verify batches
			expectedVerify := l1infotreesync.VerifyBatches{
				BlockNumber:    receipt.BlockNumber.Uint64(),
				BlockPosition:  uint64(i%2 + i%2),
				RollupID:       rollupID,
				ExitRoot:       newLocalExitRoot,
				Aggregator:     auth.From,
				RollupExitRoot: expectedRollupExitRoot,
			}
			actualVerify, err := syncer.GetLastVerifiedBatches(rollupID)
			require.NoError(t, err)
			require.Equal(t, expectedVerify, *actualVerify)
=======
>>>>>>> 8a74627f
		}
	}
}

func TestStressAndReorgs(t *testing.T) {
	const (
		totalIterations       = 200   // Have tested with much larger number (+10k)
		enableReorgs          = false // test fails when set to true
		reorgEveryXIterations = 53
		maxReorgDepth         = 5
		maxEventsPerBlock     = 7
		maxRollups            = 31
	)

	ctx := context.Background()
	dbPathSyncer := path.Join(t.TempDir(), "file::memory:?cache=shared")
	dbPathReorg := t.TempDir()
	privateKey, err := crypto.GenerateKey()
	require.NoError(t, err)
	auth, err := bind.NewKeyedTransactorWithChainID(privateKey, big.NewInt(1337))
	require.NoError(t, err)
	client, gerAddr, verifyAddr, gerSc, verifySC, err := newSimulatedClient(auth)
	require.NoError(t, err)
	rd, err := reorgdetector.New(client.Client(), reorgdetector.Config{DBPath: dbPathReorg, CheckReorgsInterval: cdktypes.NewDuration(time.Millisecond * 100)})
	require.NoError(t, err)
	require.NoError(t, rd.Start(ctx))
	syncer, err := l1infotreesync.New(ctx, dbPathSyncer, gerAddr, verifyAddr, 10, etherman.LatestBlock, rd, client.Client(), time.Millisecond, 0, 100*time.Millisecond, 3)
	require.NoError(t, err)
	go syncer.Start(ctx)

	for i := 0; i < totalIterations; i++ {
		for j := 0; j < i%maxEventsPerBlock; j++ {
			switch j % 3 {
			case 0: // Update L1 Info Tree
				_, err := gerSc.UpdateExitRoot(auth, common.HexToHash(strconv.Itoa(i)))
				require.NoError(t, err)
			case 1: // Update L1 Info Tree + Rollup Exit Tree
				newLocalExitRoot := common.HexToHash(strconv.Itoa(i) + "ffff" + strconv.Itoa(j))
				_, err := verifySC.VerifyBatches(auth, 1+uint32(i%maxRollups), 0, newLocalExitRoot, common.Hash{}, true)
				require.NoError(t, err)
			case 2: // Update Rollup Exit Tree
				newLocalExitRoot := common.HexToHash(strconv.Itoa(i) + "ffff" + strconv.Itoa(j))
				_, err := verifySC.VerifyBatches(auth, 1+uint32(i%maxRollups), 0, newLocalExitRoot, common.Hash{}, false)
				require.NoError(t, err)
			}
		}
		client.Commit()
		time.Sleep(time.Microsecond * 30) // Sleep just enough for goroutine to switch
		if enableReorgs && i%reorgEveryXIterations == 0 {
			reorgDepth := i%maxReorgDepth + 1
			currentBlockNum, err := client.Client().BlockNumber(ctx)
			require.NoError(t, err)
			targetReorgBlockNum := currentBlockNum - uint64(reorgDepth)
			if targetReorgBlockNum < currentBlockNum { // we are dealing with uints...
				reorgBlock, err := client.Client().BlockByNumber(ctx, big.NewInt(int64(targetReorgBlockNum)))
				require.NoError(t, err)
				err = client.Fork(reorgBlock.Hash())
				require.NoError(t, err)
			}
		}
	}

	syncerUpToDate := false
	var errMsg string
	lb, err := client.Client().BlockNumber(ctx)
	require.NoError(t, err)
	for i := 0; i < 50; i++ {
		lpb, err := syncer.GetLastProcessedBlock(ctx)
		require.NoError(t, err)
		if lpb == lb {
			syncerUpToDate = true

			break
		}
		time.Sleep(time.Millisecond * 100)
		errMsg = fmt.Sprintf("last block from client: %d, last block from syncer: %d", lb, lpb)
	}
	require.True(t, syncerUpToDate, errMsg)

	// Assert rollup exit root
	expectedRollupExitRoot, err := verifySC.GetRollupExitRoot(&bind.CallOpts{Pending: false})
	require.NoError(t, err)
	actualRollupExitRoot, err := syncer.GetLastRollupExitRoot(ctx)
	require.NoError(t, err)
	require.Equal(t, common.Hash(expectedRollupExitRoot), actualRollupExitRoot.Hash)

	// Assert L1 Info tree root
	expectedL1InfoRoot, err := gerSc.GetRoot(&bind.CallOpts{Pending: false})
	require.NoError(t, err)
	expectedGER, err := gerSc.GetLastGlobalExitRoot(&bind.CallOpts{Pending: false})
	require.NoError(t, err)
	lastRoot, err := syncer.GetLastL1InfoTreeRoot(ctx)
	require.NoError(t, err)
	info, err := syncer.GetInfoByIndex(ctx, lastRoot.Index)
	require.NoError(t, err, fmt.Sprintf("index: %d", lastRoot.Index))

	require.Equal(t, common.Hash(expectedL1InfoRoot), lastRoot.Hash)
	require.Equal(t, common.Hash(expectedGER), info.GlobalExitRoot, fmt.Sprintf("%+v", info))
}<|MERGE_RESOLUTION|>--- conflicted
+++ resolved
@@ -70,11 +70,7 @@
 
 func TestE2E(t *testing.T) {
 	ctx := context.Background()
-<<<<<<< HEAD
-	dbPath := "file::memory:?cache=shared"
-=======
 	dbPath := path.Join(t.TempDir(), "file::memory:?cache=shared")
->>>>>>> 8a74627f
 	privateKey, err := crypto.GenerateKey()
 	require.NoError(t, err)
 	auth, err := bind.NewKeyedTransactorWithChainID(privateKey, big.NewInt(1337))
@@ -147,7 +143,6 @@
 			actualRollupExitRoot, err := syncer.GetLastRollupExitRoot(ctx)
 			require.NoError(t, err)
 			require.Equal(t, common.Hash(expectedRollupExitRoot), actualRollupExitRoot.Hash, fmt.Sprintf("rollupID: %d, i: %d", rollupID, i))
-<<<<<<< HEAD
 
 			// Assert verify batches
 			expectedVerify := l1infotreesync.VerifyBatches{
@@ -161,8 +156,6 @@
 			actualVerify, err := syncer.GetLastVerifiedBatches(rollupID)
 			require.NoError(t, err)
 			require.Equal(t, expectedVerify, *actualVerify)
-=======
->>>>>>> 8a74627f
 		}
 	}
 }
