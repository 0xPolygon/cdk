package l1infotreesync

import (
	"context"
	"encoding/json"
	"errors"
	"fmt"
	"path"

	"github.com/0xPolygon/cdk/common"
	"github.com/0xPolygon/cdk/l1infotree"
	"github.com/0xPolygon/cdk/sync"
	"github.com/0xPolygon/cdk/tree"
	ethCommon "github.com/ethereum/go-ethereum/common"
	"github.com/ledgerwatch/erigon-lib/kv"
	"github.com/ledgerwatch/erigon-lib/kv/mdbx"
	"golang.org/x/crypto/sha3"
)

const (
	dbPrefix = "l1infotreesync"
	// rootTable stores the L1 info tree roots
	// Key: root (common.Hash)
	// Value: hash of the leaf that caused the update (common.Hash)
	rootTable = dbPrefix + "-root"
	// indexTable stores the L1 info tree indexes
	// Key: index (uint32 converted to bytes)
	// Value: hash of the leaf that caused the update (common.Hash)
	indexTable = dbPrefix + "-index"
	// infoTable stores the information of the tree (the leaves). Note that the value
	// of rootTable and indexTable references the key of the infoTable
	// Key: hash of the leaf that caused the update (common.Hash)
	// Value: JSON of storeLeaf struct
	infoTable = dbPrefix + "-info"
	// blockTable stores the first and last index of L1 Info Tree that have been updated on
	// Value: JSON of blockWithLeafs
	blockTable = dbPrefix + "-block"
	// lastBlockTable used to store the last block processed. This is needed to know the last processed blcok
	lastBlockTable = dbPrefix + "-lastBlock"

	treeHeight uint8 = 32
)

var (
	ErrBlockNotProcessed = errors.New("given block(s) have not been processed yet")
	ErrNotFound          = errors.New("not found")
	ErrNoBlock0          = errors.New("blockNum must be greater than 0")
	lastBlockKey         = []byte("lb")
)

type processor struct {
	db             kv.RwDB
	l1InfoTree     *l1infotree.L1InfoTree
	rollupExitTree *tree.UpdatableTree
}

type UpdateL1InfoTree struct {
	MainnetExitRoot ethCommon.Hash
	RollupExitRoot  ethCommon.Hash
	ParentHash      ethCommon.Hash
	Timestamp       uint64
}

type VerifyBatches struct {
	RollupID   uint32
	NumBatch   uint64
	StateRoot  ethCommon.Hash
	ExitRoot   ethCommon.Hash
	Aggregator ethCommon.Address
}

type Event struct {
	UpdateL1InfoTree *UpdateL1InfoTree
	VerifyBatches    *VerifyBatches
}

type L1InfoTreeLeaf struct {
	L1InfoTreeRoot    ethCommon.Hash
	L1InfoTreeIndex   uint32
	PreviousBlockHash ethCommon.Hash
	BlockNumber       uint64
	Timestamp         uint64
	MainnetExitRoot   ethCommon.Hash
	RollupExitRoot    ethCommon.Hash
	GlobalExitRoot    ethCommon.Hash
}

type storeLeaf struct {
	MainnetExitRoot ethCommon.Hash
	RollupExitRoot  ethCommon.Hash
	ParentHash      ethCommon.Hash
	InfoRoot        ethCommon.Hash
	Index           uint32
	Timestamp       uint64
	BlockNumber     uint64
}

type blockWithLeafs struct {
	// inclusive
	FirstIndex uint32
	// not inclusive
	LastIndex uint32
}

func (l *storeLeaf) GlobalExitRoot() ethCommon.Hash {
	var gerBytes [32]byte
	hasher := sha3.NewLegacyKeccak256()
	hasher.Write(l.MainnetExitRoot[:])
	hasher.Write(l.RollupExitRoot[:])
	copy(gerBytes[:], hasher.Sum(nil))
	return gerBytes
}

func tableCfgFunc(defaultBuckets kv.TableCfg) kv.TableCfg {
	return kv.TableCfg{
		rootTable:      {},
		indexTable:     {},
		infoTable:      {},
		blockTable:     {},
		lastBlockTable: {},
	}
}

func newProcessor(ctx context.Context, dbPath string) (*processor, error) {
	db, err := mdbx.NewMDBX(nil).
		Path(dbPath).
		WithTableCfg(tableCfgFunc).
		Open()
	if err != nil {
		return nil, err
	}
	p := &processor{
		db: db,
	}

	tx, err := p.db.BeginRo(ctx)
	if err != nil {
		return nil, err
	}
	defer tx.Rollback()
	leaves, err := p.getAllLeavesHashed(tx)
	if err != nil {
		return nil, err
	}
	l1InfoTree, err := l1infotree.NewL1InfoTree(treeHeight, leaves)
	if err != nil {
		return nil, err
	}
	p.l1InfoTree = l1InfoTree
	rollupExitTreeDBPath := path.Join(dbPath, "rollupExitTree")
	rollupExitTree, err := tree.NewUpdatable(ctx, rollupExitTreeDBPath, dbPrefix)
	if err != nil {
		return nil, err
	}
	p.rollupExitTree = rollupExitTree
	return p, nil
}

func (p *processor) getAllLeavesHashed(tx kv.Tx) ([][32]byte, error) {
	// TODO: same coment about refactor that appears at ComputeMerkleProofByIndex
	index, err := p.getLastIndex(tx)
	if err == ErrNotFound || index == 0 {
		return nil, nil
	}
	if err != nil {
		return nil, err
	}

	return p.getHashedLeaves(tx, index)
}

func (p *processor) ComputeMerkleProofByIndex(ctx context.Context, index uint32) ([][32]byte, ethCommon.Hash, error) {
	// TODO: refactor the tree to store the nodes so it's not neede to load all the leaves and compute the tree
	// every time this function is called. Since it's not a sparse MT, an alternative could be to store the proofs
	// as part of the info
	tx, err := p.db.BeginRo(ctx)
	if err != nil {
		return nil, ethCommon.Hash{}, err
	}
	defer tx.Rollback()

	leaves, err := p.getHashedLeaves(tx, index)
	if err != nil {
		return nil, ethCommon.Hash{}, err
	}
	return p.l1InfoTree.ComputeMerkleProof(index, leaves)
}

func (p *processor) getHashedLeaves(tx kv.Tx, untilIndex uint32) ([][32]byte, error) {
	leaves := [][32]byte{}
	for i := uint32(0); i <= untilIndex; i++ {
		info, err := p.getInfoByIndexWithTx(tx, i)
		if err != nil {
			return nil, err
		}
		h := l1infotree.HashLeafData(info.GlobalExitRoot, info.PreviousBlockHash, info.Timestamp)
		leaves = append(leaves, h)
	}
	return leaves, nil
}

func (p *processor) ComputeMerkleProofByRoot(ctx context.Context, root ethCommon.Hash) ([][32]byte, ethCommon.Hash, error) {
	info, err := p.GetInfoByRoot(ctx, root)
	if err != nil {
		return nil, ethCommon.Hash{}, err
	}
	return p.ComputeMerkleProofByIndex(ctx, info.L1InfoTreeIndex)
}

func (p *processor) GetInfoByRoot(ctx context.Context, root ethCommon.Hash) (*L1InfoTreeLeaf, error) {
	tx, err := p.db.BeginRo(ctx)
	if err != nil {
		return nil, err
	}
	defer tx.Rollback()
	hash, err := tx.GetOne(rootTable, root[:])
	if err != nil {
		return nil, err
	}
	if hash == nil {
		return nil, ErrNotFound
	}
	return p.getInfoByHashWithTx(tx, hash)
}

// GetLatestInfoUntilBlock returns the most recent L1InfoTreeLeaf that occurred before or at blockNum.
// If the blockNum has not been processed yet the error ErrBlockNotProcessed will be returned
func (p *processor) GetLatestInfoUntilBlock(ctx context.Context, blockNum uint64) (*L1InfoTreeLeaf, error) {
	if blockNum == 0 {
		return nil, ErrNoBlock0
	}
	tx, err := p.db.BeginRo(ctx)
	if err != nil {
		return nil, err
	}
	defer tx.Rollback()
	lpb, err := p.getLastProcessedBlockWithTx(tx)
	if err != nil {
		return nil, err
	}
	if lpb < blockNum {
		return nil, ErrBlockNotProcessed
	}
	iter, err := tx.RangeDescend(blockTable, common.Uint64ToBytes(blockNum), common.Uint64ToBytes(0), 1)
	if err != nil {
		return nil, fmt.Errorf(
			"error calling RangeDescend(blockTable, %d, 0, 1): %w", blockNum, err,
		)
	}
	k, v, err := iter.Next()
	if err != nil {
		return nil, err
	}
	if k == nil {
		return nil, ErrNotFound
	}
	blk := blockWithLeafs{}
	if err := json.Unmarshal(v, &blk); err != nil {
		return nil, err
	}
	hash, err := tx.GetOne(indexTable, common.Uint32ToBytes(blk.LastIndex-1))
	if err != nil {
		return nil, err
	}
	return p.getInfoByHashWithTx(tx, hash)
}

func (p *processor) GetInfoByIndex(ctx context.Context, index uint32) (*L1InfoTreeLeaf, error) {
	tx, err := p.db.BeginRo(ctx)
	if err != nil {
		return nil, err
	}
	defer tx.Rollback()
	return p.getInfoByIndexWithTx(tx, index)
}

func (p *processor) getInfoByIndexWithTx(tx kv.Tx, index uint32) (*L1InfoTreeLeaf, error) {
	hash, err := tx.GetOne(indexTable, common.Uint32ToBytes(index))
	if err != nil {
		return nil, err
	}
	if hash == nil {
		return nil, ErrNotFound
	}
	return p.getInfoByHashWithTx(tx, hash)
}

func (p *processor) GetInfoByHash(ctx context.Context, hash []byte) (*L1InfoTreeLeaf, error) {
	tx, err := p.db.BeginRo(ctx)
	if err != nil {
		return nil, err
	}
	defer tx.Rollback()
	return p.getInfoByHashWithTx(tx, hash)
}

func (p *processor) getInfoByHashWithTx(tx kv.Tx, hash []byte) (*L1InfoTreeLeaf, error) {
	infoBytes, err := tx.GetOne(infoTable, hash)
	if err != nil {
		return nil, err
	}
	if infoBytes == nil {
		return nil, ErrNotFound
	}
	var info storeLeaf
	if err := json.Unmarshal(infoBytes, &info); err != nil {
		return nil, err
	}

	return &L1InfoTreeLeaf{
		L1InfoTreeRoot:    info.InfoRoot,
		L1InfoTreeIndex:   info.Index,
		PreviousBlockHash: info.ParentHash,
		BlockNumber:       info.BlockNumber,
		Timestamp:         info.Timestamp,
		MainnetExitRoot:   info.MainnetExitRoot,
		RollupExitRoot:    info.RollupExitRoot,
		GlobalExitRoot:    info.GlobalExitRoot(),
	}, nil
}

func (p *processor) GetLastProcessedBlock(ctx context.Context) (uint64, error) {
	tx, err := p.db.BeginRo(ctx)
	if err != nil {
		return 0, err
	}
	defer tx.Rollback()
	return p.getLastProcessedBlockWithTx(tx)
}

func (p *processor) getLastProcessedBlockWithTx(tx kv.Tx) (uint64, error) {
	blockNumBytes, err := tx.GetOne(lastBlockTable, lastBlockKey)
	if err != nil {
		return 0, err
	} else if blockNumBytes == nil {
		return 0, nil
	}
	return common.BytesToUint64(blockNumBytes), nil
}

<<<<<<< HEAD
func (p *processor) Reorg(ctx context.Context, firstReorgedBlock uint64) error {
	// TODO: Does tree need to be reorged?
	tx, err := p.db.BeginRw(ctx)
=======
func (p *processor) Reorg(firstReorgedBlock uint64) error {
	tx, err := p.db.BeginRw(context.Background())
>>>>>>> 5f2c29ff
	if err != nil {
		return err
	}
	c, err := tx.Cursor(blockTable)
	if err != nil {
		return err
	}
	defer c.Close()
	firstKey := common.Uint64ToBytes(firstReorgedBlock)
	for blkKey, blkValue, err := c.Seek(firstKey); blkKey != nil; blkKey, blkValue, err = c.Next() {
		if err != nil {
			tx.Rollback()
			return err
		}
		var blk blockWithLeafs
		if err := json.Unmarshal(blkValue, &blk); err != nil {
			tx.Rollback()
			return err
		}
		for i := blk.FirstIndex; i < blk.LastIndex; i++ {
			if err := p.deleteLeaf(tx, i); err != nil {
				tx.Rollback()
				return err
			}
		}
		if err := tx.Delete(blockTable, blkKey); err != nil {
			tx.Rollback()
			return err
		}
	}
	if err := p.updateLastProcessedBlock(tx, firstReorgedBlock-1); err != nil {
		tx.Rollback()
		return err
	}
	leaves, err := p.getAllLeavesHashed(tx)
	if err != nil {
		tx.Rollback()
		return err
	}
	tree, err := l1infotree.NewL1InfoTree(treeHeight, leaves)
	if err != nil {
		tx.Rollback()
		return err
	}
	p.tree = tree
	return tx.Commit()
}

func (p *processor) deleteLeaf(tx kv.RwTx, index uint32) error {
	// TODO: do we need to do something with p.tree here?
	// Get leaf info to delete all relations
	hash, err := tx.GetOne(indexTable, common.Uint32ToBytes(index))
	if err != nil {
		return err
	}
	if hash == nil {
		return ErrNotFound
	}
	infoBytes, err := tx.GetOne(infoTable, hash)
	if err != nil {
		return err
	}
	if infoBytes == nil {
		return ErrNotFound
	}
	var info storeLeaf
	if err := json.Unmarshal(infoBytes, &info); err != nil {
		return err
	}

	// Delete
	if err := tx.Delete(rootTable, info.InfoRoot[:]); err != nil {
		return err
	}
	if err := tx.Delete(indexTable, common.Uint32ToBytes(index)); err != nil {
		return err
	}
	if err := tx.Delete(infoTable, hash); err != nil {
		return err
	}
	return nil
}

// ProcessBlock process the leafs of the L1 info tree found on a block
// this function can be called without leafs with the intention to track the last processed block
func (p *processor) ProcessBlock(ctx context.Context, b sync.Block) error {
	tx, err := p.db.BeginRw(ctx)
	if err != nil {
		return err
	}
	events := make([]Event, len(b.Events))
	if len(b.Events) > 0 {
		var initialIndex uint32
		lastIndex, err := p.getLastIndex(tx)
		if err == ErrNotFound {
			initialIndex = 0
		} else if err != nil {
			tx.Rollback()
			return err
		} else {
			initialIndex = lastIndex + 1
		}
		var nextExpectedRollupExitTreeRoot *ethCommon.Hash
		for i, e := range b.Events {
			event := e.(Event)
<<<<<<< HEAD
			if event.UpdateL1InfoTree != nil {
				leafToStore := storeLeaf{
					Index:           initialIndex + uint32(i),
					MainnetExitRoot: event.UpdateL1InfoTree.MainnetExitRoot,
					RollupExitRoot:  event.UpdateL1InfoTree.RollupExitRoot,
					ParentHash:      event.UpdateL1InfoTree.ParentHash,
					Timestamp:       event.UpdateL1InfoTree.Timestamp,
					BlockNumber:     b.Num,
				}
				if err := p.addLeaf(tx, leafToStore); err != nil {
					tx.Rollback()
					return err
				}
				nextExpectedRollupExitTreeRoot = &leafToStore.RollupExitRoot
=======
			events = append(events, event)
			leafToStore := storeLeaf{
				Index:           initialIndex + uint32(i),
				MainnetExitRoot: event.MainnetExitRoot,
				RollupExitRoot:  event.RollupExitRoot,
				ParentHash:      event.ParentHash,
				Timestamp:       event.Timestamp,
				BlockNumber:     b.Num,
>>>>>>> 5f2c29ff
			}

			if event.VerifyBatches != nil {
				// before the verify batches event happens, the updateExitRoot event is emitted.
				// Since the previous event include the rollup exit root, this can use it to assert
				// that the computation of the tree is correct. However, there are some execution paths
				// on the contract that don't follow this (verifyBatches + pendingStateTimeout != 0)
				if err := p.rollupExitTree.UpsertLeaf(
					ctx,
					event.VerifyBatches.RollupID,
					event.VerifyBatches.ExitRoot,
					nextExpectedRollupExitTreeRoot,
				); err != nil {
					tx.Rollback()
					return err
				}
				nextExpectedRollupExitTreeRoot = nil
			}
		}
		bwl := blockWithLeafs{
			FirstIndex: initialIndex,
			LastIndex:  initialIndex + uint32(len(b.Events)),
		}
		blockValue, err := json.Marshal(bwl)
		if err != nil {
			tx.Rollback()
			return err
		}
		if err := tx.Put(blockTable, common.Uint64ToBytes(b.Num), blockValue); err != nil {
			tx.Rollback()
			return err
		}
	}
	if err := p.updateLastProcessedBlock(tx, b.Num); err != nil {
		tx.Rollback()
		return err
	}
<<<<<<< HEAD
=======
	log.Debugf("block %d processed with events: %+v", b.Num, events)
>>>>>>> 5f2c29ff
	return tx.Commit()
}

func (p *processor) getLastIndex(tx kv.Tx) (uint32, error) {
	bNum, err := p.getLastProcessedBlockWithTx(tx)
	if err != nil {
		return 0, err
	}
	if bNum == 0 {
		return 0, nil
	}
	iter, err := tx.RangeDescend(blockTable, common.Uint64ToBytes(bNum), common.Uint64ToBytes(0), 1)
	if err != nil {
		return 0, err
	}
	_, blkBytes, err := iter.Next()
	if err != nil {
		return 0, err
	}
	if blkBytes == nil {
		return 0, ErrNotFound
	}
	var blk blockWithLeafs
	if err := json.Unmarshal(blkBytes, &blk); err != nil {
		return 0, err
	}
	return blk.LastIndex - 1, nil
}

func (p *processor) addLeaf(tx kv.RwTx, leaf storeLeaf) error {
	// Update tree
	hash := l1infotree.HashLeafData(leaf.GlobalExitRoot(), leaf.ParentHash, leaf.Timestamp)
	root, err := p.l1InfoTree.AddLeaf(leaf.Index, hash)
	if err != nil {
		return err
	}
	leaf.InfoRoot = root
	// store info
	leafValue, err := json.Marshal(leaf)
	if err != nil {
		return err
	}
	if err := tx.Put(infoTable, hash[:], leafValue); err != nil {
		return err
	}
	// store index relation
	if err := tx.Put(indexTable, common.Uint32ToBytes(leaf.Index), hash[:]); err != nil {
		return err
	}
	// store root relation
	if err := tx.Put(rootTable, root.Bytes(), hash[:]); err != nil {
		return err
	}
	return nil
}

func (p *processor) updateLastProcessedBlock(tx kv.RwTx, blockNum uint64) error {
	blockNumBytes := common.Uint64ToBytes(blockNum)
	return tx.Put(lastBlockTable, lastBlockKey, blockNumBytes)
}<|MERGE_RESOLUTION|>--- conflicted
+++ resolved
@@ -9,6 +9,7 @@
 
 	"github.com/0xPolygon/cdk/common"
 	"github.com/0xPolygon/cdk/l1infotree"
+	"github.com/0xPolygon/cdk/log"
 	"github.com/0xPolygon/cdk/sync"
 	"github.com/0xPolygon/cdk/tree"
 	ethCommon "github.com/ethereum/go-ethereum/common"
@@ -338,14 +339,8 @@
 	return common.BytesToUint64(blockNumBytes), nil
 }
 
-<<<<<<< HEAD
 func (p *processor) Reorg(ctx context.Context, firstReorgedBlock uint64) error {
-	// TODO: Does tree need to be reorged?
 	tx, err := p.db.BeginRw(ctx)
-=======
-func (p *processor) Reorg(firstReorgedBlock uint64) error {
-	tx, err := p.db.BeginRw(context.Background())
->>>>>>> 5f2c29ff
 	if err != nil {
 		return err
 	}
@@ -385,12 +380,12 @@
 		tx.Rollback()
 		return err
 	}
-	tree, err := l1infotree.NewL1InfoTree(treeHeight, leaves)
+	l1InfoTree, err := l1infotree.NewL1InfoTree(treeHeight, leaves)
 	if err != nil {
 		tx.Rollback()
 		return err
 	}
-	p.tree = tree
+	p.l1InfoTree = l1InfoTree
 	return tx.Commit()
 }
 
@@ -451,7 +446,7 @@
 		var nextExpectedRollupExitTreeRoot *ethCommon.Hash
 		for i, e := range b.Events {
 			event := e.(Event)
-<<<<<<< HEAD
+			events = append(events, event)
 			if event.UpdateL1InfoTree != nil {
 				leafToStore := storeLeaf{
 					Index:           initialIndex + uint32(i),
@@ -466,16 +461,6 @@
 					return err
 				}
 				nextExpectedRollupExitTreeRoot = &leafToStore.RollupExitRoot
-=======
-			events = append(events, event)
-			leafToStore := storeLeaf{
-				Index:           initialIndex + uint32(i),
-				MainnetExitRoot: event.MainnetExitRoot,
-				RollupExitRoot:  event.RollupExitRoot,
-				ParentHash:      event.ParentHash,
-				Timestamp:       event.Timestamp,
-				BlockNumber:     b.Num,
->>>>>>> 5f2c29ff
 			}
 
 			if event.VerifyBatches != nil {
@@ -513,10 +498,7 @@
 		tx.Rollback()
 		return err
 	}
-<<<<<<< HEAD
-=======
 	log.Debugf("block %d processed with events: %+v", b.Num, events)
->>>>>>> 5f2c29ff
 	return tx.Commit()
 }
 
