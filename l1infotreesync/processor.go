--- conflicted
+++ resolved
@@ -5,10 +5,7 @@
 	"encoding/json"
 	"errors"
 	"fmt"
-<<<<<<< HEAD
 	"path"
-=======
->>>>>>> b1a399b2
 
 	"github.com/0xPolygon/cdk/common"
 	"github.com/0xPolygon/cdk/l1infotree"
@@ -21,7 +18,6 @@
 )
 
 const (
-<<<<<<< HEAD
 	dbPrefix = "l1infotreesync"
 	// rootTable stores the L1 info tree roots
 	// Key: root (common.Hash)
@@ -31,44 +27,14 @@
 	// Key: index (uint32 converted to bytes)
 	// Value: hash of the leaf that caused the update (common.Hash)
 	indexTable = dbPrefix + "-index"
-=======
-	// rootTable stores the L1 info tree roots
-	// Key: root (common.Hash)
-	// Value: hash of the leaf that caused the update (common.Hash)
-	rootTable = "l1infotreesync-root"
-	// indexTable stores the L1 info tree indexes
-	// Key: index (uint32 converted to bytes)
-	// Value: hash of the leaf that caused the update (common.Hash)
-	indexTable = "l1infotreesync-index"
->>>>>>> b1a399b2
 	// infoTable stores the information of the tree (the leaves). Note that the value
 	// of rootTable and indexTable references the key of the infoTable
 	// Key: hash of the leaf that caused the update (common.Hash)
 	// Value: JSON of storeLeaf struct
-<<<<<<< HEAD
-	infoTable = dbPrefix + "-info"
-=======
-	infoTable = "l1infotreesync-info"
->>>>>>> b1a399b2
 	// blockTable stores the first and last index of L1 Info Tree that have been updated on
-	// a block. This is useful in case there are blocks with multiple updates and a reorg is needed.
-	// Or for when querying by block number
-	// Key: block number (uint64 converted to bytes)
 	// Value: JSON of blockWithLeafs
-<<<<<<< HEAD
-	blockTable = dbPrefix + "-block"
-=======
-	blockTable = "l1infotreesync-block"
->>>>>>> b1a399b2
 	// lastBlockTable used to store the last block processed. This is needed to know the last processed blcok
-	// when it doesn't have events that make other tables get populated
-	// Key: it's always lastBlockKey
-	// Value: block number (uint64 converted to bytes)
-<<<<<<< HEAD
 	lastBlockTable = dbPrefix + "-lastBlock"
-=======
-	lastBlockTable = "l1infotreesync-lastBlock"
->>>>>>> b1a399b2
 
 	treeHeight uint8 = 32
 )
