package l1infotreesync

import (
	"context"
	"encoding/binary"
	"encoding/json"
	"errors"
	"fmt"

	"github.com/0xPolygon/cdk/common"
	"github.com/0xPolygon/cdk/log"
	"github.com/0xPolygon/cdk/sync"
	"github.com/0xPolygon/cdk/tree"
	ethCommon "github.com/ethereum/go-ethereum/common"
	"github.com/iden3/go-iden3-crypto/keccak256"
	"github.com/ledgerwatch/erigon-lib/kv"
	"github.com/ledgerwatch/erigon-lib/kv/mdbx"
	"golang.org/x/crypto/sha3"
)

const (
	dbPrefix             = "l1infotreesync"
	l1InfoTreeSuffix     = "-l1infotree"
	rollupExitTreeSuffix = "-rollupexittree"

	// infoTable stores the information of L1 Info Tree (the leaves)
	// Key: index (uint32 converted to bytes)
	// Value: JSON of storeLeaf struct
	infoTable = dbPrefix + "-info"
	// blockTable stores the first and last index of L1 Info Tree that have been updated on
	// Value: JSON of blockWithLeafs
	blockTable = dbPrefix + "-block"
	// lastBlockTable used to store the last block processed. This is needed to know the last processed blcok
	lastBlockTable = dbPrefix + "-lastBlock"

	treeHeight uint8 = 32
)

var (
	ErrBlockNotProcessed = errors.New("given block(s) have not been processed yet")
	ErrNotFound          = errors.New("not found")
	ErrNoBlock0          = errors.New("blockNum must be greater than 0")
	lastBlockKey         = []byte("lb")
)

type processor struct {
	db             kv.RwDB
	l1InfoTree     *tree.AppendOnlyTree
	rollupExitTree *tree.UpdatableTree
}

// UpdateL1InfoTree representation of the UpdateL1InfoTree event
type UpdateL1InfoTree struct {
	MainnetExitRoot ethCommon.Hash
	RollupExitRoot  ethCommon.Hash
	ParentHash      ethCommon.Hash
	Timestamp       uint64
}

// VerifyBatches representation of the VerifyBatches and VerifyBatchesTrustedAggregator events
type VerifyBatches struct {
	RollupID   uint32
	NumBatch   uint64
	StateRoot  ethCommon.Hash
	ExitRoot   ethCommon.Hash
	Aggregator ethCommon.Address
}

type Event struct {
	UpdateL1InfoTree *UpdateL1InfoTree
	VerifyBatches    *VerifyBatches
}

// L1InfoTreeLeaf representation of a leaf of the L1 Info tree
type L1InfoTreeLeaf struct {
	L1InfoTreeIndex   uint32
	PreviousBlockHash ethCommon.Hash
	BlockNumber       uint64
	Timestamp         uint64
	MainnetExitRoot   ethCommon.Hash
	RollupExitRoot    ethCommon.Hash
	GlobalExitRoot    ethCommon.Hash
}

type storeLeaf struct {
	BlockNumber     uint64
	MainnetExitRoot ethCommon.Hash
	RollupExitRoot  ethCommon.Hash
	ParentHash      ethCommon.Hash
	Index           uint32
	Timestamp       uint64
}

// Hash as expected by the tree
func (l *storeLeaf) Hash() ethCommon.Hash {
	var res [32]byte
	t := make([]byte, 8) //nolint:gomnd
	binary.BigEndian.PutUint64(t, l.Timestamp)
	copy(res[:], keccak256.Hash(l.GlobalExitRoot().Bytes(), l.ParentHash.Bytes(), t))
	return res
}

type blockWithLeafs struct {
	// inclusive
	FirstIndex uint32
	// not inclusive
	LastIndex uint32
}

// GlobalExitRoot returns the GER
func (l *storeLeaf) GlobalExitRoot() ethCommon.Hash {
	var gerBytes [32]byte
	hasher := sha3.NewLegacyKeccak256()
	hasher.Write(l.MainnetExitRoot[:])
	hasher.Write(l.RollupExitRoot[:])
	copy(gerBytes[:], hasher.Sum(nil))
	return gerBytes
}

func newProcessor(ctx context.Context, dbPath string) (*processor, error) {
	tableCfgFunc := func(defaultBuckets kv.TableCfg) kv.TableCfg {
		cfg := kv.TableCfg{
			infoTable:      {},
			blockTable:     {},
			lastBlockTable: {},
		}
		tree.AddTables(cfg, dbPrefix+rollupExitTreeSuffix)
		tree.AddTables(cfg, dbPrefix+l1InfoTreeSuffix)
		return cfg
	}
	db, err := mdbx.NewMDBX(nil).
		Path(dbPath).
		WithTableCfg(tableCfgFunc).
		Open()
	if err != nil {
		return nil, err
	}
	p := &processor{
		db: db,
	}

	l1InfoTree, err := tree.NewAppendOnlyTree(ctx, db, dbPrefix+l1InfoTreeSuffix)
	if err != nil {
		return nil, err
	}
	p.l1InfoTree = l1InfoTree
	rollupExitTree, err := tree.NewUpdatableTree(ctx, db, dbPrefix+rollupExitTreeSuffix)
	if err != nil {
		return nil, err
	}
	p.rollupExitTree = rollupExitTree
	return p, nil
}

// GetL1InfoTreeMerkleProof creates a merkle proof for the L1 Info tree
<<<<<<< HEAD
func (p *processor) GetL1InfoTreeMerkleProof(ctx context.Context, index uint32) ([32]ethCommon.Hash, ethCommon.Hash, error) {
=======
func (p *processor) GetL1InfoTreeMerkleProof(ctx context.Context, index uint32) ([]ethCommon.Hash, ethCommon.Hash, error) {
>>>>>>> 0f98a37e
	tx, err := p.db.BeginRo(ctx)
	if err != nil {
		return [32]ethCommon.Hash{}, ethCommon.Hash{}, err
	}
	defer tx.Rollback()

	root, err := p.l1InfoTree.GetRootByIndex(tx, index)
	if err != nil {
		return [32]ethCommon.Hash{}, ethCommon.Hash{}, err
	}

	proof, err := p.l1InfoTree.GetProof(ctx, index, root)
	if err != nil {
		return [32]ethCommon.Hash{}, ethCommon.Hash{}, err
	}

	// TODO: check if we need to return root or wat
	return proof, root, nil
}

// GetLatestInfoUntilBlock returns the most recent L1InfoTreeLeaf that occurred before or at blockNum.
// If the blockNum has not been processed yet the error ErrBlockNotProcessed will be returned
func (p *processor) GetLatestInfoUntilBlock(ctx context.Context, blockNum uint64) (*L1InfoTreeLeaf, error) {
	if blockNum == 0 {
		return nil, ErrNoBlock0
	}
	tx, err := p.db.BeginRo(ctx)
	if err != nil {
		return nil, err
	}
	defer tx.Rollback()
	lpb, err := p.getLastProcessedBlockWithTx(tx)
	if err != nil {
		return nil, err
	}
	if lpb < blockNum {
		return nil, ErrBlockNotProcessed
	}
	iter, err := tx.RangeDescend(blockTable, common.Uint64ToBytes(blockNum), common.Uint64ToBytes(0), 1)
	if err != nil {
		return nil, fmt.Errorf(
			"error calling RangeDescend(blockTable, %d, 0, 1): %w", blockNum, err,
		)
	}
	k, v, err := iter.Next()
	if err != nil {
		return nil, err
	}
	if k == nil {
		return nil, ErrNotFound
	}
	blk := blockWithLeafs{}
	if err := json.Unmarshal(v, &blk); err != nil {
		return nil, err
	}
	return p.getInfoByIndexWithTx(tx, blk.LastIndex-1)
}

<<<<<<< HEAD
// GetInfoByIndex returns the value of a leave (not the hash) of the L1 info tree
=======
// GetInfoByIndex returns the value of a leaf (not the hash) of the L1 info tree
>>>>>>> 0f98a37e
func (p *processor) GetInfoByIndex(ctx context.Context, index uint32) (*L1InfoTreeLeaf, error) {
	tx, err := p.db.BeginRo(ctx)
	if err != nil {
		return nil, err
	}
	defer tx.Rollback()
	return p.getInfoByIndexWithTx(tx, index)
}

func (p *processor) getInfoByIndexWithTx(tx kv.Tx, index uint32) (*L1InfoTreeLeaf, error) {
	infoBytes, err := tx.GetOne(infoTable, common.Uint32ToBytes(index))
	if err != nil {
		return nil, err
	}
	if infoBytes == nil {
		return nil, ErrNotFound
	}
	var info storeLeaf
	if err := json.Unmarshal(infoBytes, &info); err != nil {
		return nil, err
	}
	return &L1InfoTreeLeaf{
		L1InfoTreeIndex:   info.Index,
		PreviousBlockHash: info.ParentHash,
		BlockNumber:       info.BlockNumber,
		Timestamp:         info.Timestamp,
		MainnetExitRoot:   info.MainnetExitRoot,
		RollupExitRoot:    info.RollupExitRoot,
		GlobalExitRoot:    info.GlobalExitRoot(),
	}, nil
}

// GetLastProcessedBlock returns the last processed block
func (p *processor) GetLastProcessedBlock(ctx context.Context) (uint64, error) {
	tx, err := p.db.BeginRo(ctx)
	if err != nil {
		return 0, err
	}
	defer tx.Rollback()
	return p.getLastProcessedBlockWithTx(tx)
}

func (p *processor) getLastProcessedBlockWithTx(tx kv.Tx) (uint64, error) {
	blockNumBytes, err := tx.GetOne(lastBlockTable, lastBlockKey)
	if err != nil {
		return 0, err
	} else if blockNumBytes == nil {
		return 0, nil
	}
	return common.BytesToUint64(blockNumBytes), nil
}

<<<<<<< HEAD
// Reorg triggers a purge and reset process on the processot to leave it on a state
=======
// Reorg triggers a purge and reset process on the processor to leaf it on a state
>>>>>>> 0f98a37e
// as if the last block processed was firstReorgedBlock-1
func (p *processor) Reorg(ctx context.Context, firstReorgedBlock uint64) error {
	tx, err := p.db.BeginRw(ctx)
	if err != nil {
		return err
	}
	defer tx.Rollback()
	c, err := tx.Cursor(blockTable)
	if err != nil {
		return err
	}
	defer c.Close()
	firstKey := common.Uint64ToBytes(firstReorgedBlock)
	firstReorgedL1InfoTreeIndex := int64(-1)
	for blkKey, blkValue, err := c.Seek(firstKey); blkKey != nil; blkKey, blkValue, err = c.Next() {
		if err != nil {
			tx.Rollback()
			return err
		}
		var blk blockWithLeafs
		if err := json.Unmarshal(blkValue, &blk); err != nil {
			tx.Rollback()
			return err
		}
		for i := blk.FirstIndex; i < blk.LastIndex; i++ {
			if firstReorgedL1InfoTreeIndex == -1 {
				firstReorgedL1InfoTreeIndex = int64(i)
			}
			if err := p.deleteLeaf(tx, i); err != nil {
				tx.Rollback()
				return err
			}
		}
		if err := tx.Delete(blockTable, blkKey); err != nil {
			tx.Rollback()
			return err
		}
	}
	if err := p.updateLastProcessedBlock(tx, firstReorgedBlock-1); err != nil {
		tx.Rollback()
		return err
	}
	var rollbackL1InfoTree func()
	if firstReorgedL1InfoTreeIndex != -1 {
		rollbackL1InfoTree, err = p.l1InfoTree.Reorg(tx, uint32(firstReorgedL1InfoTreeIndex))
		if err != nil {
			tx.Rollback()
			rollbackL1InfoTree()
			return err
		}
	}
	if err := tx.Commit(); err != nil {
		rollbackL1InfoTree()
		return err
	}
	return nil
}

func (p *processor) deleteLeaf(tx kv.RwTx, index uint32) error {
	if err := tx.Delete(infoTable, common.Uint32ToBytes(index)); err != nil {
		return err
	}
	return nil
}

<<<<<<< HEAD
// ProcessBlock procees the events of the block to build the rollup exit tree and the l1 info tree
=======
// ProcessBlock process the events of the block to build the rollup exit tree and the l1 info tree
>>>>>>> 0f98a37e
// and updates the last processed block (can be called without events for that purpose)
func (p *processor) ProcessBlock(ctx context.Context, b sync.Block) error {
	tx, err := p.db.BeginRw(ctx)
	if err != nil {
		return err
	}
	events := make([]Event, len(b.Events))
	rollupExitTreeRollback := func() {}
	l1InfoTreeRollback := func() {}
	rollback := func() {
		tx.Rollback()
		rollupExitTreeRollback()
		l1InfoTreeRollback()
	}
	l1InfoTreeLeavesToAdd := []tree.Leaf{}
	rollupExitTreeLeavesToAdd := []tree.Leaf{}
	if len(b.Events) > 0 {
		var initialL1InfoIndex uint32
		var l1InfoLeavesAdded uint32
		lastIndex, err := p.getLastIndex(tx)
		if err == ErrNotFound {
			initialL1InfoIndex = 0
		} else if err != nil {
			rollback()
			return err
		} else {
			initialL1InfoIndex = lastIndex + 1
		}
		for _, e := range b.Events {
			event := e.(Event)
			events = append(events, event)
			if event.UpdateL1InfoTree != nil {
				index := initialL1InfoIndex + l1InfoLeavesAdded
				leafToStore := storeLeaf{
					BlockNumber:     b.Num,
					Index:           index,
					MainnetExitRoot: event.UpdateL1InfoTree.MainnetExitRoot,
					RollupExitRoot:  event.UpdateL1InfoTree.RollupExitRoot,
					ParentHash:      event.UpdateL1InfoTree.ParentHash,
					Timestamp:       event.UpdateL1InfoTree.Timestamp,
				}
				if err := p.storeLeafInfo(tx, leafToStore); err != nil {
<<<<<<< HEAD
					rollback()
=======
					tx.Rollback()
>>>>>>> 0f98a37e
					return err
				}
				l1InfoTreeLeavesToAdd = append(l1InfoTreeLeavesToAdd, tree.Leaf{
					Index: leafToStore.Index,
					Hash:  leafToStore.Hash(),
				})
				l1InfoLeavesAdded++
			}

			if event.VerifyBatches != nil {
				rollupExitTreeLeavesToAdd = append(rollupExitTreeLeavesToAdd, tree.Leaf{
					Index: event.VerifyBatches.RollupID - 1,
					Hash:  event.VerifyBatches.ExitRoot,
				})
			}
		}
		if l1InfoLeavesAdded > 0 {
			bwl := blockWithLeafs{
				FirstIndex: initialL1InfoIndex,
				LastIndex:  initialL1InfoIndex + l1InfoLeavesAdded,
			}
			blockValue, err := json.Marshal(bwl)
			if err != nil {
				rollback()
				return err
			}
			if err := tx.Put(blockTable, common.Uint64ToBytes(b.Num), blockValue); err != nil {
				rollback()
				return err
			}
			l1InfoTreeRollback, err = p.l1InfoTree.AddLeaves(tx, l1InfoTreeLeavesToAdd)
			if err != nil {
				rollback()
				return err
			}
		}

		if len(rollupExitTreeLeavesToAdd) > 0 {
			rollupExitTreeRollback, err = p.rollupExitTree.UpseartLeaves(tx, rollupExitTreeLeavesToAdd, b.Num)
			if err != nil {
				rollback()
				return err
			}
		}
	}
	if err := p.updateLastProcessedBlock(tx, b.Num); err != nil {
		rollback()
		return err
	}

	if err := tx.Commit(); err != nil {
		rollback()
		return err
	}
	log.Debugf("block %d processed with events: %+v", b.Num, events)
	return nil
}

func (p *processor) getLastIndex(tx kv.Tx) (uint32, error) {
	bNum, err := p.getLastProcessedBlockWithTx(tx)
	if err != nil {
		return 0, err
	}
	if bNum == 0 {
		return 0, nil
	}
	iter, err := tx.RangeDescend(blockTable, common.Uint64ToBytes(bNum), common.Uint64ToBytes(0), 1)
	if err != nil {
		return 0, err
	}
	_, blkBytes, err := iter.Next()
	if err != nil {
		return 0, err
	}
	if blkBytes == nil {
		return 0, ErrNotFound
	}
	var blk blockWithLeafs
	if err := json.Unmarshal(blkBytes, &blk); err != nil {
		return 0, err
	}
	return blk.LastIndex - 1, nil
}

func (p *processor) storeLeafInfo(tx kv.RwTx, leaf storeLeaf) error {
	leafValue, err := json.Marshal(leaf)
	if err != nil {
		return err
	}
	return tx.Put(infoTable, common.Uint32ToBytes(leaf.Index), leafValue)
}

func (p *processor) updateLastProcessedBlock(tx kv.RwTx, blockNum uint64) error {
	blockNumBytes := common.Uint64ToBytes(blockNum)
	return tx.Put(lastBlockTable, lastBlockKey, blockNumBytes)
}<|MERGE_RESOLUTION|>--- conflicted
+++ resolved
@@ -153,11 +153,7 @@
 }
 
 // GetL1InfoTreeMerkleProof creates a merkle proof for the L1 Info tree
-<<<<<<< HEAD
 func (p *processor) GetL1InfoTreeMerkleProof(ctx context.Context, index uint32) ([32]ethCommon.Hash, ethCommon.Hash, error) {
-=======
-func (p *processor) GetL1InfoTreeMerkleProof(ctx context.Context, index uint32) ([]ethCommon.Hash, ethCommon.Hash, error) {
->>>>>>> 0f98a37e
 	tx, err := p.db.BeginRo(ctx)
 	if err != nil {
 		return [32]ethCommon.Hash{}, ethCommon.Hash{}, err
@@ -216,11 +212,7 @@
 	return p.getInfoByIndexWithTx(tx, blk.LastIndex-1)
 }
 
-<<<<<<< HEAD
-// GetInfoByIndex returns the value of a leave (not the hash) of the L1 info tree
-=======
 // GetInfoByIndex returns the value of a leaf (not the hash) of the L1 info tree
->>>>>>> 0f98a37e
 func (p *processor) GetInfoByIndex(ctx context.Context, index uint32) (*L1InfoTreeLeaf, error) {
 	tx, err := p.db.BeginRo(ctx)
 	if err != nil {
@@ -273,11 +265,7 @@
 	return common.BytesToUint64(blockNumBytes), nil
 }
 
-<<<<<<< HEAD
-// Reorg triggers a purge and reset process on the processot to leave it on a state
-=======
 // Reorg triggers a purge and reset process on the processor to leaf it on a state
->>>>>>> 0f98a37e
 // as if the last block processed was firstReorgedBlock-1
 func (p *processor) Reorg(ctx context.Context, firstReorgedBlock uint64) error {
 	tx, err := p.db.BeginRw(ctx)
@@ -343,11 +331,7 @@
 	return nil
 }
 
-<<<<<<< HEAD
-// ProcessBlock procees the events of the block to build the rollup exit tree and the l1 info tree
-=======
 // ProcessBlock process the events of the block to build the rollup exit tree and the l1 info tree
->>>>>>> 0f98a37e
 // and updates the last processed block (can be called without events for that purpose)
 func (p *processor) ProcessBlock(ctx context.Context, b sync.Block) error {
 	tx, err := p.db.BeginRw(ctx)
@@ -390,11 +374,7 @@
 					Timestamp:       event.UpdateL1InfoTree.Timestamp,
 				}
 				if err := p.storeLeafInfo(tx, leafToStore); err != nil {
-<<<<<<< HEAD
 					rollback()
-=======
-					tx.Rollback()
->>>>>>> 0f98a37e
 					return err
 				}
 				l1InfoTreeLeavesToAdd = append(l1InfoTreeLeavesToAdd, tree.Leaf{
