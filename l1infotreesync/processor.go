package l1infotreesync

import (
	"context"
	"database/sql"
	"encoding/binary"
	"errors"
	"fmt"
	mutex "sync"

	"github.com/0xPolygon/cdk/db"
	"github.com/0xPolygon/cdk/l1infotreesync/migrations"
	"github.com/0xPolygon/cdk/log"
	"github.com/0xPolygon/cdk/sync"
	"github.com/0xPolygon/cdk/tree"
	treeTypes "github.com/0xPolygon/cdk/tree/types"
	"github.com/ethereum/go-ethereum/common"
	"github.com/iden3/go-iden3-crypto/keccak256"
	"github.com/russross/meddler"
	"golang.org/x/crypto/sha3"
)

var (
	ErrBlockNotProcessed = errors.New("given block(s) have not been processed yet")
	ErrNoBlock0          = errors.New("blockNum must be greater than 0")
)

type processor struct {
	db             *sql.DB
	l1InfoTree     *tree.AppendOnlyTree
	rollupExitTree *tree.UpdatableTree
	mu             mutex.RWMutex
	halted         bool
	haltedReason   string
}

// UpdateL1InfoTree representation of the UpdateL1InfoTree event
type UpdateL1InfoTree struct {
	BlockPosition   uint64
	MainnetExitRoot common.Hash
	RollupExitRoot  common.Hash
	ParentHash      common.Hash
	Timestamp       uint64
}

type UpdateL1InfoTreeV2 struct {
	CurrentL1InfoRoot common.Hash
	LeafCount         uint32
	Blockhash         common.Hash
	MinTimestamp      uint64
}

// VerifyBatches representation of the VerifyBatches and VerifyBatchesTrustedAggregator events
type VerifyBatches struct {
	BlockNumber   uint64         `meddler:"block_num"`
	BlockPosition uint64         `meddler:"block_pos"`
	RollupID      uint32         `meddler:"rollup_id"`
	NumBatch      uint64         `meddler:"batch_num"`
	StateRoot     common.Hash    `meddler:"state_root,hash"`
	ExitRoot      common.Hash    `meddler:"exit_root,hash"`
	Aggregator    common.Address `meddler:"aggregator,address"`

	// Not provided by downloader
	RollupExitRoot common.Hash `meddler:"rollup_exit_root,hash"`
}

func (v *VerifyBatches) String() string {
	return fmt.Sprintf("BlockNumber: %d, BlockPosition: %d, RollupID: %d, NumBatch: %d, StateRoot: %s, "+
		"ExitRoot: %s, Aggregator: %s, RollupExitRoot: %s",
		v.BlockNumber, v.BlockPosition, v.RollupID, v.NumBatch, v.StateRoot.String(),
		v.ExitRoot.String(), v.Aggregator.String(), v.RollupExitRoot.String())
}

type InitL1InfoRootMap struct {
	LeafCount         uint32
	CurrentL1InfoRoot common.Hash
}

func (i *InitL1InfoRootMap) String() string {
	return fmt.Sprintf("LeafCount: %d, CurrentL1InfoRoot: %s", i.LeafCount, i.CurrentL1InfoRoot.String())
}

type Event struct {
	UpdateL1InfoTree   *UpdateL1InfoTree
	UpdateL1InfoTreeV2 *UpdateL1InfoTreeV2
	VerifyBatches      *VerifyBatches
	InitL1InfoRootMap  *InitL1InfoRootMap
}

// L1InfoTreeLeaf representation of a leaf of the L1 Info tree
type L1InfoTreeLeaf struct {
	BlockNumber       uint64      `meddler:"block_num"`
	BlockPosition     uint64      `meddler:"block_pos"`
	L1InfoTreeIndex   uint32      `meddler:"position"`
	PreviousBlockHash common.Hash `meddler:"previous_block_hash,hash"`
	Timestamp         uint64      `meddler:"timestamp"`
	MainnetExitRoot   common.Hash `meddler:"mainnet_exit_root,hash"`
	RollupExitRoot    common.Hash `meddler:"rollup_exit_root,hash"`
	GlobalExitRoot    common.Hash `meddler:"global_exit_root,hash"`
	Hash              common.Hash `meddler:"hash,hash"`
}

func (l *L1InfoTreeLeaf) String() string {
	return fmt.Sprintf("BlockNumber: %d, BlockPosition: %d, L1InfoTreeIndex: %d, PreviousBlockHash: %s, "+
		"Timestamp: %d, MainnetExitRoot: %s, RollupExitRoot: %s, GlobalExitRoot: %s, Hash: %s",
		l.BlockNumber, l.BlockPosition, l.L1InfoTreeIndex, l.PreviousBlockHash.String(),
		l.Timestamp, l.MainnetExitRoot.String(), l.RollupExitRoot.String(), l.GlobalExitRoot.String(), l.Hash.String())
}

// L1InfoTreeInitial representation of the initial info of the L1 Info tree for this rollup
type L1InfoTreeInitial struct {
	BlockNumber uint64      `meddler:"block_num"`
	LeafCount   uint32      `meddler:"leaf_count"`
	L1InfoRoot  common.Hash `meddler:"l1_info_root,hash"`
}

func (l *L1InfoTreeInitial) String() string {
	return fmt.Sprintf("BlockNumber: %d, LeafCount: %d, L1InfoRoot: %s", l.BlockNumber, l.LeafCount, l.L1InfoRoot.String())
}

// Hash as expected by the tree
func (l *L1InfoTreeLeaf) hash() common.Hash {
	var res [treeTypes.DefaultHeight]byte
	t := make([]byte, 8) //nolint:mnd
	binary.BigEndian.PutUint64(t, l.Timestamp)
	copy(res[:], keccak256.Hash(l.globalExitRoot().Bytes(), l.PreviousBlockHash.Bytes(), t))
	return res
}

// GlobalExitRoot returns the GER
func (l *L1InfoTreeLeaf) globalExitRoot() common.Hash {
	var gerBytes [treeTypes.DefaultHeight]byte
	hasher := sha3.NewLegacyKeccak256()
	hasher.Write(l.MainnetExitRoot[:])
	hasher.Write(l.RollupExitRoot[:])
	copy(gerBytes[:], hasher.Sum(nil))

	return gerBytes
}

func newProcessor(dbPath string) (*processor, error) {
	err := migrations.RunMigrations(dbPath)
	if err != nil {
		return nil, err
	}
	db, err := db.NewSQLiteDB(dbPath)
	if err != nil {
		return nil, err
	}
	return &processor{
		db:             db,
		l1InfoTree:     tree.NewAppendOnlyTree(db, migrations.L1InfoTreePrefix),
		rollupExitTree: tree.NewUpdatableTree(db, migrations.RollupExitTreePrefix),
	}, nil
}

// GetL1InfoTreeMerkleProof creates a merkle proof for the L1 Info tree
func (p *processor) GetL1InfoTreeMerkleProof(
	ctx context.Context, index uint32,
) (treeTypes.Proof, treeTypes.Root, error) {
	root, err := p.l1InfoTree.GetRootByIndex(ctx, index)
	if err != nil {
		return treeTypes.Proof{}, treeTypes.Root{}, err
	}
	proof, err := p.l1InfoTree.GetProof(ctx, root.Index, root.Hash)
	return proof, root, err
}

// GetLatestInfoUntilBlock returns the most recent L1InfoTreeLeaf that occurred before or at blockNum.
// If the blockNum has not been processed yet the error ErrBlockNotProcessed will be returned
func (p *processor) GetLatestInfoUntilBlock(ctx context.Context, blockNum uint64) (*L1InfoTreeLeaf, error) {
	if blockNum == 0 {
		return nil, ErrNoBlock0
	}
	tx, err := p.db.BeginTx(ctx, &sql.TxOptions{ReadOnly: true})
	if err != nil {
		return nil, err
	}
	defer func() {
		if err := tx.Rollback(); err != nil {
			log.Warnf("error rolling back tx: %v", err)
		}
	}()

	lpb, err := p.getLastProcessedBlockWithTx(tx)
	if err != nil {
		return nil, err
	}
	if lpb < blockNum {
		return nil, ErrBlockNotProcessed
	}

	info := &L1InfoTreeLeaf{}
	err = meddler.QueryRow(
		tx, info,
		`SELECT * FROM l1info_leaf ORDER BY block_num DESC, block_pos DESC LIMIT 1;`,
	)
	if err != nil {
		if errors.Is(err, sql.ErrNoRows) {
			return nil, db.ErrNotFound
		}
		return nil, err
	}
	return info, nil
}

// GetInfoByIndex returns the value of a leaf (not the hash) of the L1 info tree
func (p *processor) GetInfoByIndex(ctx context.Context, index uint32) (*L1InfoTreeLeaf, error) {
	return p.getInfoByIndexWithTx(p.db, index)
}

func (p *processor) getInfoByIndexWithTx(tx db.DBer, index uint32) (*L1InfoTreeLeaf, error) {
	info := &L1InfoTreeLeaf{}
	return info, meddler.QueryRow(
		tx, info,
		`SELECT * FROM l1info_leaf WHERE position = $1;`, index,
	)
}

// GetLastProcessedBlock returns the last processed block
func (p *processor) GetLastProcessedBlock(ctx context.Context) (uint64, error) {
	return p.getLastProcessedBlockWithTx(p.db)
}

func (p *processor) getLastProcessedBlockWithTx(tx db.Querier) (uint64, error) {
	var lastProcessedBlock uint64
	row := tx.QueryRow("SELECT num FROM BLOCK ORDER BY num DESC LIMIT 1;")
	err := row.Scan(&lastProcessedBlock)
	if errors.Is(err, sql.ErrNoRows) {
		return 0, nil
	}
	return lastProcessedBlock, err
}

// Reorg triggers a purge and reset process on the processor to leaf it on a state
// as if the last block processed was firstReorgedBlock-1
func (p *processor) Reorg(ctx context.Context, firstReorgedBlock uint64) error {
	tx, err := db.NewTx(ctx, p.db)
	if err != nil {
		return err
	}
	shouldRollback := true
	defer func() {
		if shouldRollback {
			log.Debugf("rolling back reorg, first reorged block: %d", firstReorgedBlock)
			if errRllbck := tx.Rollback(); errRllbck != nil {
				log.Errorf("error while rolling back tx %v", errRllbck)
			}
		}
	}()

	res, err := tx.Exec(`DELETE FROM block WHERE num >= $1;`, firstReorgedBlock)
	if err != nil {
		return err
	}

	if err = p.l1InfoTree.Reorg(tx, firstReorgedBlock); err != nil {
		return err
	}

	if err = p.rollupExitTree.Reorg(tx, firstReorgedBlock); err != nil {
		return err
	}
	rowsAffected, err := res.RowsAffected()
	if err != nil {
		return err
	}

	if err := tx.Commit(); err != nil {
		return err
	}
	sync.UnhaltIfAffectedRows(&p.halted, &p.haltedReason, &p.mu, rowsAffected)
	return nil
}

// ProcessBlock process the events of the block to build the rollup exit tree and the l1 info tree
// and updates the last processed block (can be called without events for that purpose)
func (p *processor) ProcessBlock(ctx context.Context, block sync.Block) error {
	if p.isHalted() {
		log.Errorf("processor is halted due to: %s", p.haltedReason)
		return sync.ErrInconsistentState
	}
	tx, err := db.NewTx(ctx, p.db)
	if err != nil {
		return err
	}
	log.Debugf("init block processing for block %d", block.Num)
	shouldRollback := true
	defer func() {
		if shouldRollback {
			log.Debugf("rolling back block processing for block %d", block.Num)
			if errRllbck := tx.Rollback(); errRllbck != nil {
				log.Errorf("error while rolling back tx %v", errRllbck)
			}
		}
	}()

	if _, err := tx.Exec(`INSERT INTO block (num) VALUES ($1)`, block.Num); err != nil {
		return fmt.Errorf("insert Block. err: %w", err)
	}

	var initialL1InfoIndex uint32
	var l1InfoLeavesAdded uint32
	lastIndex, err := p.getLastIndex(tx)

	switch {
	case errors.Is(err, db.ErrNotFound):
		initialL1InfoIndex = 0
	case err != nil:
		return fmt.Errorf("getLastIndex err: %w", err)
	default:
		initialL1InfoIndex = lastIndex + 1
	}

	for _, e := range block.Events {
		event, ok := e.(Event)
		if !ok {
			return errors.New("failed to convert from sync.Block.Event into Event")
		}
		if event.UpdateL1InfoTree != nil {
			index := initialL1InfoIndex + l1InfoLeavesAdded
			info := &L1InfoTreeLeaf{
				BlockNumber:       block.Num,
				BlockPosition:     event.UpdateL1InfoTree.BlockPosition,
				L1InfoTreeIndex:   index,
				PreviousBlockHash: event.UpdateL1InfoTree.ParentHash,
				Timestamp:         event.UpdateL1InfoTree.Timestamp,
				MainnetExitRoot:   event.UpdateL1InfoTree.MainnetExitRoot,
				RollupExitRoot:    event.UpdateL1InfoTree.RollupExitRoot,
			}
			info.GlobalExitRoot = info.globalExitRoot()
			info.Hash = info.hash()
			if err = meddler.Insert(tx, "l1info_leaf", info); err != nil {
				return fmt.Errorf("insert l1info_leaf %s. err: %w", info.String(), err)
			}

			err = p.l1InfoTree.AddLeaf(tx, info.BlockNumber, info.BlockPosition, treeTypes.Leaf{
				Index: info.L1InfoTreeIndex,
				Hash:  info.Hash,
			})
			if err != nil {
				return fmt.Errorf("AddLeaf(%s). err: %w", info.String(), err)
			}
			log.Infof("inserted L1InfoTreeLeaf %s", info.String())
			l1InfoLeavesAdded++
		}
		if event.UpdateL1InfoTreeV2 != nil {
			root, err := p.l1InfoTree.GetLastRoot(tx)
			if err != nil {
				return fmt.Errorf("GetLastRoot(). err: %w", err)
			}
			// If the sanity check fails, halt the syncer and rollback. The sanity check could have
			// failed due to a reorg. Hopefully, this is the case, eventually the reorg will get detected,
			// and the syncer will get unhalted. Otherwise, this means that the syncer has an inconsistent state
			// compared to the contracts, and this will need manual intervention.
			if root.Hash != event.UpdateL1InfoTreeV2.CurrentL1InfoRoot || root.Index+1 != event.UpdateL1InfoTreeV2.LeafCount {
				errStr := fmt.Sprintf(
					"failed to check UpdateL1InfoTreeV2. Root: %s vs event:%s. "+
						"Index: : %d vs event.LeafCount:%d. Happened on block %d",
					root.Hash, common.Bytes2Hex(event.UpdateL1InfoTreeV2.CurrentL1InfoRoot[:]),
					root.Index, event.UpdateL1InfoTreeV2.LeafCount,
					block.Num,
				)
				log.Error(errStr)
				p.mu.Lock()
				p.haltedReason = errStr
				p.halted = true
				p.mu.Unlock()
				return sync.ErrInconsistentState
			}
		}
		if event.VerifyBatches != nil {
			log.Debugf("handle VerifyBatches event %s", event.VerifyBatches.String())
			err = p.processVerifyBatches(tx, block.Num, event.VerifyBatches)
			if err != nil {
				err = fmt.Errorf("processVerifyBatches. err: %w", err)
				log.Errorf("error processing VerifyBatches: %v", err)
				return err
			}
		}

		if event.InitL1InfoRootMap != nil {
			log.Debugf("handle InitL1InfoRootMap event %s", event.InitL1InfoRootMap.String())
			err = processEventInitL1InfoRootMap(tx, block.Num, event.InitL1InfoRootMap)
			if err != nil {
				err = fmt.Errorf("initL1InfoRootMap. Err: %w", err)
				log.Errorf("error processing InitL1InfoRootMap: %v", err)
				return err
			}
		}
	}

	if err := tx.Commit(); err != nil {
		return fmt.Errorf("err: %w", err)
	}
	shouldRollback = false
<<<<<<< HEAD
	log.Infof("block %d processed with %d events", block.Num, len(block.Events))
=======
	logFunc := log.Debugf
	if len(block.Events) > 0 {
		logFunc = log.Infof
	}
	logFunc("block %d processed with %d events", block.Num, len(block.Events))
>>>>>>> f1be6019
	return nil
}

func (p *processor) getLastIndex(tx db.Querier) (uint32, error) {
	var lastProcessedIndex uint32
	row := tx.QueryRow("SELECT position FROM l1info_leaf ORDER BY block_num DESC, block_pos DESC LIMIT 1;")
	err := row.Scan(&lastProcessedIndex)
	if errors.Is(err, sql.ErrNoRows) {
		return 0, db.ErrNotFound
	}
	return lastProcessedIndex, err
}

func (p *processor) GetFirstL1InfoWithRollupExitRoot(rollupExitRoot common.Hash) (*L1InfoTreeLeaf, error) {
	info := &L1InfoTreeLeaf{}
	err := meddler.QueryRow(p.db, info, `
		SELECT * FROM l1info_leaf
		WHERE rollup_exit_root = $1
		ORDER BY block_num ASC, block_pos ASC
		LIMIT 1;
	`, rollupExitRoot.Hex())
	return info, db.ReturnErrNotFound(err)
}

func (p *processor) GetLastInfo() (*L1InfoTreeLeaf, error) {
	info := &L1InfoTreeLeaf{}
	err := meddler.QueryRow(p.db, info, `
		SELECT * FROM l1info_leaf
		ORDER BY block_num DESC, block_pos DESC
		LIMIT 1;
	`)
	return info, db.ReturnErrNotFound(err)
}

func (p *processor) GetFirstInfo() (*L1InfoTreeLeaf, error) {
	info := &L1InfoTreeLeaf{}
	err := meddler.QueryRow(p.db, info, `
		SELECT * FROM l1info_leaf
		ORDER BY block_num ASC, block_pos ASC
		LIMIT 1;
	`)
	return info, db.ReturnErrNotFound(err)
}

func (p *processor) GetFirstInfoAfterBlock(blockNum uint64) (*L1InfoTreeLeaf, error) {
	info := &L1InfoTreeLeaf{}
	err := meddler.QueryRow(p.db, info, `
		SELECT * FROM l1info_leaf
		WHERE block_num >= $1
		ORDER BY block_num ASC, block_pos ASC
		LIMIT 1;
	`, blockNum)
	return info, db.ReturnErrNotFound(err)
}

func (p *processor) GetInfoByGlobalExitRoot(ger common.Hash) (*L1InfoTreeLeaf, error) {
	info := &L1InfoTreeLeaf{}
	err := meddler.QueryRow(p.db, info, `
		SELECT * FROM l1info_leaf
		WHERE global_exit_root = $1
		LIMIT 1;
	`, ger.String())
	return info, db.ReturnErrNotFound(err)
}

func (p *processor) getDBQuerier(tx db.Txer) db.Querier {
	if tx != nil {
		return tx
	}
	return p.db
}

func (p *processor) isHalted() bool {
	p.mu.RLock()
	defer p.mu.RUnlock()
	return p.halted
}<|MERGE_RESOLUTION|>--- conflicted
+++ resolved
@@ -394,15 +394,11 @@
 		return fmt.Errorf("err: %w", err)
 	}
 	shouldRollback = false
-<<<<<<< HEAD
-	log.Infof("block %d processed with %d events", block.Num, len(block.Events))
-=======
 	logFunc := log.Debugf
 	if len(block.Events) > 0 {
 		logFunc = log.Infof
 	}
 	logFunc("block %d processed with %d events", block.Num, len(block.Events))
->>>>>>> f1be6019
 	return nil
 }
 
