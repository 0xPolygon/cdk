package l1infotreesync

import (
	"context"
	"errors"
	"time"

	"github.com/0xPolygon/cdk/config/types"
	"github.com/0xPolygon/cdk/etherman"
	"github.com/0xPolygon/cdk/sync"
	"github.com/0xPolygon/cdk/tree"
	"github.com/ethereum/go-ethereum/common"
)

const (
	reorgDetectorID    = "l1infotreesync"
	downloadBufferSize = 1000
)

type Config struct {
	DBPath             string         `mapstructure:"DBPath"`
	GlobalExitRootAddr common.Address `mapstructure:"GlobalExitRootAddr"`
	RollupManagerAddr  common.Address `mapstructure:"RollupManagerAddr"`
	SyncBlockChunkSize uint64         `mapstructure:"SyncBlockChunkSize"`
	// TODO: BlockFinality doesnt work as per the jsonschema
	BlockFinality              string         `jsonschema:"enum=latest,enum=safe, enum=pending, enum=finalized" mapstructure:"BlockFinality"`
	URLRPCL1                   string         `mapstructure:"URLRPCL1"`
	WaitForNewBlocksPeriod     types.Duration `mapstructure:"WaitForNewBlocksPeriod"`
	InitialBlock               uint64         `mapstructure:"InitialBlock"`
	RetryAfterErrorPeriod      types.Duration `mapstructure:"RetryAfterErrorPeriod"`
	MaxRetryAttemptsAfterError int            `mapstructure:"MaxRetryAttemptsAfterError"`
}

type L1InfoTreeSync struct {
	processor *processor
	driver    *sync.EVMDriver
}

// New creates a L1 Info tree syncer that syncs the L1 info tree
// and the rollup exit tree
func New(
	ctx context.Context,
	dbPath string,
	globalExitRoot, rollupManager common.Address,
	syncBlockChunkSize uint64,
	blockFinalityType etherman.BlockNumberFinality,
	rd sync.ReorgDetector,
	l1Client EthClienter,
	waitForNewBlocksPeriod time.Duration,
	initialBlock uint64,
	retryAfterErrorPeriod time.Duration,
	maxRetryAttemptsAfterError int,
) (*L1InfoTreeSync, error) {
	processor, err := newProcessor(ctx, dbPath)
	if err != nil {
		return nil, err
	}
	// TODO: get the initialBlock from L1 to simplify config
	lastProcessedBlock, err := processor.GetLastProcessedBlock(ctx)
	if err != nil {
		return nil, err
	}
	if initialBlock > 0 && lastProcessedBlock < initialBlock-1 {
		err = processor.ProcessBlock(ctx, sync.Block{
			Num: initialBlock - 1,
		})
		if err != nil {
			return nil, err
		}
	}
	rh := &sync.RetryHandler{
		RetryAfterErrorPeriod:      retryAfterErrorPeriod,
		MaxRetryAttemptsAfterError: maxRetryAttemptsAfterError,
	}

	appender, err := buildAppender(l1Client, globalExitRoot, rollupManager)
	if err != nil {
		return nil, err
	}
	downloader, err := sync.NewEVMDownloader(
		"l1infotreesync",
		l1Client,
		syncBlockChunkSize,
		blockFinalityType,
		waitForNewBlocksPeriod,
		appender,
		[]common.Address{globalExitRoot, rollupManager},
		rh,
	)
	if err != nil {
		return nil, err
	}

	driver, err := sync.NewEVMDriver(rd, processor, downloader, reorgDetectorID, downloadBufferSize, rh)
	if err != nil {
		return nil, err
	}
	return &L1InfoTreeSync{
		processor: processor,
		driver:    driver,
	}, nil
}

// Start starts the synchronization process
func (s *L1InfoTreeSync) Start(ctx context.Context) {
	s.driver.Sync(ctx)
}

// GetL1InfoTreeMerkleProof creates a merkle proof for the L1 Info tree
<<<<<<< HEAD
func (s *L1InfoTreeSync) GetL1InfoTreeMerkleProof(ctx context.Context, index uint32) ([32]common.Hash, common.Hash, error) {
	return s.processor.GetL1InfoTreeMerkleProof(ctx, index)
}

// GetRollupExitTreeMerkleProof creates a merkle proof for the rollup exit tree
func (s *L1InfoTreeSync) GetRollupExitTreeMerkleProof(ctx context.Context, networkID uint32, root common.Hash) ([32]common.Hash, error) {
	if networkID == 0 {
		return tree.EmptyProof, nil
	}
	return s.processor.rollupExitTree.GetProof(ctx, networkID-1, root)
=======
func (s *L1InfoTreeSync) GetL1InfoTreeMerkleProof(ctx context.Context, index uint32) ([]common.Hash, common.Hash, error) {
	return s.processor.GetL1InfoTreeMerkleProof(ctx, index)
>>>>>>> 0f98a37e
}

// GetLatestInfoUntilBlock returns the most recent L1InfoTreeLeaf that occurred before or at blockNum.
// If the blockNum has not been processed yet the error ErrBlockNotProcessed will be returned
func (s *L1InfoTreeSync) GetLatestInfoUntilBlock(ctx context.Context, blockNum uint64) (*L1InfoTreeLeaf, error) {
	return s.processor.GetLatestInfoUntilBlock(ctx, blockNum)
}

<<<<<<< HEAD
// GetInfoByIndex returns the value of a leave (not the hash) of the L1 info tree
=======
// GetInfoByIndex returns the value of a leaf (not the hash) of the L1 info tree
>>>>>>> 0f98a37e
func (s *L1InfoTreeSync) GetInfoByIndex(ctx context.Context, index uint32) (*L1InfoTreeLeaf, error) {
	return s.processor.GetInfoByIndex(ctx, index)
}

// GetL1InfoTreeRootByIndex returns the root of the L1 info tree at the moment the leaf with the given index was added
func (s *L1InfoTreeSync) GetL1InfoTreeRootByIndex(ctx context.Context, index uint32) (common.Hash, error) {
	tx, err := s.processor.db.BeginRo(ctx)
	if err != nil {
		return common.Hash{}, err
	}
	defer tx.Rollback()

	return s.processor.l1InfoTree.GetRootByIndex(tx, index)
}

// GetLastRollupExitRoot return the last rollup exit root processed
func (s *L1InfoTreeSync) GetLastRollupExitRoot(ctx context.Context) (common.Hash, error) {
	return s.processor.rollupExitTree.GetLastRoot(ctx)
}

// GetLastL1InfoTreeRootAndIndex return the last root and index processed from the L1 Info tree
func (s *L1InfoTreeSync) GetLastL1InfoTreeRootAndIndex(ctx context.Context) (uint32, common.Hash, error) {
	return s.processor.l1InfoTree.GetLastIndexAndRoot(ctx)
}

// GetLastProcessedBlock return the last processed block
func (s *L1InfoTreeSync) GetLastProcessedBlock(ctx context.Context) (uint64, error) {
	return s.processor.GetLastProcessedBlock(ctx)
<<<<<<< HEAD
}

func (s *L1InfoTreeSync) GetLocalExitRoot(ctx context.Context, networkID uint32, rollupExitRoot common.Hash) (common.Hash, error) {
	if networkID == 0 {
		return common.Hash{}, errors.New("network 0 is not a rollup, and it's not part of the rollup exit tree")
	}
	return s.processor.rollupExitTree.GetLeaf(ctx, networkID-1, rollupExitRoot)
=======
>>>>>>> 0f98a37e
}<|MERGE_RESOLUTION|>--- conflicted
+++ resolved
@@ -107,7 +107,6 @@
 }
 
 // GetL1InfoTreeMerkleProof creates a merkle proof for the L1 Info tree
-<<<<<<< HEAD
 func (s *L1InfoTreeSync) GetL1InfoTreeMerkleProof(ctx context.Context, index uint32) ([32]common.Hash, common.Hash, error) {
 	return s.processor.GetL1InfoTreeMerkleProof(ctx, index)
 }
@@ -118,10 +117,6 @@
 		return tree.EmptyProof, nil
 	}
 	return s.processor.rollupExitTree.GetProof(ctx, networkID-1, root)
-=======
-func (s *L1InfoTreeSync) GetL1InfoTreeMerkleProof(ctx context.Context, index uint32) ([]common.Hash, common.Hash, error) {
-	return s.processor.GetL1InfoTreeMerkleProof(ctx, index)
->>>>>>> 0f98a37e
 }
 
 // GetLatestInfoUntilBlock returns the most recent L1InfoTreeLeaf that occurred before or at blockNum.
@@ -130,11 +125,7 @@
 	return s.processor.GetLatestInfoUntilBlock(ctx, blockNum)
 }
 
-<<<<<<< HEAD
-// GetInfoByIndex returns the value of a leave (not the hash) of the L1 info tree
-=======
 // GetInfoByIndex returns the value of a leaf (not the hash) of the L1 info tree
->>>>>>> 0f98a37e
 func (s *L1InfoTreeSync) GetInfoByIndex(ctx context.Context, index uint32) (*L1InfoTreeLeaf, error) {
 	return s.processor.GetInfoByIndex(ctx, index)
 }
@@ -163,7 +154,6 @@
 // GetLastProcessedBlock return the last processed block
 func (s *L1InfoTreeSync) GetLastProcessedBlock(ctx context.Context) (uint64, error) {
 	return s.processor.GetLastProcessedBlock(ctx)
-<<<<<<< HEAD
 }
 
 func (s *L1InfoTreeSync) GetLocalExitRoot(ctx context.Context, networkID uint32, rollupExitRoot common.Hash) (common.Hash, error) {
@@ -171,6 +161,4 @@
 		return common.Hash{}, errors.New("network 0 is not a rollup, and it's not part of the rollup exit tree")
 	}
 	return s.processor.rollupExitTree.GetLeaf(ctx, networkID-1, rollupExitRoot)
-=======
->>>>>>> 0f98a37e
 }