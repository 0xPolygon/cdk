--- conflicted
+++ resolved
@@ -99,15 +99,11 @@
 }
 
 // GetRollupExitTreeMerkleProof creates a merkle proof for the rollup exit tree
-<<<<<<< HEAD
-func (s *L1InfoTreeSync) GetRollupExitTreeMerkleProof(ctx context.Context, networkID uint32, root common.Hash) (types.Proof, error) {
-=======
 func (s *L1InfoTreeSync) GetRollupExitTreeMerkleProof(
 	ctx context.Context,
 	networkID uint32,
 	root common.Hash,
 ) (types.Proof, error) {
->>>>>>> 8a74627f
 	if networkID == 0 {
 		return tree.EmptyProof, nil
 	}
