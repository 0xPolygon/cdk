package l1infotreesync

import (
	"context"
	"time"

	"github.com/0xPolygon/cdk/config/types"
	"github.com/0xPolygon/cdk/etherman"
	"github.com/0xPolygon/cdk/sync"
	"github.com/ethereum/go-ethereum/common"
)

const (
	reorgDetectorID    = "l1infotreesync"
	downloadBufferSize = 1000
)

type Config struct {
	DBPath             string         `mapstructure:"DBPath"`
	GlobalExitRootAddr common.Address `mapstructure:"GlobalExitRootAddr"`
	RollupManagerAddr  common.Address `mapstructure:"RollupManagerAddr"`
	SyncBlockChunkSize uint64         `mapstructure:"SyncBlockChunkSize"`
	// TODO: BlockFinality doesnt work as per the jsonschema
	BlockFinality              string         `jsonschema:"enum=latest,enum=safe, enum=pending, enum=finalized" mapstructure:"BlockFinality"`
	URLRPCL1                   string         `mapstructure:"URLRPCL1"`
	WaitForNewBlocksPeriod     types.Duration `mapstructure:"WaitForNewBlocksPeriod"`
	InitialBlock               uint64         `mapstructure:"InitialBlock"`
	RetryAfterErrorPeriod      types.Duration `mapstructure:"RetryAfterErrorPeriod"`
	MaxRetryAttemptsAfterError int            `mapstructure:"MaxRetryAttemptsAfterError"`
}

type L1InfoTreeSync struct {
	processor *processor
	driver    *sync.EVMDriver
}

func New(
	ctx context.Context,
	dbPath string,
	globalExitRoot, rollupManager common.Address,
	syncBlockChunkSize uint64,
	blockFinalityType etherman.BlockNumberFinality,
	rd sync.ReorgDetector,
	l1Client EthClienter,
	waitForNewBlocksPeriod time.Duration,
	initialBlock uint64,
	retryAfterErrorPeriod time.Duration,
	maxRetryAttemptsAfterError int,
) (*L1InfoTreeSync, error) {
	processor, err := newProcessor(ctx, dbPath)
	if err != nil {
		return nil, err
	}
	// TODO: get the initialBlock from L1 to simplify config
	lastProcessedBlock, err := processor.GetLastProcessedBlock(ctx)
	if err != nil {
		return nil, err
	}
<<<<<<< HEAD
	if lastProcessedBlock < initialBlock {
		err = processor.ProcessBlock(ctx, sync.Block{
			Num: initialBlock,
=======
	if initialBlock > 0 && lastProcessedBlock < initialBlock-1 {
		err = processor.ProcessBlock(sync.Block{
			Num: initialBlock - 1,
>>>>>>> 5f2c29ff
		})
		if err != nil {
			return nil, err
		}
	}
	rh := &sync.RetryHandler{
		RetryAfterErrorPeriod:      retryAfterErrorPeriod,
		MaxRetryAttemptsAfterError: maxRetryAttemptsAfterError,
	}

	appender, err := buildAppender(l1Client, globalExitRoot, rollupManager)
	if err != nil {
		return nil, err
	}
	downloader, err := sync.NewEVMDownloader(
		l1Client,
		syncBlockChunkSize,
		blockFinalityType,
		waitForNewBlocksPeriod,
		appender,
<<<<<<< HEAD
		[]common.Address{globalExitRoot, rollupManager},
=======
		[]common.Address{globalExitRoot},
		rh,
>>>>>>> 5f2c29ff
	)
	if err != nil {
		return nil, err
	}

	driver, err := sync.NewEVMDriver(rd, processor, downloader, reorgDetectorID, downloadBufferSize, rh)
	if err != nil {
		return nil, err
	}
	return &L1InfoTreeSync{
		processor: processor,
		driver:    driver,
	}, nil
}

func (s *L1InfoTreeSync) Start(ctx context.Context) {
	s.driver.Sync(ctx)
}

func (s *L1InfoTreeSync) ComputeMerkleProofByIndex(ctx context.Context, index uint32) ([][32]byte, common.Hash, error) {
	return s.processor.ComputeMerkleProofByIndex(ctx, index)
}

func (s *L1InfoTreeSync) ComputeMerkleProofByRoot(ctx context.Context, root common.Hash) ([][32]byte, common.Hash, error) {
	return s.processor.ComputeMerkleProofByRoot(ctx, root)
}

func (s *L1InfoTreeSync) GetInfoByRoot(ctx context.Context, root common.Hash) (*L1InfoTreeLeaf, error) {
	return s.processor.GetInfoByRoot(ctx, root)
}

func (s *L1InfoTreeSync) GetLatestInfoUntilBlock(ctx context.Context, blockNum uint64) (*L1InfoTreeLeaf, error) {
	return s.processor.GetLatestInfoUntilBlock(ctx, blockNum)
}

func (s *L1InfoTreeSync) GetInfoByIndex(ctx context.Context, index uint32) (*L1InfoTreeLeaf, error) {
	return s.processor.GetInfoByIndex(ctx, index)
}

func (s *L1InfoTreeSync) GetInfoByHash(ctx context.Context, hash []byte) (*L1InfoTreeLeaf, error) {
	return s.processor.GetInfoByHash(ctx, hash)
}<|MERGE_RESOLUTION|>--- conflicted
+++ resolved
@@ -56,15 +56,9 @@
 	if err != nil {
 		return nil, err
 	}
-<<<<<<< HEAD
-	if lastProcessedBlock < initialBlock {
+	if initialBlock > 0 && lastProcessedBlock < initialBlock-1 {
 		err = processor.ProcessBlock(ctx, sync.Block{
-			Num: initialBlock,
-=======
-	if initialBlock > 0 && lastProcessedBlock < initialBlock-1 {
-		err = processor.ProcessBlock(sync.Block{
 			Num: initialBlock - 1,
->>>>>>> 5f2c29ff
 		})
 		if err != nil {
 			return nil, err
@@ -85,12 +79,8 @@
 		blockFinalityType,
 		waitForNewBlocksPeriod,
 		appender,
-<<<<<<< HEAD
 		[]common.Address{globalExitRoot, rollupManager},
-=======
-		[]common.Address{globalExitRoot},
 		rh,
->>>>>>> 5f2c29ff
 	)
 	if err != nil {
 		return nil, err
