package l1infotreesync

import (
	"context"
	"errors"
	"time"

	"github.com/0xPolygon/cdk/etherman"
	"github.com/0xPolygon/cdk/sync"
	"github.com/0xPolygon/cdk/tree"
	"github.com/ethereum/go-ethereum/common"
)

const (
	reorgDetectorID    = "l1infotreesync"
	downloadBufferSize = 1000
)

<<<<<<< HEAD
type Config struct {
	DBPath             string         `mapstructure:"DBPath"`
	GlobalExitRootAddr common.Address `mapstructure:"GlobalExitRootAddr"`
	RollupManagerAddr  common.Address `mapstructure:"RollupManagerAddr"`
	SyncBlockChunkSize uint64         `mapstructure:"SyncBlockChunkSize"`
	// BlockFinality indicates the status of the blocks that will be queried in order to sync
	BlockFinality              string         `jsonschema:"enum=LatestBlock, enum=SafeBlock, enum=PendingBlock, enum=FinalizedBlock, enum=EarliestBlock" mapstructure:"BlockFinality"`
	URLRPCL1                   string         `mapstructure:"URLRPCL1"`
	WaitForNewBlocksPeriod     types.Duration `mapstructure:"WaitForNewBlocksPeriod"`
	InitialBlock               uint64         `mapstructure:"InitialBlock"`
	RetryAfterErrorPeriod      types.Duration `mapstructure:"RetryAfterErrorPeriod"`
	MaxRetryAttemptsAfterError int            `mapstructure:"MaxRetryAttemptsAfterError"`
}

=======
>>>>>>> 5294c24b
type L1InfoTreeSync struct {
	processor *processor
	driver    *sync.EVMDriver
}

// New creates a L1 Info tree syncer that syncs the L1 info tree
// and the rollup exit tree
func New(
	ctx context.Context,
	dbPath string,
	globalExitRoot, rollupManager common.Address,
	syncBlockChunkSize uint64,
	blockFinalityType etherman.BlockNumberFinality,
	rd sync.ReorgDetector,
	l1Client EthClienter,
	waitForNewBlocksPeriod time.Duration,
	initialBlock uint64,
	retryAfterErrorPeriod time.Duration,
	maxRetryAttemptsAfterError int,
) (*L1InfoTreeSync, error) {
	processor, err := newProcessor(ctx, dbPath)
	if err != nil {
		return nil, err
	}
	// TODO: get the initialBlock from L1 to simplify config
	lastProcessedBlock, err := processor.GetLastProcessedBlock(ctx)
	if err != nil {
		return nil, err
	}
	if initialBlock > 0 && lastProcessedBlock < initialBlock-1 {
		err = processor.ProcessBlock(ctx, sync.Block{
			Num: initialBlock - 1,
		})
		if err != nil {
			return nil, err
		}
	}
	rh := &sync.RetryHandler{
		RetryAfterErrorPeriod:      retryAfterErrorPeriod,
		MaxRetryAttemptsAfterError: maxRetryAttemptsAfterError,
	}

	appender, err := buildAppender(l1Client, globalExitRoot, rollupManager)
	if err != nil {
		return nil, err
	}
	downloader, err := sync.NewEVMDownloader(
		"l1infotreesync",
		l1Client,
		syncBlockChunkSize,
		blockFinalityType,
		waitForNewBlocksPeriod,
		appender,
		[]common.Address{globalExitRoot, rollupManager},
		rh,
	)
	if err != nil {
		return nil, err
	}

	driver, err := sync.NewEVMDriver(rd, processor, downloader, reorgDetectorID, downloadBufferSize, rh)
	if err != nil {
		return nil, err
	}
	return &L1InfoTreeSync{
		processor: processor,
		driver:    driver,
	}, nil
}

// Start starts the synchronization process
func (s *L1InfoTreeSync) Start(ctx context.Context) {
	s.driver.Sync(ctx)
}

// GetL1InfoTreeMerkleProof creates a merkle proof for the L1 Info tree
func (s *L1InfoTreeSync) GetL1InfoTreeMerkleProof(ctx context.Context, index uint32) ([32]common.Hash, common.Hash, error) {
	return s.processor.GetL1InfoTreeMerkleProof(ctx, index)
}

// GetRollupExitTreeMerkleProof creates a merkle proof for the rollup exit tree
func (s *L1InfoTreeSync) GetRollupExitTreeMerkleProof(ctx context.Context, networkID uint32, root common.Hash) ([32]common.Hash, error) {
	if networkID == 0 {
		return tree.EmptyProof, nil
	}
	return s.processor.rollupExitTree.GetProof(ctx, networkID-1, root)
}

// GetLatestInfoUntilBlock returns the most recent L1InfoTreeLeaf that occurred before or at blockNum.
// If the blockNum has not been processed yet the error ErrBlockNotProcessed will be returned
func (s *L1InfoTreeSync) GetLatestInfoUntilBlock(ctx context.Context, blockNum uint64) (*L1InfoTreeLeaf, error) {
	return s.processor.GetLatestInfoUntilBlock(ctx, blockNum)
}

// GetInfoByIndex returns the value of a leaf (not the hash) of the L1 info tree
func (s *L1InfoTreeSync) GetInfoByIndex(ctx context.Context, index uint32) (*L1InfoTreeLeaf, error) {
	return s.processor.GetInfoByIndex(ctx, index)
}

// GetL1InfoTreeRootByIndex returns the root of the L1 info tree at the moment the leaf with the given index was added
func (s *L1InfoTreeSync) GetL1InfoTreeRootByIndex(ctx context.Context, index uint32) (common.Hash, error) {
	tx, err := s.processor.db.BeginRo(ctx)
	if err != nil {
		return common.Hash{}, err
	}
	defer tx.Rollback()

	return s.processor.l1InfoTree.GetRootByIndex(tx, index)
}

// GetLastRollupExitRoot return the last rollup exit root processed
func (s *L1InfoTreeSync) GetLastRollupExitRoot(ctx context.Context) (common.Hash, error) {
	return s.processor.rollupExitTree.GetLastRoot(ctx)
}

// GetLastL1InfoTreeRootAndIndex return the last root and index processed from the L1 Info tree
func (s *L1InfoTreeSync) GetLastL1InfoTreeRootAndIndex(ctx context.Context) (uint32, common.Hash, error) {
	return s.processor.l1InfoTree.GetLastIndexAndRoot(ctx)
}

// GetLastProcessedBlock return the last processed block
func (s *L1InfoTreeSync) GetLastProcessedBlock(ctx context.Context) (uint64, error) {
	return s.processor.GetLastProcessedBlock(ctx)
}

func (s *L1InfoTreeSync) GetLocalExitRoot(ctx context.Context, networkID uint32, rollupExitRoot common.Hash) (common.Hash, error) {
	if networkID == 0 {
		return common.Hash{}, errors.New("network 0 is not a rollup, and it's not part of the rollup exit tree")
	}
	return s.processor.rollupExitTree.GetLeaf(ctx, networkID-1, rollupExitRoot)
}<|MERGE_RESOLUTION|>--- conflicted
+++ resolved
@@ -16,23 +16,6 @@
 	downloadBufferSize = 1000
 )
 
-<<<<<<< HEAD
-type Config struct {
-	DBPath             string         `mapstructure:"DBPath"`
-	GlobalExitRootAddr common.Address `mapstructure:"GlobalExitRootAddr"`
-	RollupManagerAddr  common.Address `mapstructure:"RollupManagerAddr"`
-	SyncBlockChunkSize uint64         `mapstructure:"SyncBlockChunkSize"`
-	// BlockFinality indicates the status of the blocks that will be queried in order to sync
-	BlockFinality              string         `jsonschema:"enum=LatestBlock, enum=SafeBlock, enum=PendingBlock, enum=FinalizedBlock, enum=EarliestBlock" mapstructure:"BlockFinality"`
-	URLRPCL1                   string         `mapstructure:"URLRPCL1"`
-	WaitForNewBlocksPeriod     types.Duration `mapstructure:"WaitForNewBlocksPeriod"`
-	InitialBlock               uint64         `mapstructure:"InitialBlock"`
-	RetryAfterErrorPeriod      types.Duration `mapstructure:"RetryAfterErrorPeriod"`
-	MaxRetryAttemptsAfterError int            `mapstructure:"MaxRetryAttemptsAfterError"`
-}
-
-=======
->>>>>>> 5294c24b
 type L1InfoTreeSync struct {
 	processor *processor
 	driver    *sync.EVMDriver
