package main

import (
	"context"
	"crypto/ecdsa"
	"fmt"
	"math/big"
	"os"
	"os/signal"
	"runtime"

	zkevm "github.com/0xPolygon/cdk"
	dataCommitteeClient "github.com/0xPolygon/cdk-data-availability/client"
	"github.com/0xPolygon/cdk/aggoracle"
	"github.com/0xPolygon/cdk/aggoracle/chaingersender"
	"github.com/0xPolygon/cdk/aggregator"
	"github.com/0xPolygon/cdk/aggregator/db"
	"github.com/0xPolygon/cdk/config"
	"github.com/0xPolygon/cdk/dataavailability"
	"github.com/0xPolygon/cdk/dataavailability/datacommittee"
	"github.com/0xPolygon/cdk/etherman"
	ethermanconfig "github.com/0xPolygon/cdk/etherman/config"
	"github.com/0xPolygon/cdk/etherman/contracts"
	"github.com/0xPolygon/cdk/l1infotreesync"
	"github.com/0xPolygon/cdk/log"
	"github.com/0xPolygon/cdk/reorgdetector"
	"github.com/0xPolygon/cdk/sequencesender"
	"github.com/0xPolygon/cdk/sequencesender/txbuilder"
	"github.com/0xPolygon/cdk/state"
	"github.com/0xPolygon/cdk/state/pgstatestorage"
	"github.com/0xPolygon/cdk/sync"
	"github.com/0xPolygon/cdk/translator"
	ethtxman "github.com/0xPolygonHermez/zkevm-ethtx-manager/etherman"
	"github.com/0xPolygonHermez/zkevm-ethtx-manager/etherman/etherscan"
	"github.com/0xPolygonHermez/zkevm-ethtx-manager/ethtxmanager"
	ethtxlog "github.com/0xPolygonHermez/zkevm-ethtx-manager/log"
	"github.com/ethereum/go-ethereum/ethclient"
	"github.com/jackc/pgx/v4/pgxpool"
	"github.com/urfave/cli/v2"
)

func start(cliCtx *cli.Context) error {
	c, err := config.Load(cliCtx)
	if err != nil {
		return err
	}

	log.Init(c.Log)

	if c.Log.Environment == log.EnvironmentDevelopment {
		zkevm.PrintVersion(os.Stdout)
		log.Info("Starting application")
	} else if c.Log.Environment == log.EnvironmentProduction {
		logVersion()
	}

	components := cliCtx.StringSlice(config.FlagComponents)
	l1Client := runL1ClientIfNeeded(components, c.SequenceSender.EthTxManager.Etherman.URL)
	reorgDetectorL1 := runReorgDetectorL1IfNeeded(cliCtx.Context, components, l1Client, c.ReorgDetectorL1.DBPath)
	l1InfoTreeSync := runL1InfoTreeSyncerIfNeeded(cliCtx.Context, components, *c, l1Client, reorgDetectorL1)
	for _, component := range components {
		switch component {
		case SEQUENCE_SENDER:
			c.SequenceSender.Log = c.Log
			seqSender := createSequenceSender(*c, l1Client, l1InfoTreeSync)
			// start sequence sender in a goroutine, checking for errors
			go seqSender.Start(cliCtx.Context)

		case AGGREGATOR:
			aggregator := createAggregator(cliCtx.Context, *c, !cliCtx.Bool(config.FlagMigrations))
			// start aggregator in a goroutine, checking for errors
			go func() {
				if err := aggregator.Start(cliCtx.Context); err != nil {
					log.Fatal(err)
				}
			}()
		case AGGORACLE:
<<<<<<< HEAD
			l1Client, err := ethclient.Dial(c.AggOracle.URLRPCL1)
			if err != nil {
				log.Fatal(err)
			}
			//reorgDetector := newReorgDetectorL1(cliCtx.Context, *c, l1Client)
			reorgDetector := reorgdetector.NewReorgMonitor(l1Client, 100)
			go reorgDetector.Start(cliCtx.Context)
			syncer := newL1InfoTreeSyncer(cliCtx.Context, *c, l1Client, reorgDetector)
			go syncer.Start(cliCtx.Context)
			aggOracle := createAggoracle(*c, l1Client, syncer)
=======
			aggOracle := createAggoracle(*c, l1Client, l1InfoTreeSync)
>>>>>>> a31cf47e
			go aggOracle.Start(cliCtx.Context)
		}
	}

	waitSignal(nil)

	return nil
}

func createAggregator(ctx context.Context, c config.Config, runMigrations bool) *aggregator.Aggregator {
	// Migrations
	if runMigrations {
		log.Infof("Running DB migrations host: %s:%s db:%s user:%s", c.Aggregator.DB.Host, c.Aggregator.DB.Port, c.Aggregator.DB.Name, c.Aggregator.DB.User)
		runAggregatorMigrations(c.Aggregator.DB)
	}

	// DB
	stateSqlDB, err := db.NewSQLDB(c.Aggregator.DB)
	if err != nil {
		log.Fatal(err)
	}

	etherman, err := newEtherman(c)
	if err != nil {
		log.Fatal(err)
	}

	// READ CHAIN ID FROM POE SC
	l2ChainID, err := etherman.GetL2ChainID()
	if err != nil {
		log.Fatal(err)
	}

	st := newState(&c, l2ChainID, stateSqlDB)

	c.Aggregator.ChainID = l2ChainID

	// Populate Network config
	c.Aggregator.Synchronizer.Etherman.Contracts.GlobalExitRootManagerAddr = c.NetworkConfig.L1Config.GlobalExitRootManagerAddr
	c.Aggregator.Synchronizer.Etherman.Contracts.RollupManagerAddr = c.NetworkConfig.L1Config.RollupManagerAddr
	c.Aggregator.Synchronizer.Etherman.Contracts.ZkEVMAddr = c.NetworkConfig.L1Config.ZkEVMAddr

	aggregator, err := aggregator.New(ctx, c.Aggregator, st, etherman)
	if err != nil {
		log.Fatal(err)
	}

	return aggregator
}

func createSequenceSender(
	cfg config.Config,
	l1Client *ethclient.Client,
	l1InfoTreeSync *l1infotreesync.L1InfoTreeSync,
) *sequencesender.SequenceSender {
	ethman, err := etherman.NewClient(ethermanconfig.Config{
		EthermanConfig: ethtxman.Config{
			URL:              cfg.SequenceSender.EthTxManager.Etherman.URL,
			MultiGasProvider: cfg.SequenceSender.EthTxManager.Etherman.MultiGasProvider,
			L1ChainID:        cfg.SequenceSender.EthTxManager.Etherman.L1ChainID,
			Etherscan: etherscan.Config{
				ApiKey: cfg.SequenceSender.EthTxManager.Etherman.Etherscan.ApiKey,
				Url:    cfg.SequenceSender.EthTxManager.Etherman.Etherscan.Url,
			},
			HTTPHeaders: cfg.SequenceSender.EthTxManager.Etherman.HTTPHeaders,
		},
	}, cfg.NetworkConfig.L1Config, cfg.Common)
	if err != nil {
		log.Fatalf("Failed to create etherman. Err: %w, ", err)
	}

	auth, _, err := ethman.LoadAuthFromKeyStore(cfg.SequenceSender.PrivateKey.Path, cfg.SequenceSender.PrivateKey.Password)
	if err != nil {
		log.Fatal(err)
	}
	cfg.SequenceSender.SenderAddress = auth.From
	blockFialityType := etherman.BlockNumberFinality(cfg.SequenceSender.BlockFinality)
	blockFinality, err := blockFialityType.ToBlockNum()
	if err != nil {
		log.Fatalf("Failed to create block finality. Err: %w, ", err)
	}
	txBuilder, err := newTxBuilder(cfg, ethman, l1Client, l1InfoTreeSync, blockFinality)
	if err != nil {
		log.Fatal(err)
	}
	seqSender, err := sequencesender.New(cfg.SequenceSender, ethman, txBuilder)
	if err != nil {
		log.Fatal(err)
	}

	return seqSender
}

func newTxBuilder(
	cfg config.Config,
	ethman *etherman.Client,
	l1Client *ethclient.Client,
	l1InfoTreeSync *l1infotreesync.L1InfoTreeSync,
	blockFinality *big.Int,
) (txbuilder.TxBuilder, error) {
	auth, _, err := ethman.LoadAuthFromKeyStore(cfg.SequenceSender.PrivateKey.Path, cfg.SequenceSender.PrivateKey.Password)
	if err != nil {
		log.Fatal(err)
	}
	da, err := newDataAvailability(cfg, ethman)
	if err != nil {
		log.Fatal(err)
	}
	var txBuilder txbuilder.TxBuilder

	switch contracts.VersionType(cfg.Common.ContractVersions) {
	case contracts.VersionBanana:
		if cfg.Common.IsValidiumMode {
			txBuilder = txbuilder.NewTxBuilderBananaValidium(
				ethman.Contracts.Banana.Rollup,
				ethman.Contracts.Banana.GlobalExitRoot,
				da,
				*auth,
				cfg.SequenceSender.MaxBatchesForL1,
				l1InfoTreeSync,
				l1Client,
				blockFinality,
			)
		} else {
			txBuilder = txbuilder.NewTxBuilderBananaZKEVM(
				ethman.Contracts.Banana.Rollup,
				ethman.Contracts.Banana.GlobalExitRoot,
				*auth,
				cfg.SequenceSender.MaxTxSizeForL1,
				l1InfoTreeSync,
				l1Client,
				blockFinality,
			)
		}
	case contracts.VersionElderberry:
		if cfg.Common.IsValidiumMode {
			txBuilder = txbuilder.NewTxBuilderElderberryValidium(ethman.Contracts.Elderberry.Rollup, da, *auth, cfg.SequenceSender.MaxBatchesForL1)
		} else {
			txBuilder = txbuilder.NewTxBuilderElderberryZKEVM(ethman.Contracts.Elderberry.Rollup, *auth, cfg.SequenceSender.MaxTxSizeForL1)
		}
	default:
		err = fmt.Errorf("unknown contract version: %s", cfg.Common.ContractVersions)
	}

	return txBuilder, err
}

func createAggoracle(cfg config.Config, l1Client *ethclient.Client, syncer *l1infotreesync.L1InfoTreeSync) *aggoracle.AggOracle {
	var sender aggoracle.ChainSender
	switch cfg.AggOracle.TargetChainType {
	case aggoracle.EVMChain:
		cfg.AggOracle.EVMSender.EthTxManager.Log = ethtxlog.Config{
			Environment: ethtxlog.LogEnvironment(cfg.Log.Environment),
			Level:       cfg.Log.Level,
			Outputs:     cfg.Log.Outputs,
		}
		ethTxManager, err := ethtxmanager.New(cfg.AggOracle.EVMSender.EthTxManager)
		if err != nil {
			log.Fatal(err)
		}
		go ethTxManager.Start()
		l2CLient, err := ethclient.Dial(cfg.AggOracle.EVMSender.URLRPCL2)
		if err != nil {
			log.Fatal(err)
		}
		sender, err = chaingersender.NewEVMChainGERSender(
			cfg.AggOracle.EVMSender.GlobalExitRootL2Addr,
			cfg.AggOracle.EVMSender.SenderAddr,
			l2CLient,
			ethTxManager,
			cfg.AggOracle.EVMSender.GasOffset,
			cfg.AggOracle.EVMSender.WaitPeriodMonitorTx.Duration,
		)
		if err != nil {
			log.Fatal(err)
		}
	default:
		log.Fatalf(
			"Unsupported chaintype %s. Supported values: %v",
			cfg.AggOracle.TargetChainType, aggoracle.SupportedChainTypes,
		)
	}
	aggOracle, err := aggoracle.New(
		sender,
		l1Client,
		syncer,
		etherman.BlockNumberFinality(cfg.AggOracle.BlockFinality),
		cfg.AggOracle.WaitPeriodNextGER.Duration,
	)
	if err != nil {
		log.Fatal(err)
	}

	return aggOracle
}

func newDataAvailability(c config.Config, etherman *etherman.Client) (*dataavailability.DataAvailability, error) {
	if !c.Common.IsValidiumMode {
		return nil, nil
	}
	translator := translator.NewTranslatorImpl()
	log.Infof("Translator rules: %v", c.Common.Translator)
	translator.AddConfigRules(c.Common.Translator)

	// Backend specific config
	daProtocolName, err := etherman.GetDAProtocolName()
	if err != nil {
		return nil, fmt.Errorf("error getting data availability protocol name: %v", err)
	}
	var daBackend dataavailability.DABackender
	switch daProtocolName {
	case string(dataavailability.DataAvailabilityCommittee):
		var (
			pk  *ecdsa.PrivateKey
			err error
		)
		_, pk, err = etherman.LoadAuthFromKeyStore(c.SequenceSender.PrivateKey.Path, c.SequenceSender.PrivateKey.Password)
		if err != nil {
			return nil, err
		}
		dacAddr, err := etherman.GetDAProtocolAddr()
		if err != nil {
			return nil, fmt.Errorf("error getting trusted sequencer URI. Error: %v", err)
		}

		daBackend, err = datacommittee.New(
			c.SequenceSender.EthTxManager.Etherman.URL,
			dacAddr,
			pk,
			dataCommitteeClient.NewFactory(),
			translator,
		)
		if err != nil {
			return nil, err
		}
	default:
		return nil, fmt.Errorf("unexpected / unsupported DA protocol: %s", daProtocolName)
	}

	return dataavailability.New(daBackend)
}

func runAggregatorMigrations(c db.Config) {
	runMigrations(c, db.AggregatorMigrationName)
}

func runMigrations(c db.Config, name string) {
	log.Infof("running migrations for %v", name)
	err := db.RunMigrationsUp(c, name)
	if err != nil {
		log.Fatal(err)
	}
}

func newEtherman(c config.Config) (*etherman.Client, error) {
	return etherman.NewClient(ethermanconfig.Config{
		EthermanConfig: ethtxman.Config{
			URL:              c.Aggregator.EthTxManager.Etherman.URL,
			MultiGasProvider: c.Aggregator.EthTxManager.Etherman.MultiGasProvider,
			L1ChainID:        c.Aggregator.EthTxManager.Etherman.L1ChainID,
			HTTPHeaders:      c.Aggregator.EthTxManager.Etherman.HTTPHeaders,
		},
	}, c.NetworkConfig.L1Config, c.Common)
}

func logVersion() {
	log.Infow("Starting application",
		// version is already logged by default
		"gitRevision", zkevm.GitRev,
		"gitBranch", zkevm.GitBranch,
		"goVersion", runtime.Version(),
		"built", zkevm.BuildDate,
		"os/arch", fmt.Sprintf("%s/%s", runtime.GOOS, runtime.GOARCH),
	)
}

func waitSignal(cancelFuncs []context.CancelFunc) {
	signals := make(chan os.Signal, 1)
	signal.Notify(signals, os.Interrupt)

	for sig := range signals {
		switch sig {
		case os.Interrupt, os.Kill:
			log.Info("terminating application gracefully...")

			exitStatus := 0
			for _, cancel := range cancelFuncs {
				cancel()
			}
			os.Exit(exitStatus)
		}
	}
}

func newState(c *config.Config, l2ChainID uint64, sqlDB *pgxpool.Pool) *state.State {
	stateCfg := state.Config{
		DB:      c.Aggregator.DB,
		ChainID: l2ChainID,
	}

	stateDb := pgstatestorage.NewPostgresStorage(stateCfg, sqlDB)

	st := state.NewState(stateCfg, stateDb)
	return st
}

func newReorgDetectorL1(
	ctx context.Context,
	cfg config.Config,
	l1Client *ethclient.Client,
) *reorgdetector.ReorgDetector {
	rd, err := reorgdetector.New(ctx, l1Client, cfg.ReorgDetectorL1.DBPath)
	if err != nil {
		log.Fatal(err)
	}
	return rd
}

func newL1InfoTreeSyncer(
	ctx context.Context,
	cfg config.Config,
	l1Client *ethclient.Client,
	reorgDetector sync.ReorgDetector,
) *l1infotreesync.L1InfoTreeSync {
	syncer, err := l1infotreesync.New(
		ctx,
		cfg.L1InfoTreeSync.DBPath,
		cfg.L1InfoTreeSync.GlobalExitRootAddr,
		cfg.L1InfoTreeSync.RollupManagerAddr,
		cfg.L1InfoTreeSync.SyncBlockChunkSize,
		etherman.BlockNumberFinality(cfg.L1InfoTreeSync.BlockFinality),
		reorgDetector,
		l1Client,
		cfg.L1InfoTreeSync.WaitForNewBlocksPeriod.Duration,
		cfg.L1InfoTreeSync.InitialBlock,
		cfg.L1InfoTreeSync.RetryAfterErrorPeriod.Duration,
		cfg.L1InfoTreeSync.MaxRetryAttemptsAfterError,
	)
	if err != nil {
		log.Fatal(err)
	}
	return syncer
}

func isNeeded(casesWhereNeeded, actualCases []string) bool {
	for _, actaulCase := range actualCases {
		for _, caseWhereNeeded := range casesWhereNeeded {
			if actaulCase == caseWhereNeeded {
				return true
			}
		}
	}
	return false
}

func runL1InfoTreeSyncerIfNeeded(
	ctx context.Context,
	components []string,
	cfg config.Config,
	l1Client *ethclient.Client,
	reorgDetector *reorgdetector.ReorgDetector,
) *l1infotreesync.L1InfoTreeSync {
	if !isNeeded([]string{AGGORACLE, SEQUENCE_SENDER}, components) {
		return nil
	}
	l1InfoTreeSync, err := l1infotreesync.New(
		ctx,
		cfg.L1InfoTreeSync.DBPath,
		cfg.L1InfoTreeSync.GlobalExitRootAddr,
		cfg.L1InfoTreeSync.RollupManagerAddr,
		cfg.L1InfoTreeSync.SyncBlockChunkSize,
		etherman.BlockNumberFinality(cfg.L1InfoTreeSync.BlockFinality),
		reorgDetector,
		l1Client,
		cfg.L1InfoTreeSync.WaitForNewBlocksPeriod.Duration,
		cfg.L1InfoTreeSync.InitialBlock,
		cfg.L1InfoTreeSync.RetryAfterErrorPeriod.Duration,
		cfg.L1InfoTreeSync.MaxRetryAttemptsAfterError,
	)
	if err != nil {
		log.Fatal(err)
	}
	go l1InfoTreeSync.Start(ctx)
	return l1InfoTreeSync
}

func runL1ClientIfNeeded(components []string, urlRPCL1 string) *ethclient.Client {
	if !isNeeded([]string{SEQUENCE_SENDER, AGGREGATOR, AGGORACLE}, components) {
		return nil
	}
	log.Debugf("dialing L1 client at: %s", urlRPCL1)
	l1CLient, err := ethclient.Dial(urlRPCL1)
	if err != nil {
		log.Fatal(err)
	}
	return l1CLient
}

func runReorgDetectorL1IfNeeded(ctx context.Context, components []string, l1Client *ethclient.Client, dbPath string) *reorgdetector.ReorgDetector {
	if !isNeeded([]string{SEQUENCE_SENDER, AGGREGATOR, AGGORACLE}, components) {
		return nil
	}
	rd := newReorgDetector(ctx, dbPath, l1Client)
	go rd.Start(ctx)
	return rd
}

func newReorgDetector(
	ctx context.Context,
	dbPath string,
	client *ethclient.Client,
) *reorgdetector.ReorgDetector {
	rd, err := reorgdetector.New(ctx, client, dbPath)
	if err != nil {
		log.Fatal(err)
	}
	return rd
}<|MERGE_RESOLUTION|>--- conflicted
+++ resolved
@@ -75,20 +75,7 @@
 				}
 			}()
 		case AGGORACLE:
-<<<<<<< HEAD
-			l1Client, err := ethclient.Dial(c.AggOracle.URLRPCL1)
-			if err != nil {
-				log.Fatal(err)
-			}
-			//reorgDetector := newReorgDetectorL1(cliCtx.Context, *c, l1Client)
-			reorgDetector := reorgdetector.NewReorgMonitor(l1Client, 100)
-			go reorgDetector.Start(cliCtx.Context)
-			syncer := newL1InfoTreeSyncer(cliCtx.Context, *c, l1Client, reorgDetector)
-			go syncer.Start(cliCtx.Context)
-			aggOracle := createAggoracle(*c, l1Client, syncer)
-=======
 			aggOracle := createAggoracle(*c, l1Client, l1InfoTreeSync)
->>>>>>> a31cf47e
 			go aggOracle.Start(cliCtx.Context)
 		}
 	}
