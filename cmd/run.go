package main

import (
	"context"
	"crypto/ecdsa"
	"fmt"
	"math/big"
	"os"
	"os/signal"
	"runtime"

	zkevm "github.com/0xPolygon/cdk"
	dataCommitteeClient "github.com/0xPolygon/cdk-data-availability/client"
	jRPC "github.com/0xPolygon/cdk-rpc/rpc"
	"github.com/0xPolygon/cdk/aggoracle"
	"github.com/0xPolygon/cdk/aggoracle/chaingersender"
	"github.com/0xPolygon/cdk/aggregator"
	"github.com/0xPolygon/cdk/aggregator/db"
	"github.com/0xPolygon/cdk/bridgesync"
	"github.com/0xPolygon/cdk/claimsponsor"
	"github.com/0xPolygon/cdk/config"
	"github.com/0xPolygon/cdk/dataavailability"
	"github.com/0xPolygon/cdk/dataavailability/datacommittee"
	"github.com/0xPolygon/cdk/etherman"
	ethermanconfig "github.com/0xPolygon/cdk/etherman/config"
	"github.com/0xPolygon/cdk/etherman/contracts"
	"github.com/0xPolygon/cdk/l1bridge2infoindexsync"
	"github.com/0xPolygon/cdk/l1infotreesync"
	"github.com/0xPolygon/cdk/lastgersync"
	"github.com/0xPolygon/cdk/log"
	"github.com/0xPolygon/cdk/reorgdetector"
	"github.com/0xPolygon/cdk/rpc"
	"github.com/0xPolygon/cdk/sequencesender"
	"github.com/0xPolygon/cdk/sequencesender/txbuilder"
	"github.com/0xPolygon/cdk/state"
	"github.com/0xPolygon/cdk/state/pgstatestorage"
	"github.com/0xPolygon/cdk/translator"
	ethtxman "github.com/0xPolygonHermez/zkevm-ethtx-manager/etherman"
	"github.com/0xPolygonHermez/zkevm-ethtx-manager/etherman/etherscan"
	"github.com/0xPolygonHermez/zkevm-ethtx-manager/ethtxmanager"
	ethtxlog "github.com/0xPolygonHermez/zkevm-ethtx-manager/log"
	"github.com/ethereum/go-ethereum/ethclient"
	"github.com/jackc/pgx/v4/pgxpool"
	"github.com/urfave/cli/v2"
)

func start(cliCtx *cli.Context) error {
	c, err := config.Load(cliCtx)
	if err != nil {
		return err
	}

	log.Init(c.Log)

	if c.Log.Environment == log.EnvironmentDevelopment {
		zkevm.PrintVersion(os.Stdout)
		log.Info("Starting application")
	} else if c.Log.Environment == log.EnvironmentProduction {
		logVersion()
	}

	components := cliCtx.StringSlice(config.FlagComponents)
<<<<<<< HEAD
	l1Client := runL1ClientIfNeeded(components, c.Etherman.URL)
	l2Client := runL2ClientIfNeeded(components, c.AggOracle.EVMSender.URLRPCL2)
	reorgDetectorL1 := runReorgDetectorL1IfNeeded(cliCtx.Context, components, l1Client, c.ReorgDetectorL1.DBPath)
	reorgDetectorL2 := runReorgDetectorL2IfNeeded(cliCtx.Context, components, l2Client, c.ReorgDetectorL2.DBPath)
	l1InfoTreeSync := runL1InfoTreeSyncerIfNeeded(cliCtx.Context, components, *c, l1Client, reorgDetectorL1)
	claimSponsor := runClaimSponsorIfNeeded(cliCtx.Context, components, l2Client, c.ClaimSponsor)
	l1BridgeSync := runBridgeSyncL1IfNeeded(cliCtx.Context, components, c.BridgeL1Sync, reorgDetectorL1, l1Client)
	l2BridgeSync := runBridgeSyncL2IfNeeded(cliCtx.Context, components, c.BridgeL2Sync, reorgDetectorL2, l2Client)
	l1Bridge2InfoIndexSync := runL1Bridge2InfoIndexSyncIfNeeded(cliCtx.Context, components, c.L1Bridge2InfoIndexSync, l1BridgeSync, l1InfoTreeSync, l1Client)
	lastGERSync := runLastGERSyncIfNeeded(cliCtx.Context, components, c.LastGERSync, reorgDetectorL2, l2Client, l1InfoTreeSync)

=======
	l1Client := runL1ClientIfNeeded(components, c.SequenceSender.EthTxManager.Etherman.URL)
	reorgDetectorL1 := runReorgDetectorL1IfNeeded(cliCtx.Context, components, l1Client, c.ReorgDetectorL1.DBPath)
	l1InfoTreeSync := runL1InfoTreeSyncerIfNeeded(cliCtx.Context, components, *c, l1Client, reorgDetectorL1)
>>>>>>> a31cf47e
	for _, component := range components {
		switch component {
		case SEQUENCE_SENDER:
			c.SequenceSender.Log = c.Log
			seqSender := createSequenceSender(*c, l1Client, l1InfoTreeSync)
			// start sequence sender in a goroutine, checking for errors
			go seqSender.Start(cliCtx.Context)

		case AGGREGATOR:
			aggregator := createAggregator(cliCtx.Context, *c, !cliCtx.Bool(config.FlagMigrations))
			// start aggregator in a goroutine, checking for errors
			go func() {
				if err := aggregator.Start(cliCtx.Context); err != nil {
					log.Fatal(err)
				}
			}()
		case AGGORACLE:
<<<<<<< HEAD
			aggOracle := createAggoracle(*c, l1Client, l2Client, l1InfoTreeSync)
=======
			aggOracle := createAggoracle(*c, l1Client, l1InfoTreeSync)
>>>>>>> a31cf47e
			go aggOracle.Start(cliCtx.Context)
		case RPC:
			server := createRPC(
				c.RPC,
				c.Common.NetworkID,
				claimSponsor,
				l1InfoTreeSync,
				l1Bridge2InfoIndexSync,
				lastGERSync,
				l1BridgeSync,
				l2BridgeSync,
			)
			go func() {
				if err := server.Start(); err != nil {
					log.Fatal(err)
				}
			}()
		}
	}

	waitSignal(nil)

	return nil
}

func createAggregator(ctx context.Context, c config.Config, runMigrations bool) *aggregator.Aggregator {
	// Migrations
	if runMigrations {
		log.Infof("Running DB migrations host: %s:%s db:%s user:%s", c.Aggregator.DB.Host, c.Aggregator.DB.Port, c.Aggregator.DB.Name, c.Aggregator.DB.User)
		runAggregatorMigrations(c.Aggregator.DB)
	}

	// DB
	stateSqlDB, err := db.NewSQLDB(c.Aggregator.DB)
	if err != nil {
		log.Fatal(err)
	}

	etherman, err := newEtherman(c)
	if err != nil {
		log.Fatal(err)
	}

	// READ CHAIN ID FROM POE SC
	l2ChainID, err := etherman.GetL2ChainID()
	if err != nil {
		log.Fatal(err)
	}

	st := newState(&c, l2ChainID, stateSqlDB)

	c.Aggregator.ChainID = l2ChainID

	// Populate Network config
	c.Aggregator.Synchronizer.Etherman.Contracts.GlobalExitRootManagerAddr = c.NetworkConfig.L1Config.GlobalExitRootManagerAddr
	c.Aggregator.Synchronizer.Etherman.Contracts.RollupManagerAddr = c.NetworkConfig.L1Config.RollupManagerAddr
	c.Aggregator.Synchronizer.Etherman.Contracts.ZkEVMAddr = c.NetworkConfig.L1Config.ZkEVMAddr

	aggregator, err := aggregator.New(ctx, c.Aggregator, st, etherman)
	if err != nil {
		log.Fatal(err)
	}

	return aggregator
}

func createSequenceSender(
	cfg config.Config,
	l1Client *ethclient.Client,
	l1InfoTreeSync *l1infotreesync.L1InfoTreeSync,
) *sequencesender.SequenceSender {
	ethman, err := etherman.NewClient(ethermanconfig.Config{
		EthermanConfig: ethtxman.Config{
			URL:              cfg.SequenceSender.EthTxManager.Etherman.URL,
			MultiGasProvider: cfg.SequenceSender.EthTxManager.Etherman.MultiGasProvider,
			L1ChainID:        cfg.SequenceSender.EthTxManager.Etherman.L1ChainID,
			Etherscan: etherscan.Config{
				ApiKey: cfg.SequenceSender.EthTxManager.Etherman.Etherscan.ApiKey,
				Url:    cfg.SequenceSender.EthTxManager.Etherman.Etherscan.Url,
			},
			HTTPHeaders: cfg.SequenceSender.EthTxManager.Etherman.HTTPHeaders,
		},
	}, cfg.NetworkConfig.L1Config, cfg.Common)
	if err != nil {
		log.Fatalf("Failed to create etherman. Err: %w, ", err)
	}

	auth, _, err := ethman.LoadAuthFromKeyStore(cfg.SequenceSender.PrivateKey.Path, cfg.SequenceSender.PrivateKey.Password)
	if err != nil {
		log.Fatal(err)
	}
	cfg.SequenceSender.SenderAddress = auth.From
	blockFialityType := etherman.BlockNumberFinality(cfg.SequenceSender.BlockFinality)
	blockFinality, err := blockFialityType.ToBlockNum()
	if err != nil {
		log.Fatalf("Failed to create block finality. Err: %w, ", err)
	}
	txBuilder, err := newTxBuilder(cfg, ethman, l1Client, l1InfoTreeSync, blockFinality)
	if err != nil {
		log.Fatal(err)
	}
	seqSender, err := sequencesender.New(cfg.SequenceSender, ethman, txBuilder)
	if err != nil {
		log.Fatal(err)
	}

	return seqSender
}

func newTxBuilder(
	cfg config.Config,
	ethman *etherman.Client,
	l1Client *ethclient.Client,
	l1InfoTreeSync *l1infotreesync.L1InfoTreeSync,
	blockFinality *big.Int,
) (txbuilder.TxBuilder, error) {
	auth, _, err := ethman.LoadAuthFromKeyStore(cfg.SequenceSender.PrivateKey.Path, cfg.SequenceSender.PrivateKey.Password)
	if err != nil {
		log.Fatal(err)
	}
	da, err := newDataAvailability(cfg, ethman)
	if err != nil {
		log.Fatal(err)
	}
	var txBuilder txbuilder.TxBuilder

	switch contracts.VersionType(cfg.Common.ContractVersions) {
	case contracts.VersionBanana:
		if cfg.Common.IsValidiumMode {
			txBuilder = txbuilder.NewTxBuilderBananaValidium(
				ethman.Contracts.Banana.Rollup,
				ethman.Contracts.Banana.GlobalExitRoot,
				da,
				*auth,
				cfg.SequenceSender.MaxBatchesForL1,
				l1InfoTreeSync,
				l1Client,
				blockFinality,
			)
		} else {
			txBuilder = txbuilder.NewTxBuilderBananaZKEVM(
				ethman.Contracts.Banana.Rollup,
				ethman.Contracts.Banana.GlobalExitRoot,
				*auth,
				cfg.SequenceSender.MaxTxSizeForL1,
				l1InfoTreeSync,
				l1Client,
				blockFinality,
			)
		}
	case contracts.VersionElderberry:
		if cfg.Common.IsValidiumMode {
			txBuilder = txbuilder.NewTxBuilderElderberryValidium(ethman.Contracts.Elderberry.Rollup, da, *auth, cfg.SequenceSender.MaxBatchesForL1)
		} else {
			txBuilder = txbuilder.NewTxBuilderElderberryZKEVM(ethman.Contracts.Elderberry.Rollup, *auth, cfg.SequenceSender.MaxTxSizeForL1)
		}
	default:
		err = fmt.Errorf("unknown contract version: %s", cfg.Common.ContractVersions)
	}

	return txBuilder, err
}

func createAggoracle(cfg config.Config, l1Client, l2Client *ethclient.Client, syncer *l1infotreesync.L1InfoTreeSync) *aggoracle.AggOracle {
	var sender aggoracle.ChainSender
	switch cfg.AggOracle.TargetChainType {
	case aggoracle.EVMChain:
		cfg.AggOracle.EVMSender.EthTxManager.Log = ethtxlog.Config{
			Environment: ethtxlog.LogEnvironment(cfg.Log.Environment),
			Level:       cfg.Log.Level,
			Outputs:     cfg.Log.Outputs,
		}
		ethTxManager, err := ethtxmanager.New(cfg.AggOracle.EVMSender.EthTxManager)
		if err != nil {
			log.Fatal(err)
		}
		go ethTxManager.Start()
		sender, err = chaingersender.NewEVMChainGERSender(
			cfg.AggOracle.EVMSender.GlobalExitRootL2Addr,
			cfg.AggOracle.EVMSender.SenderAddr,
			l2Client,
			ethTxManager,
			cfg.AggOracle.EVMSender.GasOffset,
			cfg.AggOracle.EVMSender.WaitPeriodMonitorTx.Duration,
		)
		if err != nil {
			log.Fatal(err)
		}
	default:
		log.Fatalf(
			"Unsupported chaintype %s. Supported values: %v",
			cfg.AggOracle.TargetChainType, aggoracle.SupportedChainTypes,
		)
	}
	aggOracle, err := aggoracle.New(
		sender,
		l1Client,
		syncer,
		etherman.BlockNumberFinality(cfg.AggOracle.BlockFinality),
		cfg.AggOracle.WaitPeriodNextGER.Duration,
	)
	if err != nil {
		log.Fatal(err)
	}

	return aggOracle
}

func newDataAvailability(c config.Config, etherman *etherman.Client) (*dataavailability.DataAvailability, error) {
	if !c.Common.IsValidiumMode {
		return nil, nil
	}
	translator := translator.NewTranslatorImpl()
	log.Infof("Translator rules: %v", c.Common.Translator)
	translator.AddConfigRules(c.Common.Translator)

	// Backend specific config
	daProtocolName, err := etherman.GetDAProtocolName()
	if err != nil {
		return nil, fmt.Errorf("error getting data availability protocol name: %v", err)
	}
	var daBackend dataavailability.DABackender
	switch daProtocolName {
	case string(dataavailability.DataAvailabilityCommittee):
		var (
			pk  *ecdsa.PrivateKey
			err error
		)
		_, pk, err = etherman.LoadAuthFromKeyStore(c.SequenceSender.PrivateKey.Path, c.SequenceSender.PrivateKey.Password)
		if err != nil {
			return nil, err
		}
		dacAddr, err := etherman.GetDAProtocolAddr()
		if err != nil {
			return nil, fmt.Errorf("error getting trusted sequencer URI. Error: %v", err)
		}

		daBackend, err = datacommittee.New(
			c.SequenceSender.EthTxManager.Etherman.URL,
			dacAddr,
			pk,
			dataCommitteeClient.NewFactory(),
			translator,
		)
		if err != nil {
			return nil, err
		}
	default:
		return nil, fmt.Errorf("unexpected / unsupported DA protocol: %s", daProtocolName)
	}

	return dataavailability.New(daBackend)
}

func runAggregatorMigrations(c db.Config) {
	runMigrations(c, db.AggregatorMigrationName)
}

func runMigrations(c db.Config, name string) {
	log.Infof("running migrations for %v", name)
	err := db.RunMigrationsUp(c, name)
	if err != nil {
		log.Fatal(err)
	}
}

func newEtherman(c config.Config) (*etherman.Client, error) {
	return etherman.NewClient(ethermanconfig.Config{
		EthermanConfig: ethtxman.Config{
			URL:              c.Aggregator.EthTxManager.Etherman.URL,
			MultiGasProvider: c.Aggregator.EthTxManager.Etherman.MultiGasProvider,
			L1ChainID:        c.Aggregator.EthTxManager.Etherman.L1ChainID,
			HTTPHeaders:      c.Aggregator.EthTxManager.Etherman.HTTPHeaders,
		},
	}, c.NetworkConfig.L1Config, c.Common)
}

func logVersion() {
	log.Infow("Starting application",
		// version is already logged by default
		"gitRevision", zkevm.GitRev,
		"gitBranch", zkevm.GitBranch,
		"goVersion", runtime.Version(),
		"built", zkevm.BuildDate,
		"os/arch", fmt.Sprintf("%s/%s", runtime.GOOS, runtime.GOARCH),
	)
}

func waitSignal(cancelFuncs []context.CancelFunc) {
	signals := make(chan os.Signal, 1)
	signal.Notify(signals, os.Interrupt)

	for sig := range signals {
		switch sig {
		case os.Interrupt, os.Kill:
			log.Info("terminating application gracefully...")

			exitStatus := 0
			for _, cancel := range cancelFuncs {
				cancel()
			}
			os.Exit(exitStatus)
		}
	}
}

func newState(c *config.Config, l2ChainID uint64, sqlDB *pgxpool.Pool) *state.State {
	stateCfg := state.Config{
		DB:      c.Aggregator.DB,
		ChainID: l2ChainID,
	}

	stateDb := pgstatestorage.NewPostgresStorage(stateCfg, sqlDB)

	st := state.NewState(stateCfg, stateDb)
	return st
}

func newReorgDetector(
	ctx context.Context,
	dbPath string,
	client *ethclient.Client,
) *reorgdetector.ReorgDetector {
	rd, err := reorgdetector.New(ctx, client, dbPath)
	if err != nil {
		log.Fatal(err)
	}
	return rd
}

func isNeeded(casesWhereNeeded, actualCases []string) bool {
	for _, actaulCase := range actualCases {
		for _, caseWhereNeeded := range casesWhereNeeded {
			if actaulCase == caseWhereNeeded {
				return true
			}
		}
	}
	return false
}

func runL1InfoTreeSyncerIfNeeded(
	ctx context.Context,
	components []string,
	cfg config.Config,
	l1Client *ethclient.Client,
	reorgDetector *reorgdetector.ReorgDetector,
) *l1infotreesync.L1InfoTreeSync {
	if !isNeeded([]string{AGGORACLE, RPC}, components) {
		return nil
	}
	l1InfoTreeSync, err := l1infotreesync.New(
		ctx,
		cfg.L1InfoTreeSync.DBPath,
		cfg.L1InfoTreeSync.GlobalExitRootAddr,
		cfg.L1InfoTreeSync.RollupManagerAddr,
		cfg.L1InfoTreeSync.SyncBlockChunkSize,
		etherman.BlockNumberFinality(cfg.L1InfoTreeSync.BlockFinality),
		reorgDetector,
		l1Client,
		cfg.L1InfoTreeSync.WaitForNewBlocksPeriod.Duration,
		cfg.L1InfoTreeSync.InitialBlock,
		cfg.L1InfoTreeSync.RetryAfterErrorPeriod.Duration,
		cfg.L1InfoTreeSync.MaxRetryAttemptsAfterError,
	)
	if err != nil {
		log.Fatal(err)
	}
<<<<<<< HEAD
	go l1InfoTreeSync.Start(ctx)
	return l1InfoTreeSync
}

func runL1ClientIfNeeded(components []string, urlRPCL1 string) *ethclient.Client {
	if !isNeeded([]string{SEQUENCE_SENDER, AGGREGATOR, AGGORACLE, RPC}, components) {
		return nil
	}
	log.Debugf("dialing L1 client at: %s", urlRPCL1)
	l1CLient, err := ethclient.Dial(urlRPCL1)
	if err != nil {
		log.Fatal(err)
	}
	return l1CLient
}

func runL2ClientIfNeeded(components []string, urlRPCL2 string) *ethclient.Client {
	if !isNeeded([]string{AGGORACLE, RPC}, components) {
		return nil
	}
	log.Debugf("dialing L2 client at: %s", urlRPCL2)
	l2CLient, err := ethclient.Dial(urlRPCL2)
	if err != nil {
		log.Fatal(err)
	}
	return l2CLient
}

func runReorgDetectorL1IfNeeded(ctx context.Context, components []string, l1Client *ethclient.Client, dbPath string) *reorgdetector.ReorgDetector {
	if !isNeeded([]string{SEQUENCE_SENDER, AGGREGATOR, AGGORACLE, RPC}, components) {
		return nil
	}
	rd := newReorgDetector(ctx, dbPath, l1Client)
	go rd.Start(ctx)
	return rd
}

func runReorgDetectorL2IfNeeded(ctx context.Context, components []string, l2Client *ethclient.Client, dbPath string) *reorgdetector.ReorgDetector {
	if !isNeeded([]string{AGGORACLE, RPC}, components) {
		return nil
	}
	rd := newReorgDetector(ctx, dbPath, l2Client)
	go rd.Start(ctx)
	return rd
}

func runClaimSponsorIfNeeded(
	ctx context.Context,
	components []string,
	l2Client *ethclient.Client,
	cfg claimsponsor.EVMClaimSponsorConfig,
) *claimsponsor.ClaimSponsor {
	if !isNeeded([]string{RPC}, components) || !cfg.Enabled {
		return nil
	}
	// In the future there may support different backends other than EVM, and this will require different config.
	// But today only EVM is supported
	ethTxManagerL2, err := ethtxmanager.New(cfg.EthTxManager)
	if err != nil {
		log.Fatal(err)
	}
	go ethTxManagerL2.Start()
	cs, err := claimsponsor.NewEVMClaimSponsor(
		cfg.DBPath,
		l2Client,
		cfg.BridgeAddrL2,
		cfg.SenderAddr,
		cfg.MaxGas,
		cfg.GasOffset,
		ethTxManagerL2,
		cfg.RetryAfterErrorPeriod.Duration,
		cfg.MaxRetryAttemptsAfterError,
		cfg.WaitTxToBeMinedPeriod.Duration,
		cfg.WaitTxToBeMinedPeriod.Duration,
	)
	if err != nil {
		log.Fatalf("error creating claim sponsor: %s", err)
	}
	go cs.Start(ctx)
	return cs
}

func runL1Bridge2InfoIndexSyncIfNeeded(
	ctx context.Context,
	components []string,
	cfg l1bridge2infoindexsync.Config,
	l1BridgeSync *bridgesync.BridgeSync,
	l1InfoTreeSync *l1infotreesync.L1InfoTreeSync,
	l1Client *ethclient.Client,
) *l1bridge2infoindexsync.L1Bridge2InfoIndexSync {
	if !isNeeded([]string{RPC}, components) {
		return nil
	}
	l1Bridge2InfoIndexSync, err := l1bridge2infoindexsync.New(
		cfg.DBPath,
		l1BridgeSync,
		l1InfoTreeSync,
		l1Client,
		cfg.RetryAfterErrorPeriod.Duration,
		cfg.MaxRetryAttemptsAfterError,
		cfg.WaitForSyncersPeriod.Duration,
	)
	if err != nil {
		log.Fatalf("error creating l1Bridge2InfoIndexSync: %s", err)
	}
	go l1Bridge2InfoIndexSync.Start(ctx)
	return l1Bridge2InfoIndexSync
}

func runLastGERSyncIfNeeded(
	ctx context.Context,
	components []string,
	cfg lastgersync.Config,
	reorgDetectorL2 *reorgdetector.ReorgDetector,
	l2Client *ethclient.Client,
	l1InfoTreeSync *l1infotreesync.L1InfoTreeSync,
) *lastgersync.LastGERSync {
	if !isNeeded([]string{RPC}, components) {
		return nil
	}
	lastGERSync, err := lastgersync.New(
		ctx,
		cfg.DBPath,
		reorgDetectorL2,
		l2Client,
		cfg.GlobalExitRootL2Addr,
		l1InfoTreeSync,
		cfg.RetryAfterErrorPeriod.Duration,
		cfg.MaxRetryAttemptsAfterError,
		etherman.BlockNumberFinality(cfg.BlockFinality),
		cfg.WaitForNewBlocksPeriod.Duration,
		cfg.DownloadBufferSize,
	)
	if err != nil {
		log.Fatalf("error creating lastGERSync: %s", err)
	}
	go lastGERSync.Start(ctx)
	return lastGERSync
}

func runBridgeSyncL1IfNeeded(
	ctx context.Context,
	components []string,
	cfg bridgesync.Config,
	reorgDetectorL1 *reorgdetector.ReorgDetector,
	l1Client *ethclient.Client,
) *bridgesync.BridgeSync {
	if !isNeeded([]string{RPC}, components) {
		return nil
	}
	bridgeSyncL1, err := bridgesync.NewL1(
		ctx,
		cfg.DBPath,
		cfg.BridgeAddr,
		cfg.SyncBlockChunkSize,
		etherman.BlockNumberFinality(cfg.BlockFinality),
		reorgDetectorL1,
		l1Client,
		cfg.InitialBlockNum,
		cfg.WaitForNewBlocksPeriod.Duration,
		cfg.RetryAfterErrorPeriod.Duration,
		cfg.MaxRetryAttemptsAfterError,
	)
	if err != nil {
		log.Fatalf("error creating bridgeSyncL1: %s", err)
	}
	go bridgeSyncL1.Start(ctx)
	return bridgeSyncL1
}

func runBridgeSyncL2IfNeeded(
	ctx context.Context,
	components []string,
	cfg bridgesync.Config,
	reorgDetectorL2 *reorgdetector.ReorgDetector,
	l2Client *ethclient.Client,
) *bridgesync.BridgeSync {
	// TODO: will be needed by AGGSENDER
	if !isNeeded([]string{RPC}, components) {
		return nil
	}
	bridgeSyncL2, err := bridgesync.NewL2(
		ctx,
		cfg.DBPath,
		cfg.BridgeAddr,
		cfg.SyncBlockChunkSize,
		etherman.BlockNumberFinality(cfg.BlockFinality),
		reorgDetectorL2,
		l2Client,
		cfg.InitialBlockNum,
		cfg.WaitForNewBlocksPeriod.Duration,
		cfg.RetryAfterErrorPeriod.Duration,
		cfg.MaxRetryAttemptsAfterError,
	)
	if err != nil {
		log.Fatalf("error creating bridgeSyncL2: %s", err)
	}
	go bridgeSyncL2.Start(ctx)
	return bridgeSyncL2
}

func createRPC(
	cfg jRPC.Config,
	cdkNetworkID uint32,
	sponsor *claimsponsor.ClaimSponsor,
	l1InfoTree *l1infotreesync.L1InfoTreeSync,
	l1Bridge2Index *l1bridge2infoindexsync.L1Bridge2InfoIndexSync,
	injectedGERs *lastgersync.LastGERSync,
	bridgeL1 *bridgesync.BridgeSync,
	bridgeL2 *bridgesync.BridgeSync,
) *jRPC.Server {
	return jRPC.NewServer(cfg, []jRPC.Service{
		{
			Name: rpc.BRIDGE,
			Service: rpc.NewBridgeEndpoints(
				cfg.WriteTimeout.Duration,
				cfg.ReadTimeout.Duration,
				cdkNetworkID,
				sponsor,
				l1InfoTree,
				l1Bridge2Index,
				injectedGERs,
				bridgeL1,
				bridgeL2,
			),
		},
	})
=======
	return syncer
}

func isNeeded(casesWhereNeeded, actualCases []string) bool {
	for _, actaulCase := range actualCases {
		for _, caseWhereNeeded := range casesWhereNeeded {
			if actaulCase == caseWhereNeeded {
				return true
			}
		}
	}
	return false
}

func runL1InfoTreeSyncerIfNeeded(
	ctx context.Context,
	components []string,
	cfg config.Config,
	l1Client *ethclient.Client,
	reorgDetector *reorgdetector.ReorgDetector,
) *l1infotreesync.L1InfoTreeSync {
	if !isNeeded([]string{AGGORACLE, SEQUENCE_SENDER}, components) {
		return nil
	}
	l1InfoTreeSync, err := l1infotreesync.New(
		ctx,
		cfg.L1InfoTreeSync.DBPath,
		cfg.L1InfoTreeSync.GlobalExitRootAddr,
		cfg.L1InfoTreeSync.RollupManagerAddr,
		cfg.L1InfoTreeSync.SyncBlockChunkSize,
		etherman.BlockNumberFinality(cfg.L1InfoTreeSync.BlockFinality),
		reorgDetector,
		l1Client,
		cfg.L1InfoTreeSync.WaitForNewBlocksPeriod.Duration,
		cfg.L1InfoTreeSync.InitialBlock,
		cfg.L1InfoTreeSync.RetryAfterErrorPeriod.Duration,
		cfg.L1InfoTreeSync.MaxRetryAttemptsAfterError,
	)
	if err != nil {
		log.Fatal(err)
	}
	go l1InfoTreeSync.Start(ctx)
	return l1InfoTreeSync
}

func runL1ClientIfNeeded(components []string, urlRPCL1 string) *ethclient.Client {
	if !isNeeded([]string{SEQUENCE_SENDER, AGGREGATOR, AGGORACLE}, components) {
		return nil
	}
	log.Debugf("dialing L1 client at: %s", urlRPCL1)
	l1CLient, err := ethclient.Dial(urlRPCL1)
	if err != nil {
		log.Fatal(err)
	}
	return l1CLient
}

func runReorgDetectorL1IfNeeded(ctx context.Context, components []string, l1Client *ethclient.Client, dbPath string) *reorgdetector.ReorgDetector {
	if !isNeeded([]string{SEQUENCE_SENDER, AGGREGATOR, AGGORACLE}, components) {
		return nil
	}
	rd := newReorgDetector(ctx, dbPath, l1Client)
	go rd.Start(ctx)
	return rd
}

func newReorgDetector(
	ctx context.Context,
	dbPath string,
	client *ethclient.Client,
) *reorgdetector.ReorgDetector {
	rd, err := reorgdetector.New(ctx, client, dbPath)
	if err != nil {
		log.Fatal(err)
	}
	return rd
>>>>>>> a31cf47e
}<|MERGE_RESOLUTION|>--- conflicted
+++ resolved
@@ -60,7 +60,6 @@
 	}
 
 	components := cliCtx.StringSlice(config.FlagComponents)
-<<<<<<< HEAD
 	l1Client := runL1ClientIfNeeded(components, c.Etherman.URL)
 	l2Client := runL2ClientIfNeeded(components, c.AggOracle.EVMSender.URLRPCL2)
 	reorgDetectorL1 := runReorgDetectorL1IfNeeded(cliCtx.Context, components, l1Client, c.ReorgDetectorL1.DBPath)
@@ -72,11 +71,6 @@
 	l1Bridge2InfoIndexSync := runL1Bridge2InfoIndexSyncIfNeeded(cliCtx.Context, components, c.L1Bridge2InfoIndexSync, l1BridgeSync, l1InfoTreeSync, l1Client)
 	lastGERSync := runLastGERSyncIfNeeded(cliCtx.Context, components, c.LastGERSync, reorgDetectorL2, l2Client, l1InfoTreeSync)
 
-=======
-	l1Client := runL1ClientIfNeeded(components, c.SequenceSender.EthTxManager.Etherman.URL)
-	reorgDetectorL1 := runReorgDetectorL1IfNeeded(cliCtx.Context, components, l1Client, c.ReorgDetectorL1.DBPath)
-	l1InfoTreeSync := runL1InfoTreeSyncerIfNeeded(cliCtx.Context, components, *c, l1Client, reorgDetectorL1)
->>>>>>> a31cf47e
 	for _, component := range components {
 		switch component {
 		case SEQUENCE_SENDER:
@@ -94,11 +88,7 @@
 				}
 			}()
 		case AGGORACLE:
-<<<<<<< HEAD
 			aggOracle := createAggoracle(*c, l1Client, l2Client, l1InfoTreeSync)
-=======
-			aggOracle := createAggoracle(*c, l1Client, l1InfoTreeSync)
->>>>>>> a31cf47e
 			go aggOracle.Start(cliCtx.Context)
 		case RPC:
 			server := createRPC(
@@ -467,7 +457,6 @@
 	if err != nil {
 		log.Fatal(err)
 	}
-<<<<<<< HEAD
 	go l1InfoTreeSync.Start(ctx)
 	return l1InfoTreeSync
 }
@@ -695,8 +684,6 @@
 			),
 		},
 	})
-=======
-	return syncer
 }
 
 func isNeeded(casesWhereNeeded, actualCases []string) bool {
@@ -772,5 +759,4 @@
 		log.Fatal(err)
 	}
 	return rd
->>>>>>> a31cf47e
 }