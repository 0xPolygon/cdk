package main

import (
	"context"
	"crypto/ecdsa"
	"fmt"
	"math/big"
	"os"
	"os/signal"
	"runtime"

	zkevm "github.com/0xPolygon/cdk"
	dataCommitteeClient "github.com/0xPolygon/cdk-data-availability/client"
	jRPC "github.com/0xPolygon/cdk-rpc/rpc"
	"github.com/0xPolygon/cdk/aggoracle"
	"github.com/0xPolygon/cdk/aggoracle/chaingersender"
	"github.com/0xPolygon/cdk/aggregator"
	"github.com/0xPolygon/cdk/aggregator/db"
	"github.com/0xPolygon/cdk/bridgesync"
	"github.com/0xPolygon/cdk/claimsponsor"
	"github.com/0xPolygon/cdk/config"
	"github.com/0xPolygon/cdk/dataavailability"
	"github.com/0xPolygon/cdk/dataavailability/datacommittee"
	"github.com/0xPolygon/cdk/etherman"
	ethermanconfig "github.com/0xPolygon/cdk/etherman/config"
	"github.com/0xPolygon/cdk/etherman/contracts"
	"github.com/0xPolygon/cdk/l1bridge2infoindexsync"
	"github.com/0xPolygon/cdk/l1infotreesync"
	"github.com/0xPolygon/cdk/lastgersync"
	"github.com/0xPolygon/cdk/log"
	"github.com/0xPolygon/cdk/reorgdetector"
	"github.com/0xPolygon/cdk/rpc"
	"github.com/0xPolygon/cdk/sequencesender"
	"github.com/0xPolygon/cdk/sequencesender/txbuilder"
	"github.com/0xPolygon/cdk/state"
	"github.com/0xPolygon/cdk/state/pgstatestorage"
	"github.com/0xPolygon/cdk/sync"
	"github.com/0xPolygon/cdk/translator"
	ethtxman "github.com/0xPolygonHermez/zkevm-ethtx-manager/etherman"
	"github.com/0xPolygonHermez/zkevm-ethtx-manager/etherman/etherscan"
	"github.com/0xPolygonHermez/zkevm-ethtx-manager/ethtxmanager"
	ethtxlog "github.com/0xPolygonHermez/zkevm-ethtx-manager/log"
	"github.com/ethereum/go-ethereum/ethclient"
	"github.com/jackc/pgx/v4/pgxpool"
	"github.com/urfave/cli/v2"
)

func start(cliCtx *cli.Context) error {
	c, err := config.Load(cliCtx)
	if err != nil {
		return err
	}

	log.Init(c.Log)

	if c.Log.Environment == log.EnvironmentDevelopment {
		zkevm.PrintVersion(os.Stdout)
		log.Info("Starting application")
	} else if c.Log.Environment == log.EnvironmentProduction {
		logVersion()
	}

	components := cliCtx.StringSlice(config.FlagComponents)
	l1Client := runL1ClientIfNeeded(components, c.Etherman.URL)
	l2Client := runL2ClientIfNeeded(components, c.AggOracle.EVMSender.URLRPCL2)
	reorgDetectorL1 := runReorgDetectorL1IfNeeded(cliCtx.Context, components, l1Client, c.ReorgDetectorL1.DBPath)
	reorgDetectorL2 := runReorgDetectorL2IfNeeded(cliCtx.Context, components, l2Client, c.ReorgDetectorL2.DBPath)
	l1InfoTreeSync := runL1InfoTreeSyncerIfNeeded(cliCtx.Context, components, *c, l1Client, reorgDetectorL1)
	claimSponsor := runClaimSponsorIfNeeded(cliCtx.Context, components, l2Client, c.ClaimSponsor)
	l1BridgeSync := runBridgeSyncL1IfNeeded(cliCtx.Context, components, c.BridgeL1Sync, reorgDetectorL1, l1Client)
	l2BridgeSync := runBridgeSyncL2IfNeeded(cliCtx.Context, components, c.BridgeL2Sync, reorgDetectorL2, l2Client)
	l1Bridge2InfoIndexSync := runL1Bridge2InfoIndexSyncIfNeeded(cliCtx.Context, components, c.L1Bridge2InfoIndexSync, l1BridgeSync, l1InfoTreeSync, l1Client)
	lastGERSync := runLastGERSyncIfNeeded(cliCtx.Context, components, c.LastGERSync, reorgDetectorL2, l2Client, l1InfoTreeSync)

	for _, component := range components {
		switch component {
		case SEQUENCE_SENDER:
			c.SequenceSender.Log = c.Log
			seqSender := createSequenceSender(*c, l1Client, l1InfoTreeSync)
			// start sequence sender in a goroutine, checking for errors
			go seqSender.Start(cliCtx.Context)

		case AGGREGATOR:
			aggregator := createAggregator(cliCtx.Context, *c, !cliCtx.Bool(config.FlagMigrations))
			// start aggregator in a goroutine, checking for errors
			go func() {
				if err := aggregator.Start(cliCtx.Context); err != nil {
					log.Fatal(err)
				}
			}()
		case AGGORACLE:
			aggOracle := createAggoracle(*c, l1Client, l2Client, l1InfoTreeSync)
			go aggOracle.Start(cliCtx.Context)
		case RPC:
			server := createRPC(
				c.RPC,
				c.Common.NetworkID,
				claimSponsor,
				l1InfoTreeSync,
				l1Bridge2InfoIndexSync,
				lastGERSync,
				l1BridgeSync,
				l2BridgeSync,
			)
			go func() {
				if err := server.Start(); err != nil {
					log.Fatal(err)
				}
			}()
		}
	}

	waitSignal(nil)

	return nil
}

func createAggregator(ctx context.Context, c config.Config, runMigrations bool) *aggregator.Aggregator {
	// Migrations
	if runMigrations {
		log.Infof("Running DB migrations host: %s:%s db:%s user:%s", c.Aggregator.DB.Host, c.Aggregator.DB.Port, c.Aggregator.DB.Name, c.Aggregator.DB.User)
		runAggregatorMigrations(c.Aggregator.DB)
	}

	// DB
	stateSqlDB, err := db.NewSQLDB(c.Aggregator.DB)
	if err != nil {
		log.Fatal(err)
	}

	etherman, err := newEtherman(c)
	if err != nil {
		log.Fatal(err)
	}

	// READ CHAIN ID FROM POE SC
	l2ChainID, err := etherman.GetL2ChainID()
	if err != nil {
		log.Fatal(err)
	}

	st := newState(&c, l2ChainID, stateSqlDB)

	c.Aggregator.ChainID = l2ChainID

	// Populate Network config
	c.Aggregator.Synchronizer.Etherman.Contracts.GlobalExitRootManagerAddr = c.NetworkConfig.L1Config.GlobalExitRootManagerAddr
	c.Aggregator.Synchronizer.Etherman.Contracts.RollupManagerAddr = c.NetworkConfig.L1Config.RollupManagerAddr
	c.Aggregator.Synchronizer.Etherman.Contracts.ZkEVMAddr = c.NetworkConfig.L1Config.ZkEVMAddr

	aggregator, err := aggregator.New(ctx, c.Aggregator, st, etherman)
	if err != nil {
		log.Fatal(err)
	}

	return aggregator
}

func createSequenceSender(
	cfg config.Config,
	l1Client *ethclient.Client,
	l1InfoTreeSync *l1infotreesync.L1InfoTreeSync,
) *sequencesender.SequenceSender {
	ethman, err := etherman.NewClient(ethermanconfig.Config{
		EthermanConfig: ethtxman.Config{
			URL:              cfg.SequenceSender.EthTxManager.Etherman.URL,
			MultiGasProvider: cfg.SequenceSender.EthTxManager.Etherman.MultiGasProvider,
			L1ChainID:        cfg.SequenceSender.EthTxManager.Etherman.L1ChainID,
			Etherscan: etherscan.Config{
				ApiKey: cfg.SequenceSender.EthTxManager.Etherman.Etherscan.ApiKey,
				Url:    cfg.SequenceSender.EthTxManager.Etherman.Etherscan.Url,
			},
			HTTPHeaders: cfg.SequenceSender.EthTxManager.Etherman.HTTPHeaders,
		},
	}, cfg.NetworkConfig.L1Config, cfg.Common)
	if err != nil {
		log.Fatalf("Failed to create etherman. Err: %w, ", err)
	}

	auth, _, err := ethman.LoadAuthFromKeyStore(cfg.SequenceSender.PrivateKey.Path, cfg.SequenceSender.PrivateKey.Password)
	if err != nil {
		log.Fatal(err)
	}
	cfg.SequenceSender.SenderAddress = auth.From
	blockFialityType := etherman.BlockNumberFinality(cfg.SequenceSender.BlockFinality)
	blockFinality, err := blockFialityType.ToBlockNum()
	if err != nil {
		log.Fatalf("Failed to create block finality. Err: %w, ", err)
	}
	txBuilder, err := newTxBuilder(cfg, ethman, l1Client, l1InfoTreeSync, blockFinality)
	if err != nil {
		log.Fatal(err)
	}
	seqSender, err := sequencesender.New(cfg.SequenceSender, ethman, txBuilder)
	if err != nil {
		log.Fatal(err)
	}

	return seqSender
}

func newTxBuilder(
	cfg config.Config,
	ethman *etherman.Client,
	l1Client *ethclient.Client,
	l1InfoTreeSync *l1infotreesync.L1InfoTreeSync,
	blockFinality *big.Int,
) (txbuilder.TxBuilder, error) {
	auth, _, err := ethman.LoadAuthFromKeyStore(cfg.SequenceSender.PrivateKey.Path, cfg.SequenceSender.PrivateKey.Password)
	if err != nil {
		log.Fatal(err)
	}
	da, err := newDataAvailability(cfg, ethman)
	if err != nil {
		log.Fatal(err)
	}
	var txBuilder txbuilder.TxBuilder

	switch contracts.VersionType(cfg.Common.ContractVersions) {
	case contracts.VersionBanana:
		if cfg.Common.IsValidiumMode {
			txBuilder = txbuilder.NewTxBuilderBananaValidium(
				ethman.Contracts.Banana.Rollup,
				ethman.Contracts.Banana.GlobalExitRoot,
				da,
				*auth,
				cfg.SequenceSender.MaxBatchesForL1,
				l1InfoTreeSync,
				l1Client,
				blockFinality,
			)
		} else {
			txBuilder = txbuilder.NewTxBuilderBananaZKEVM(
				ethman.Contracts.Banana.Rollup,
				ethman.Contracts.Banana.GlobalExitRoot,
				*auth,
				cfg.SequenceSender.MaxTxSizeForL1,
				l1InfoTreeSync,
				l1Client,
				blockFinality,
			)
		}
	case contracts.VersionElderberry:
		if cfg.Common.IsValidiumMode {
			txBuilder = txbuilder.NewTxBuilderElderberryValidium(ethman.Contracts.Elderberry.Rollup, da, *auth, cfg.SequenceSender.MaxBatchesForL1)
		} else {
			txBuilder = txbuilder.NewTxBuilderElderberryZKEVM(ethman.Contracts.Elderberry.Rollup, *auth, cfg.SequenceSender.MaxTxSizeForL1)
		}
	default:
		err = fmt.Errorf("unknown contract version: %s", cfg.Common.ContractVersions)
	}

	return txBuilder, err
}

func createAggoracle(cfg config.Config, l1Client, l2Client *ethclient.Client, syncer *l1infotreesync.L1InfoTreeSync) *aggoracle.AggOracle {
	var sender aggoracle.ChainSender
	switch cfg.AggOracle.TargetChainType {
	case aggoracle.EVMChain:
		cfg.AggOracle.EVMSender.EthTxManager.Log = ethtxlog.Config{
			Environment: ethtxlog.LogEnvironment(cfg.Log.Environment),
			Level:       cfg.Log.Level,
			Outputs:     cfg.Log.Outputs,
		}
		ethTxManager, err := ethtxmanager.New(cfg.AggOracle.EVMSender.EthTxManager)
		if err != nil {
			log.Fatal(err)
		}
		go ethTxManager.Start()
		sender, err = chaingersender.NewEVMChainGERSender(
			cfg.AggOracle.EVMSender.GlobalExitRootL2Addr,
			cfg.AggOracle.EVMSender.SenderAddr,
			l2Client,
			ethTxManager,
			cfg.AggOracle.EVMSender.GasOffset,
			cfg.AggOracle.EVMSender.WaitPeriodMonitorTx.Duration,
		)
		if err != nil {
			log.Fatal(err)
		}
	default:
		log.Fatalf(
			"Unsupported chaintype %s. Supported values: %v",
			cfg.AggOracle.TargetChainType, aggoracle.SupportedChainTypes,
		)
	}
	aggOracle, err := aggoracle.New(
		sender,
		l1Client,
		syncer,
		etherman.BlockNumberFinality(cfg.AggOracle.BlockFinality),
		cfg.AggOracle.WaitPeriodNextGER.Duration,
	)
	if err != nil {
		log.Fatal(err)
	}

	return aggOracle
}

func newDataAvailability(c config.Config, etherman *etherman.Client) (*dataavailability.DataAvailability, error) {
	if !c.Common.IsValidiumMode {
		return nil, nil
	}
	translator := translator.NewTranslatorImpl()
	log.Infof("Translator rules: %v", c.Common.Translator)
	translator.AddConfigRules(c.Common.Translator)

	// Backend specific config
	daProtocolName, err := etherman.GetDAProtocolName()
	if err != nil {
		return nil, fmt.Errorf("error getting data availability protocol name: %v", err)
	}
	var daBackend dataavailability.DABackender
	switch daProtocolName {
	case string(dataavailability.DataAvailabilityCommittee):
		var (
			pk  *ecdsa.PrivateKey
			err error
		)
		_, pk, err = etherman.LoadAuthFromKeyStore(c.SequenceSender.PrivateKey.Path, c.SequenceSender.PrivateKey.Password)
		if err != nil {
			return nil, err
		}
		dacAddr, err := etherman.GetDAProtocolAddr()
		if err != nil {
			return nil, fmt.Errorf("error getting trusted sequencer URI. Error: %v", err)
		}

		daBackend, err = datacommittee.New(
			c.SequenceSender.EthTxManager.Etherman.URL,
			dacAddr,
			pk,
			dataCommitteeClient.NewFactory(),
			translator,
		)
		if err != nil {
			return nil, err
		}
	default:
		return nil, fmt.Errorf("unexpected / unsupported DA protocol: %s", daProtocolName)
	}

	return dataavailability.New(daBackend)
}

func runAggregatorMigrations(c db.Config) {
	runMigrations(c, db.AggregatorMigrationName)
}

func runMigrations(c db.Config, name string) {
	log.Infof("running migrations for %v", name)
	err := db.RunMigrationsUp(c, name)
	if err != nil {
		log.Fatal(err)
	}
}

func newEtherman(c config.Config) (*etherman.Client, error) {
	return etherman.NewClient(ethermanconfig.Config{
		EthermanConfig: ethtxman.Config{
			URL:              c.Aggregator.EthTxManager.Etherman.URL,
			MultiGasProvider: c.Aggregator.EthTxManager.Etherman.MultiGasProvider,
			L1ChainID:        c.Aggregator.EthTxManager.Etherman.L1ChainID,
			HTTPHeaders:      c.Aggregator.EthTxManager.Etherman.HTTPHeaders,
		},
	}, c.NetworkConfig.L1Config, c.Common)
}

func logVersion() {
	log.Infow("Starting application",
		// version is already logged by default
		"gitRevision", zkevm.GitRev,
		"gitBranch", zkevm.GitBranch,
		"goVersion", runtime.Version(),
		"built", zkevm.BuildDate,
		"os/arch", fmt.Sprintf("%s/%s", runtime.GOOS, runtime.GOARCH),
	)
}

func waitSignal(cancelFuncs []context.CancelFunc) {
	signals := make(chan os.Signal, 1)
	signal.Notify(signals, os.Interrupt)

	for sig := range signals {
		switch sig {
		case os.Interrupt, os.Kill:
			log.Info("terminating application gracefully...")

			exitStatus := 0
			for _, cancel := range cancelFuncs {
				cancel()
			}
			os.Exit(exitStatus)
		}
	}
}

func newState(c *config.Config, l2ChainID uint64, sqlDB *pgxpool.Pool) *state.State {
	stateCfg := state.Config{
		DB:      c.Aggregator.DB,
		ChainID: l2ChainID,
	}

	stateDb := pgstatestorage.NewPostgresStorage(stateCfg, sqlDB)

	st := state.NewState(stateCfg, stateDb)
	return st
}

<<<<<<< HEAD
=======
func newReorgDetector(
	ctx context.Context,
	dbPath string,
	client *ethclient.Client,
) *reorgdetector.ReorgDetector {
	rd, err := reorgdetector.New(ctx, client, dbPath)
	if err != nil {
		log.Fatal(err)
	}
	return rd
}

>>>>>>> 3574e13d
func isNeeded(casesWhereNeeded, actualCases []string) bool {
	for _, actaulCase := range actualCases {
		for _, caseWhereNeeded := range casesWhereNeeded {
			if actaulCase == caseWhereNeeded {
				return true
			}
		}
	}
	return false
}

func runL1InfoTreeSyncerIfNeeded(
	ctx context.Context,
	components []string,
	cfg config.Config,
	l1Client *ethclient.Client,
	reorgDetector sync.ReorgDetector,
) *l1infotreesync.L1InfoTreeSync {
	if !isNeeded([]string{AGGORACLE, RPC}, components) {
		return nil
	}
	l1InfoTreeSync, err := l1infotreesync.New(
		ctx,
		cfg.L1InfoTreeSync.DBPath,
		cfg.L1InfoTreeSync.GlobalExitRootAddr,
		cfg.L1InfoTreeSync.RollupManagerAddr,
		cfg.L1InfoTreeSync.SyncBlockChunkSize,
		etherman.BlockNumberFinality(cfg.L1InfoTreeSync.BlockFinality),
		reorgDetector,
		l1Client,
		cfg.L1InfoTreeSync.WaitForNewBlocksPeriod.Duration,
		cfg.L1InfoTreeSync.InitialBlock,
		cfg.L1InfoTreeSync.RetryAfterErrorPeriod.Duration,
		cfg.L1InfoTreeSync.MaxRetryAttemptsAfterError,
	)
	if err != nil {
		log.Fatal(err)
	}
	go l1InfoTreeSync.Start(ctx)
	return l1InfoTreeSync
}

func runL1ClientIfNeeded(components []string, urlRPCL1 string) *ethclient.Client {
	if !isNeeded([]string{SEQUENCE_SENDER, AGGREGATOR, AGGORACLE, RPC}, components) {
		return nil
	}
	log.Debugf("dialing L1 client at: %s", urlRPCL1)
	l1CLient, err := ethclient.Dial(urlRPCL1)
	if err != nil {
		log.Fatal(err)
	}
	return l1CLient
}

<<<<<<< HEAD
func runReorgDetectorL1IfNeeded(ctx context.Context, components []string, l1Client *ethclient.Client, dbPath string) sync.ReorgDetector {
	if !isNeeded([]string{SEQUENCE_SENDER, AGGREGATOR, AGGORACLE}, components) {
=======
func runL2ClientIfNeeded(components []string, urlRPCL2 string) *ethclient.Client {
	if !isNeeded([]string{AGGORACLE, RPC}, components) {
		return nil
	}
	log.Debugf("dialing L2 client at: %s", urlRPCL2)
	l2CLient, err := ethclient.Dial(urlRPCL2)
	if err != nil {
		log.Fatal(err)
	}
	return l2CLient
}

func runReorgDetectorL1IfNeeded(ctx context.Context, components []string, l1Client *ethclient.Client, dbPath string) *reorgdetector.ReorgDetector {
	if !isNeeded([]string{SEQUENCE_SENDER, AGGREGATOR, AGGORACLE, RPC}, components) {
>>>>>>> 3574e13d
		return nil
	}

<<<<<<< HEAD
	rd, err := reorgdetector.New(l1Client, dbPath)
	if err != nil {
		log.Fatal(err)
	}

	go func() {
		if err = rd.Start(ctx); err != nil {
			log.Fatal(err)
		}
	}()

	return rd
=======
func runReorgDetectorL2IfNeeded(ctx context.Context, components []string, l2Client *ethclient.Client, dbPath string) *reorgdetector.ReorgDetector {
	if !isNeeded([]string{AGGORACLE, RPC}, components) {
		return nil
	}
	rd := newReorgDetector(ctx, dbPath, l2Client)
	go rd.Start(ctx)
	return rd
}

func runClaimSponsorIfNeeded(
	ctx context.Context,
	components []string,
	l2Client *ethclient.Client,
	cfg claimsponsor.EVMClaimSponsorConfig,
) *claimsponsor.ClaimSponsor {
	if !isNeeded([]string{RPC}, components) || !cfg.Enabled {
		return nil
	}
	// In the future there may support different backends other than EVM, and this will require different config.
	// But today only EVM is supported
	ethTxManagerL2, err := ethtxmanager.New(cfg.EthTxManager)
	if err != nil {
		log.Fatal(err)
	}
	go ethTxManagerL2.Start()
	cs, err := claimsponsor.NewEVMClaimSponsor(
		cfg.DBPath,
		l2Client,
		cfg.BridgeAddrL2,
		cfg.SenderAddr,
		cfg.MaxGas,
		cfg.GasOffset,
		ethTxManagerL2,
		cfg.RetryAfterErrorPeriod.Duration,
		cfg.MaxRetryAttemptsAfterError,
		cfg.WaitTxToBeMinedPeriod.Duration,
		cfg.WaitTxToBeMinedPeriod.Duration,
	)
	if err != nil {
		log.Fatalf("error creating claim sponsor: %s", err)
	}
	go cs.Start(ctx)
	return cs
}

func runL1Bridge2InfoIndexSyncIfNeeded(
	ctx context.Context,
	components []string,
	cfg l1bridge2infoindexsync.Config,
	l1BridgeSync *bridgesync.BridgeSync,
	l1InfoTreeSync *l1infotreesync.L1InfoTreeSync,
	l1Client *ethclient.Client,
) *l1bridge2infoindexsync.L1Bridge2InfoIndexSync {
	if !isNeeded([]string{RPC}, components) {
		return nil
	}
	l1Bridge2InfoIndexSync, err := l1bridge2infoindexsync.New(
		cfg.DBPath,
		l1BridgeSync,
		l1InfoTreeSync,
		l1Client,
		cfg.RetryAfterErrorPeriod.Duration,
		cfg.MaxRetryAttemptsAfterError,
		cfg.WaitForSyncersPeriod.Duration,
	)
	if err != nil {
		log.Fatalf("error creating l1Bridge2InfoIndexSync: %s", err)
	}
	go l1Bridge2InfoIndexSync.Start(ctx)
	return l1Bridge2InfoIndexSync
}

func runLastGERSyncIfNeeded(
	ctx context.Context,
	components []string,
	cfg lastgersync.Config,
	reorgDetectorL2 *reorgdetector.ReorgDetector,
	l2Client *ethclient.Client,
	l1InfoTreeSync *l1infotreesync.L1InfoTreeSync,
) *lastgersync.LastGERSync {
	if !isNeeded([]string{RPC}, components) {
		return nil
	}
	lastGERSync, err := lastgersync.New(
		ctx,
		cfg.DBPath,
		reorgDetectorL2,
		l2Client,
		cfg.GlobalExitRootL2Addr,
		l1InfoTreeSync,
		cfg.RetryAfterErrorPeriod.Duration,
		cfg.MaxRetryAttemptsAfterError,
		etherman.BlockNumberFinality(cfg.BlockFinality),
		cfg.WaitForNewBlocksPeriod.Duration,
		cfg.DownloadBufferSize,
	)
	if err != nil {
		log.Fatalf("error creating lastGERSync: %s", err)
	}
	go lastGERSync.Start(ctx)
	return lastGERSync
}

func runBridgeSyncL1IfNeeded(
	ctx context.Context,
	components []string,
	cfg bridgesync.Config,
	reorgDetectorL1 *reorgdetector.ReorgDetector,
	l1Client *ethclient.Client,
) *bridgesync.BridgeSync {
	if !isNeeded([]string{RPC}, components) {
		return nil
	}
	bridgeSyncL1, err := bridgesync.NewL1(
		ctx,
		cfg.DBPath,
		cfg.BridgeAddr,
		cfg.SyncBlockChunkSize,
		etherman.BlockNumberFinality(cfg.BlockFinality),
		reorgDetectorL1,
		l1Client,
		cfg.InitialBlockNum,
		cfg.WaitForNewBlocksPeriod.Duration,
		cfg.RetryAfterErrorPeriod.Duration,
		cfg.MaxRetryAttemptsAfterError,
	)
	if err != nil {
		log.Fatalf("error creating bridgeSyncL1: %s", err)
	}
	go bridgeSyncL1.Start(ctx)
	return bridgeSyncL1
}

func runBridgeSyncL2IfNeeded(
	ctx context.Context,
	components []string,
	cfg bridgesync.Config,
	reorgDetectorL2 *reorgdetector.ReorgDetector,
	l2Client *ethclient.Client,
) *bridgesync.BridgeSync {
	// TODO: will be needed by AGGSENDER
	if !isNeeded([]string{RPC}, components) {
		return nil
	}
	bridgeSyncL2, err := bridgesync.NewL2(
		ctx,
		cfg.DBPath,
		cfg.BridgeAddr,
		cfg.SyncBlockChunkSize,
		etherman.BlockNumberFinality(cfg.BlockFinality),
		reorgDetectorL2,
		l2Client,
		cfg.InitialBlockNum,
		cfg.WaitForNewBlocksPeriod.Duration,
		cfg.RetryAfterErrorPeriod.Duration,
		cfg.MaxRetryAttemptsAfterError,
	)
	if err != nil {
		log.Fatalf("error creating bridgeSyncL2: %s", err)
	}
	go bridgeSyncL2.Start(ctx)
	return bridgeSyncL2
}

func createRPC(
	cfg jRPC.Config,
	cdkNetworkID uint32,
	sponsor *claimsponsor.ClaimSponsor,
	l1InfoTree *l1infotreesync.L1InfoTreeSync,
	l1Bridge2Index *l1bridge2infoindexsync.L1Bridge2InfoIndexSync,
	injectedGERs *lastgersync.LastGERSync,
	bridgeL1 *bridgesync.BridgeSync,
	bridgeL2 *bridgesync.BridgeSync,
) *jRPC.Server {
	return jRPC.NewServer(cfg, []jRPC.Service{
		{
			Name: rpc.BRIDGE,
			Service: rpc.NewBridgeEndpoints(
				cfg.WriteTimeout.Duration,
				cfg.ReadTimeout.Duration,
				cdkNetworkID,
				sponsor,
				l1InfoTree,
				l1Bridge2Index,
				injectedGERs,
				bridgeL1,
				bridgeL2,
			),
		},
	})
>>>>>>> 3574e13d
}<|MERGE_RESOLUTION|>--- conflicted
+++ resolved
@@ -34,7 +34,6 @@
 	"github.com/0xPolygon/cdk/sequencesender/txbuilder"
 	"github.com/0xPolygon/cdk/state"
 	"github.com/0xPolygon/cdk/state/pgstatestorage"
-	"github.com/0xPolygon/cdk/sync"
 	"github.com/0xPolygon/cdk/translator"
 	ethtxman "github.com/0xPolygonHermez/zkevm-ethtx-manager/etherman"
 	"github.com/0xPolygonHermez/zkevm-ethtx-manager/etherman/etherscan"
@@ -408,8 +407,6 @@
 	return st
 }
 
-<<<<<<< HEAD
-=======
 func newReorgDetector(
 	ctx context.Context,
 	dbPath string,
@@ -422,7 +419,6 @@
 	return rd
 }
 
->>>>>>> 3574e13d
 func isNeeded(casesWhereNeeded, actualCases []string) bool {
 	for _, actaulCase := range actualCases {
 		for _, caseWhereNeeded := range casesWhereNeeded {
@@ -439,7 +435,7 @@
 	components []string,
 	cfg config.Config,
 	l1Client *ethclient.Client,
-	reorgDetector sync.ReorgDetector,
+	reorgDetector *reorgdetector.ReorgDetector,
 ) *l1infotreesync.L1InfoTreeSync {
 	if !isNeeded([]string{AGGORACLE, RPC}, components) {
 		return nil
@@ -477,10 +473,6 @@
 	return l1CLient
 }
 
-<<<<<<< HEAD
-func runReorgDetectorL1IfNeeded(ctx context.Context, components []string, l1Client *ethclient.Client, dbPath string) sync.ReorgDetector {
-	if !isNeeded([]string{SEQUENCE_SENDER, AGGREGATOR, AGGORACLE}, components) {
-=======
 func runL2ClientIfNeeded(components []string, urlRPCL2 string) *ethclient.Client {
 	if !isNeeded([]string{AGGORACLE, RPC}, components) {
 		return nil
@@ -495,24 +487,13 @@
 
 func runReorgDetectorL1IfNeeded(ctx context.Context, components []string, l1Client *ethclient.Client, dbPath string) *reorgdetector.ReorgDetector {
 	if !isNeeded([]string{SEQUENCE_SENDER, AGGREGATOR, AGGORACLE, RPC}, components) {
->>>>>>> 3574e13d
-		return nil
-	}
-
-<<<<<<< HEAD
-	rd, err := reorgdetector.New(l1Client, dbPath)
-	if err != nil {
-		log.Fatal(err)
-	}
-
-	go func() {
-		if err = rd.Start(ctx); err != nil {
-			log.Fatal(err)
-		}
-	}()
-
+		return nil
+	}
+	rd := newReorgDetector(ctx, dbPath, l1Client)
+	go rd.Start(ctx)
 	return rd
-=======
+}
+
 func runReorgDetectorL2IfNeeded(ctx context.Context, components []string, l2Client *ethclient.Client, dbPath string) *reorgdetector.ReorgDetector {
 	if !isNeeded([]string{AGGORACLE, RPC}, components) {
 		return nil
@@ -703,5 +684,4 @@
 			),
 		},
 	})
->>>>>>> 3574e13d
 }