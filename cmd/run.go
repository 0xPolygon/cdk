--- conflicted
+++ resolved
@@ -617,37 +617,6 @@
 	return cs
 }
 
-<<<<<<< HEAD
-=======
-func runL1Bridge2InfoIndexSyncIfNeeded(
-	ctx context.Context,
-	components []string,
-	cfg l1bridge2infoindexsync.Config,
-	l1BridgeSync *bridgesync.BridgeSync,
-	l1InfoTreeSync *l1infotreesync.L1InfoTreeSync,
-	l1Client *ethclient.Client,
-) *l1bridge2infoindexsync.L1Bridge2InfoIndexSync {
-	if !isNeeded([]string{cdkcommon.RPC}, components) {
-		return nil
-	}
-	l1Bridge2InfoIndexSync, err := l1bridge2infoindexsync.New(
-		cfg.DBPath,
-		l1BridgeSync,
-		l1InfoTreeSync,
-		l1Client,
-		cfg.RetryAfterErrorPeriod.Duration,
-		cfg.MaxRetryAttemptsAfterError,
-		cfg.WaitForSyncersPeriod.Duration,
-	)
-	if err != nil {
-		log.Fatalf("error creating l1Bridge2InfoIndexSync: %s", err)
-	}
-	go l1Bridge2InfoIndexSync.Start(ctx)
-
-	return l1Bridge2InfoIndexSync
-}
-
->>>>>>> d2fd29af
 func runLastGERSyncIfNeeded(
 	ctx context.Context,
 	components []string,
