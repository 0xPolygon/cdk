--- conflicted
+++ resolved
@@ -41,20 +41,10 @@
 RUN cargo build --release --bin cdk
 
 # CONTAINER FOR RUNNING BINARY
-<<<<<<< HEAD
 FROM --platform=${BUILDPLATFORM} debian:bookworm-slim
 
 RUN apt-get update && apt-get install -y ca-certificates postgresql-client
 COPY --from=builder /app/target/release/cdk /usr/local/bin/
 COPY --from=build /src/target/cdk-node /usr/local/bin/
-=======
-FROM alpine:3.20
-
-COPY --from=build /go/src/github.com/0xPolygon/cdk/dist/cdk /app/cdk
-
-RUN mkdir /app/data && apk update && apk add postgresql15-client
-
-EXPOSE 8123
->>>>>>> d0aafd15
 
 CMD ["/bin/sh", "-c", "cdk"]