--- conflicted
+++ resolved
@@ -40,17 +40,10 @@
 RUN cargo build --release --bin cdk
 
 # CONTAINER FOR RUNNING BINARY
-<<<<<<< HEAD
 FROM --platform=${BUILDPLATFORM} debian:bookworm-slim
 
 RUN apt-get update && apt-get install -y ca-certificates postgresql-client
 COPY --from=builder /app/target/release/cdk /usr/local/bin/
 COPY --from=build /src/target/cdk-node /usr/local/bin/
-=======
-FROM alpine:3.20
-COPY --from=build /src/dist/cdk /app/cdk
-RUN mkdir /app/data &&  apk update && apk add postgresql15-client
-EXPOSE 8123
->>>>>>> 12d1e3f6
 
 CMD ["/bin/sh", "-c", "cdk"]