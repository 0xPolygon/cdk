--- conflicted
+++ resolved
@@ -84,13 +84,9 @@
 		// TODO: special treatment of the error when not found,
 		// as it's expected that it will take some time for the L1 Info tree to be updated
 		if err != nil {
-<<<<<<< HEAD
-			return "0x0", rpc.NewRPCError(rpc.DefaultErrorCode, fmt.Sprintf(
+			return zeroHex, rpc.NewRPCError(rpc.DefaultErrorCode, fmt.Sprintf(
 				"failed to get l1InfoTreeIndex for networkID %d and deposit count %d, error: %s", networkID, depositCount, err),
 			)
-=======
-			return zeroHex, rpc.NewRPCError(rpc.DefaultErrorCode, fmt.Sprintf("failed to get l1InfoTreeIndex, error: %s", err))
->>>>>>> 8a74627f
 		}
 		return l1InfoTreeIndex, nil
 	}
@@ -98,26 +94,17 @@
 		l1InfoTreeIndex, err := b.getFirstL1InfoTreeIndexForL2Bridge(ctx, depositCount)
 		// TODO: special treatment of the error when not found,
 		// as it's expected that it will take some time for the L1 Info tree to be updated
-<<<<<<< HEAD
-		if err != nil {
-			return "0x0", rpc.NewRPCError(rpc.DefaultErrorCode, fmt.Sprintf(
+		if err != nil {
+			return zeroHex, rpc.NewRPCError(rpc.DefaultErrorCode, fmt.Sprintf(
 				"failed to get l1InfoTreeIndex for networkID %d and deposit count %d, error: %s", networkID, depositCount, err),
 			)
 		}
 		return l1InfoTreeIndex, nil
-	}
-	return "0x0", rpc.NewRPCError(rpc.DefaultErrorCode, fmt.Sprintf("this client does not support network %d", networkID))
-=======
-		return zeroHex, rpc.NewRPCError(
-			rpc.DefaultErrorCode,
-			"TODO: batchsync / certificatesync missing implementation",
-		)
 	}
 	return zeroHex, rpc.NewRPCError(
 		rpc.DefaultErrorCode,
 		fmt.Sprintf("this client does not support network %d", networkID),
 	)
->>>>>>> 8a74627f
 }
 
 // InjectedInfoAfterIndex return the first GER injected onto the network that is linked
@@ -227,11 +214,7 @@
 	c.Add(ctx, 1)
 
 	if b.sponsor == nil {
-<<<<<<< HEAD
-		return "0x0", rpc.NewRPCError(rpc.DefaultErrorCode, "this client does not support claim sponsoring")
-=======
 		return zeroHex, rpc.NewRPCError(rpc.DefaultErrorCode, "this client does not support claim sponsoring")
->>>>>>> 8a74627f
 	}
 	if claim.DestinationNetwork != b.networkID {
 		return zeroHex, rpc.NewRPCError(
@@ -258,11 +241,7 @@
 	c.Add(ctx, 1)
 
 	if b.sponsor == nil {
-<<<<<<< HEAD
-		return "0x0", rpc.NewRPCError(rpc.DefaultErrorCode, "this client does not support claim sponsoring")
-=======
 		return zeroHex, rpc.NewRPCError(rpc.DefaultErrorCode, "this client does not support claim sponsoring")
->>>>>>> 8a74627f
 	}
 	claim, err := b.sponsor.GetClaim(ctx, globalIndex)
 	if err != nil {
