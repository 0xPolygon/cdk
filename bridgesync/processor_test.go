package bridgesync

import (
	"context"
	"encoding/json"
	"errors"
	"fmt"
	"math/big"
	"os"
	"path"
	"slices"
	"testing"

	migrationsBridge "github.com/0xPolygon/cdk/bridgesync/migrations"
	"github.com/0xPolygon/cdk/db"
	"github.com/0xPolygon/cdk/log"
	"github.com/0xPolygon/cdk/sync"
	"github.com/0xPolygon/cdk/tree/testvectors"
	"github.com/0xPolygon/cdk/tree/types"
	"github.com/ethereum/go-ethereum/common"
	"github.com/russross/meddler"
	"github.com/stretchr/testify/require"
)

func TestBigIntString(t *testing.T) {
	globalIndex := GenerateGlobalIndex(true, 0, 1093)
	fmt.Println(globalIndex.String())

	_, ok := new(big.Int).SetString(globalIndex.String(), 10)
	require.True(t, ok)

	dbPath := path.Join(t.TempDir(), "bridgesyncTestBigIntString.sqlite")

	err := migrationsBridge.RunMigrations(dbPath)
	require.NoError(t, err)
	db, err := db.NewSQLiteDB(dbPath)
	require.NoError(t, err)

	ctx := context.Background()
	tx, err := db.BeginTx(ctx, nil)
	require.NoError(t, err)

	claim := &Claim{
		BlockNum:            1,
		BlockPos:            0,
		GlobalIndex:         GenerateGlobalIndex(true, 0, 1093),
		OriginNetwork:       11,
		Amount:              big.NewInt(11),
		OriginAddress:       common.HexToAddress("0x11"),
		DestinationAddress:  common.HexToAddress("0x11"),
		ProofLocalExitRoot:  types.Proof{},
		ProofRollupExitRoot: types.Proof{},
		MainnetExitRoot:     common.Hash{},
		RollupExitRoot:      common.Hash{},
		GlobalExitRoot:      common.Hash{},
		DestinationNetwork:  12,
	}

	_, err = tx.Exec(`INSERT INTO block (num) VALUES ($1)`, claim.BlockNum)
	require.NoError(t, err)
	require.NoError(t, meddler.Insert(tx, "claim", claim))

	require.NoError(t, tx.Commit())

	tx, err = db.BeginTx(ctx, nil)
	require.NoError(t, err)

	rows, err := tx.Query(`
		SELECT * FROM claim
		WHERE block_num >= $1 AND block_num <= $2;
	`, claim.BlockNum, claim.BlockNum)
	require.NoError(t, err)

	claimsFromDB := []*Claim{}
	require.NoError(t, meddler.ScanAll(rows, &claimsFromDB))
	require.Len(t, claimsFromDB, 1)
	require.Equal(t, claim, claimsFromDB[0])
}

func TestProceessor(t *testing.T) {
<<<<<<< HEAD
	path := path.Join(t.TempDir(), "aggsenderTestProceessor.sqlite")
	p, err := newProcessor(path, "foo")
=======
	path := path.Join(t.TempDir(), "file::memory:?cache=shared")
	log.Debugf("sqlite path: %s", path)
	err := migrationsBridge.RunMigrations(path)
	require.NoError(t, err)
	logger := log.WithFields("bridge-syncer", "foo")
	p, err := newProcessor(path, logger)
>>>>>>> f1be6019
	require.NoError(t, err)
	actions := []processAction{
		// processed: ~
		&getLastProcessedBlockAction{
			p:                          p,
			description:                "on an empty processor",
			ctx:                        context.Background(),
			expectedLastProcessedBlock: 0,
			expectedErr:                nil,
		},
		&reorgAction{
			p:                 p,
			description:       "on an empty processor: firstReorgedBlock = 0",
			firstReorgedBlock: 0,
			expectedErr:       nil,
		},
		&reorgAction{
			p:                 p,
			description:       "on an empty processor: firstReorgedBlock = 1",
			firstReorgedBlock: 1,
			expectedErr:       nil,
		},
		&getClaims{
			p:              p,
			description:    "on an empty processor",
			ctx:            context.Background(),
			fromBlock:      0,
			toBlock:        2,
			expectedClaims: nil,
			expectedErr:    fmt.Errorf(errBlockNotProcessedFormat, 2, 0),
		},
		&getBridges{
			p:               p,
			description:     "on an empty processor",
			ctx:             context.Background(),
			fromBlock:       0,
			toBlock:         2,
			expectedBridges: nil,
			expectedErr:     fmt.Errorf(errBlockNotProcessedFormat, 2, 0),
		},
		&processBlockAction{
			p:           p,
			description: "block1",
			block:       block1,
			expectedErr: nil,
		},
		// processed: block1
		&getLastProcessedBlockAction{
			p:                          p,
			description:                "after block1",
			ctx:                        context.Background(),
			expectedLastProcessedBlock: 1,
			expectedErr:                nil,
		},
		&getClaims{
			p:              p,
			description:    "after block1: range 0, 2",
			ctx:            context.Background(),
			fromBlock:      0,
			toBlock:        2,
			expectedClaims: nil,
			expectedErr:    fmt.Errorf(errBlockNotProcessedFormat, 2, 1),
		},
		&getBridges{
			p:               p,
			description:     "after block1: range 0, 2",
			ctx:             context.Background(),
			fromBlock:       0,
			toBlock:         2,
			expectedBridges: nil,
			expectedErr:     fmt.Errorf(errBlockNotProcessedFormat, 2, 1),
		},
		&getClaims{
			p:              p,
			description:    "after block1: range 1, 1",
			ctx:            context.Background(),
			fromBlock:      1,
			toBlock:        1,
			expectedClaims: eventsToClaims(block1.Events),
			expectedErr:    nil,
		},
		&getBridges{
			p:               p,
			description:     "after block1: range 1, 1",
			ctx:             context.Background(),
			fromBlock:       1,
			toBlock:         1,
			expectedBridges: eventsToBridges(block1.Events),
			expectedErr:     nil,
		},
		&reorgAction{
			p:                 p,
			description:       "after block1",
			firstReorgedBlock: 1,
			expectedErr:       nil,
		},
		// processed: ~
		&getClaims{
			p:              p,
			description:    "after block1 reorged",
			ctx:            context.Background(),
			fromBlock:      0,
			toBlock:        2,
			expectedClaims: nil,
			expectedErr:    fmt.Errorf(errBlockNotProcessedFormat, 2, 0),
		},
		&getBridges{
			p:               p,
			description:     "after block1 reorged",
			ctx:             context.Background(),
			fromBlock:       0,
			toBlock:         2,
			expectedBridges: nil,
			expectedErr:     fmt.Errorf(errBlockNotProcessedFormat, 2, 0),
		},
		&processBlockAction{
			p:           p,
			description: "block1 (after it's reorged)",
			block:       block1,
			expectedErr: nil,
		},
		// processed: block3
		&processBlockAction{
			p:           p,
			description: "block3",
			block:       block3,
			expectedErr: nil,
		},
		// processed: block1, block3
		&getLastProcessedBlockAction{
			p:                          p,
			description:                "after block3",
			ctx:                        context.Background(),
			expectedLastProcessedBlock: 3,
			expectedErr:                nil,
		},
		&getClaims{
			p:              p,
			description:    "after block3: range 2, 2",
			ctx:            context.Background(),
			fromBlock:      2,
			toBlock:        2,
			expectedClaims: []Claim{},
			expectedErr:    nil,
		},
		&getClaims{
			p:           p,
			description: "after block3: range 1, 3",
			ctx:         context.Background(),
			fromBlock:   1,
			toBlock:     3,
			expectedClaims: append(
				eventsToClaims(block1.Events),
				eventsToClaims(block3.Events)...,
			),
			expectedErr: nil,
		},
		&getBridges{
			p:               p,
			description:     "after block3: range 2, 2",
			ctx:             context.Background(),
			fromBlock:       2,
			toBlock:         2,
			expectedBridges: []Bridge{},
			expectedErr:     nil,
		},
		&getBridges{
			p:           p,
			description: "after block3: range 1, 3",
			ctx:         context.Background(),
			fromBlock:   1,
			toBlock:     3,
			expectedBridges: append(
				eventsToBridges(block1.Events),
				eventsToBridges(block3.Events)...,
			),
			expectedErr: nil,
		},
		&reorgAction{
			p:                 p,
			description:       "after block3, with value 3",
			firstReorgedBlock: 3,
			expectedErr:       nil,
		},
		// processed: block1
		&getLastProcessedBlockAction{
			p:                          p,
			description:                "after block3 reorged",
			ctx:                        context.Background(),
			expectedLastProcessedBlock: 1,
			expectedErr:                nil,
		},
		&reorgAction{
			p:                 p,
			description:       "after block3, with value 2",
			firstReorgedBlock: 2,
			expectedErr:       nil,
		},
		&getLastProcessedBlockAction{
			p:                          p,
			description:                "after block2 reorged",
			ctx:                        context.Background(),
			expectedLastProcessedBlock: 1,
			expectedErr:                nil,
		},
		&processBlockAction{
			p:           p,
			description: "block3 after reorg",
			block:       block3,
			expectedErr: nil,
		},
		// processed: block1, block3
		&processBlockAction{
			p:           p,
			description: "block4",
			block:       block4,
			expectedErr: nil,
		},
		// processed: block1, block3, block4
		&processBlockAction{
			p:           p,
			description: "block5",
			block:       block5,
			expectedErr: nil,
		},
		// processed: block1, block3, block4, block5
		&getLastProcessedBlockAction{
			p:                          p,
			description:                "after block5",
			ctx:                        context.Background(),
			expectedLastProcessedBlock: 5,
			expectedErr:                nil,
		},
		&getClaims{
			p:           p,
			description: "after block5: range 1, 3",
			ctx:         context.Background(),
			fromBlock:   1,
			toBlock:     3,
			expectedClaims: append(
				eventsToClaims(block1.Events),
				eventsToClaims(block3.Events)...,
			),
			expectedErr: nil,
		},
		&getClaims{
			p:           p,
			description: "after block5: range 4, 5",
			ctx:         context.Background(),
			fromBlock:   4,
			toBlock:     5,
			expectedClaims: append(
				eventsToClaims(block4.Events),
				eventsToClaims(block5.Events)...,
			),
			expectedErr: nil,
		},
		&getClaims{
			p:           p,
			description: "after block5: range 0, 5",
			ctx:         context.Background(),
			fromBlock:   0,
			toBlock:     5,
			expectedClaims: slices.Concat(
				eventsToClaims(block1.Events),
				eventsToClaims(block3.Events),
				eventsToClaims(block4.Events),
				eventsToClaims(block5.Events),
			),
			expectedErr: nil,
		},
	}

	for _, a := range actions {
		log.Debugf("%s: %s", a.method(), a.desc())
		a.execute(t)
	}
}

// BOILERPLATE

// blocks

var (
	block1 = sync.Block{
		Num: 1,
		Events: []interface{}{
			Event{Bridge: &Bridge{
				BlockNum:           1,
				BlockPos:           0,
				LeafType:           1,
				OriginNetwork:      1,
				OriginAddress:      common.HexToAddress("01"),
				DestinationNetwork: 1,
				DestinationAddress: common.HexToAddress("01"),
				Amount:             big.NewInt(1),
				Metadata:           common.Hex2Bytes("01"),
				DepositCount:       0,
			}},
			Event{Claim: &Claim{
				BlockNum:           1,
				BlockPos:           1,
				GlobalIndex:        big.NewInt(1),
				OriginNetwork:      1,
				OriginAddress:      common.HexToAddress("01"),
				DestinationAddress: common.HexToAddress("01"),
				Amount:             big.NewInt(1),
			}},
		},
	}
	block3 = sync.Block{
		Num: 3,
		Events: []interface{}{
			Event{Bridge: &Bridge{
				BlockNum:           3,
				BlockPos:           0,
				LeafType:           2,
				OriginNetwork:      2,
				OriginAddress:      common.HexToAddress("02"),
				DestinationNetwork: 2,
				DestinationAddress: common.HexToAddress("02"),
				Amount:             big.NewInt(2),
				Metadata:           common.Hex2Bytes("02"),
				DepositCount:       1,
			}},
			Event{Bridge: &Bridge{
				BlockNum:           3,
				BlockPos:           1,
				LeafType:           3,
				OriginNetwork:      3,
				OriginAddress:      common.HexToAddress("03"),
				DestinationNetwork: 3,
				DestinationAddress: common.HexToAddress("03"),
				Amount:             big.NewInt(0),
				Metadata:           common.Hex2Bytes("03"),
				DepositCount:       2,
			}},
		},
	}
	block4 = sync.Block{
		Num:    4,
		Events: []interface{}{},
	}
	block5 = sync.Block{
		Num: 5,
		Events: []interface{}{
			Event{Claim: &Claim{
				BlockNum:           4,
				BlockPos:           0,
				GlobalIndex:        big.NewInt(4),
				OriginNetwork:      4,
				OriginAddress:      common.HexToAddress("04"),
				DestinationAddress: common.HexToAddress("04"),
				Amount:             big.NewInt(4),
			}},
			Event{Claim: &Claim{
				BlockNum:           4,
				BlockPos:           1,
				GlobalIndex:        big.NewInt(5),
				OriginNetwork:      5,
				OriginAddress:      common.HexToAddress("05"),
				DestinationAddress: common.HexToAddress("05"),
				Amount:             big.NewInt(5),
			}},
		},
	}
)

// actions

type processAction interface {
	method() string
	desc() string
	execute(t *testing.T)
}

// GetClaims

type getClaims struct {
	p              *processor
	description    string
	ctx            context.Context
	fromBlock      uint64
	toBlock        uint64
	expectedClaims []Claim
	expectedErr    error
}

func (a *getClaims) method() string {
	return "GetClaims"
}

func (a *getClaims) desc() string {
	return a.description
}

func (a *getClaims) execute(t *testing.T) {
	t.Helper()
	actualEvents, actualErr := a.p.GetClaims(a.ctx, a.fromBlock, a.toBlock)
	require.Equal(t, a.expectedErr, actualErr)
	require.Equal(t, a.expectedClaims, actualEvents)
}

// GetBridges

type getBridges struct {
	p               *processor
	description     string
	ctx             context.Context
	fromBlock       uint64
	toBlock         uint64
	expectedBridges []Bridge
	expectedErr     error
}

func (a *getBridges) method() string {
	return "GetBridges"
}

func (a *getBridges) desc() string {
	return a.description
}

func (a *getBridges) execute(t *testing.T) {
	t.Helper()
	actualEvents, actualErr := a.p.GetBridges(a.ctx, a.fromBlock, a.toBlock)
	require.Equal(t, a.expectedBridges, actualEvents)
	require.Equal(t, a.expectedErr, actualErr)
}

// getLastProcessedBlock

type getLastProcessedBlockAction struct {
	p                          *processor
	description                string
	ctx                        context.Context
	expectedLastProcessedBlock uint64
	expectedErr                error
}

func (a *getLastProcessedBlockAction) method() string {
	return "getLastProcessedBlock"
}

func (a *getLastProcessedBlockAction) desc() string {
	return a.description
}

func (a *getLastProcessedBlockAction) execute(t *testing.T) {
	t.Helper()

	actualLastProcessedBlock, actualErr := a.p.GetLastProcessedBlock(a.ctx)
	require.Equal(t, a.expectedLastProcessedBlock, actualLastProcessedBlock)
	require.Equal(t, a.expectedErr, actualErr)
}

// reorg

type reorgAction struct {
	p                 *processor
	description       string
	firstReorgedBlock uint64
	expectedErr       error
}

func (a *reorgAction) method() string {
	return "reorg"
}

func (a *reorgAction) desc() string {
	return a.description
}

func (a *reorgAction) execute(t *testing.T) {
	t.Helper()

	actualErr := a.p.Reorg(context.Background(), a.firstReorgedBlock)
	require.Equal(t, a.expectedErr, actualErr)
}

// storeBridgeEvents

type processBlockAction struct {
	p           *processor
	description string
	block       sync.Block
	expectedErr error
}

func (a *processBlockAction) method() string {
	return "storeBridgeEvents"
}

func (a *processBlockAction) desc() string {
	return a.description
}

func (a *processBlockAction) execute(t *testing.T) {
	t.Helper()

	actualErr := a.p.ProcessBlock(context.Background(), a.block)
	require.Equal(t, a.expectedErr, actualErr)
}

func eventsToBridges(events []interface{}) []Bridge {
	bridges := []Bridge{}
	for _, event := range events {
		e, ok := event.(Event)
		if !ok {
			panic("should be ok")
		}
		if e.Bridge != nil {
			bridges = append(bridges, *e.Bridge)
		}
	}
	return bridges
}

func eventsToClaims(events []interface{}) []Claim {
	claims := []Claim{}
	for _, event := range events {
		e, ok := event.(Event)
		if !ok {
			panic("should be ok")
		}
		if e.Claim != nil {
			claims = append(claims, *e.Claim)
		}
	}
	return claims
}

func TestHashBridge(t *testing.T) {
	data, err := os.ReadFile("../tree/testvectors/leaf-vectors.json")
	require.NoError(t, err)

	var leafVectors []testvectors.DepositVectorRaw
	err = json.Unmarshal(data, &leafVectors)
	require.NoError(t, err)

	for ti, testVector := range leafVectors {
		t.Run(fmt.Sprintf("Test vector %d", ti), func(t *testing.T) {
			amount, err := big.NewInt(0).SetString(testVector.Amount, 0)
			require.True(t, err)

			bridge := Bridge{
				OriginNetwork:      testVector.OriginNetwork,
				OriginAddress:      common.HexToAddress(testVector.TokenAddress),
				Amount:             amount,
				DestinationNetwork: testVector.DestinationNetwork,
				DestinationAddress: common.HexToAddress(testVector.DestinationAddress),
				DepositCount:       uint32(ti + 1),
				Metadata:           common.FromHex(testVector.Metadata),
			}
			require.Equal(t, common.HexToHash(testVector.ExpectedHash), bridge.Hash())
		})
	}
}

func TestDecodeGlobalIndex(t *testing.T) {
	t.Parallel()

	tests := []struct {
		name                string
		globalIndex         *big.Int
		expectedMainnetFlag bool
		expectedRollupIndex uint32
		expectedLocalIndex  uint32
		expectedErr         error
	}{
		{
			name:                "Mainnet flag true, rollup index 0",
			globalIndex:         GenerateGlobalIndex(true, 0, 2),
			expectedMainnetFlag: true,
			expectedRollupIndex: 0,
			expectedLocalIndex:  2,
			expectedErr:         nil,
		},
		{
			name:                "Mainnet flag true, indexes 0",
			globalIndex:         GenerateGlobalIndex(true, 0, 0),
			expectedMainnetFlag: true,
			expectedRollupIndex: 0,
			expectedLocalIndex:  0,
			expectedErr:         nil,
		},
		{
			name:                "Mainnet flag false, rollup index 0",
			globalIndex:         GenerateGlobalIndex(false, 0, 2),
			expectedMainnetFlag: false,
			expectedRollupIndex: 0,
			expectedLocalIndex:  2,
			expectedErr:         nil,
		},
		{
			name:                "Mainnet flag false, rollup index non-zero",
			globalIndex:         GenerateGlobalIndex(false, 11, 0),
			expectedMainnetFlag: false,
			expectedRollupIndex: 11,
			expectedLocalIndex:  0,
			expectedErr:         nil,
		},
		{
			name:                "Mainnet flag false, indexes 0",
			globalIndex:         GenerateGlobalIndex(false, 0, 0),
			expectedMainnetFlag: false,
			expectedRollupIndex: 0,
			expectedLocalIndex:  0,
			expectedErr:         nil,
		},
		{
			name:                "Mainnet flag false, indexes non zero",
			globalIndex:         GenerateGlobalIndex(false, 1231, 111234),
			expectedMainnetFlag: false,
			expectedRollupIndex: 1231,
			expectedLocalIndex:  111234,
			expectedErr:         nil,
		},
		{
			name:                "Invalid global index length",
			globalIndex:         big.NewInt(0).SetBytes([]byte{1, 2, 3, 4, 5, 6, 7, 8, 9, 10}),
			expectedMainnetFlag: false,
			expectedRollupIndex: 0,
			expectedLocalIndex:  0,
			expectedErr:         errors.New("invalid global index length"),
		},
	}

	for _, tt := range tests {
		tt := tt

		t.Run(tt.name, func(t *testing.T) {
			t.Parallel()

			mainnetFlag, rollupIndex, localExitRootIndex, err := DecodeGlobalIndex(tt.globalIndex)
			if tt.expectedErr != nil {
				require.EqualError(t, err, tt.expectedErr.Error())
			} else {
				require.NoError(t, err)
			}
			require.Equal(t, tt.expectedMainnetFlag, mainnetFlag)
			require.Equal(t, tt.expectedRollupIndex, rollupIndex)
			require.Equal(t, tt.expectedLocalIndex, localExitRootIndex)
		})
	}
}

func TestInsertAndGetClaim(t *testing.T) {
	path := path.Join(t.TempDir(), "aggsenderTestInsertAndGetClaim.sqlite")
	log.Debugf("sqlite path: %s", path)
	err := migrationsBridge.RunMigrations(path)
	require.NoError(t, err)
	logger := log.WithFields("bridge-syncer", "foo")
	p, err := newProcessor(path, logger)
	require.NoError(t, err)

	tx, err := p.db.BeginTx(context.Background(), nil)
	require.NoError(t, err)

	// insert test claim
	testClaim := &Claim{
		BlockNum:            1,
		BlockPos:            0,
		GlobalIndex:         GenerateGlobalIndex(true, 0, 1093),
		OriginNetwork:       11,
		OriginAddress:       common.HexToAddress("0x11"),
		DestinationAddress:  common.HexToAddress("0x11"),
		Amount:              big.NewInt(11),
		ProofLocalExitRoot:  types.Proof{},
		ProofRollupExitRoot: types.Proof{},
		MainnetExitRoot:     common.Hash{},
		RollupExitRoot:      common.Hash{},
		GlobalExitRoot:      common.Hash{},
		DestinationNetwork:  12,
		Metadata:            []byte("0x11"),
		IsMessage:           false,
	}

	_, err = tx.Exec(`INSERT INTO block (num) VALUES ($1)`, testClaim.BlockNum)
	require.NoError(t, err)
	require.NoError(t, meddler.Insert(tx, "claim", testClaim))

	require.NoError(t, tx.Commit())

	// get test claim
	claims, err := p.GetClaims(context.Background(), 1, 1)
	require.NoError(t, err)
	require.Len(t, claims, 1)
	require.Equal(t, testClaim, &claims[0])
}

func TestGetBridgesPublished(t *testing.T) {
	t.Parallel()

	testCases := []struct {
		name                    string
		fromBlock               uint64
		toBlock                 uint64
		bridges                 []Bridge
		lastUpdatedDepositCount uint32
		expectedBridges         []Bridge
		expectedError           error
	}{
		{
			name:                    "no bridges",
			fromBlock:               1,
			toBlock:                 10,
			bridges:                 []Bridge{},
			lastUpdatedDepositCount: 0,
			expectedBridges:         []Bridge{},
			expectedError:           nil,
		},
		{
			name:      "bridges within deposit count",
			fromBlock: 1,
			toBlock:   10,
			bridges: []Bridge{
				{DepositCount: 1, BlockNum: 1, Amount: big.NewInt(1)},
				{DepositCount: 2, BlockNum: 2, Amount: big.NewInt(1)},
			},
			lastUpdatedDepositCount: 2,
			expectedBridges: []Bridge{
				{DepositCount: 1, BlockNum: 1, Amount: big.NewInt(1)},
				{DepositCount: 2, BlockNum: 2, Amount: big.NewInt(1)},
			},
			expectedError: nil,
		},
	}

	for _, tc := range testCases {
		tc := tc

		t.Run(tc.name, func(t *testing.T) {
			t.Parallel()

			path := path.Join(t.TempDir(), fmt.Sprintf("bridgesyncTestGetBridgesPublished_%s.sqlite", tc.name))
			require.NoError(t, migrationsBridge.RunMigrations(path))
			logger := log.WithFields("bridge-syncer", "foo")
			p, err := newProcessor(path, logger)
			require.NoError(t, err)

			tx, err := p.db.BeginTx(context.Background(), nil)
			require.NoError(t, err)

			for i := tc.fromBlock; i <= tc.toBlock; i++ {
				_, err = tx.Exec(`INSERT INTO block (num) VALUES ($1)`, i)
				require.NoError(t, err)
			}

			for _, bridge := range tc.bridges {
				require.NoError(t, meddler.Insert(tx, "bridge", &bridge))
			}

			require.NoError(t, tx.Commit())

			ctx := context.Background()
			bridges, err := p.GetBridgesPublished(ctx, tc.fromBlock, tc.toBlock)

			if tc.expectedError != nil {
				require.Equal(t, tc.expectedError, err)
			} else {
				require.NoError(t, err)
				require.Equal(t, tc.expectedBridges, bridges)
			}
		})
	}
}

func TestProcessBlockInvalidIndex(t *testing.T) {
	path := path.Join(t.TempDir(), "aggsenderTestProceessor.sqlite")
	p, err := newProcessor(path, "foo")
	require.NoError(t, err)
	err = p.ProcessBlock(context.Background(), sync.Block{
		Num: 0,
		Events: []interface{}{
			Event{Bridge: &Bridge{DepositCount: 5}},
		},
	})
	require.True(t, errors.Is(err, sync.ErrInconsistentState))
	require.True(t, p.halted)
	err = p.ProcessBlock(context.Background(), sync.Block{})
	require.True(t, errors.Is(err, sync.ErrInconsistentState))
}<|MERGE_RESOLUTION|>--- conflicted
+++ resolved
@@ -78,17 +78,9 @@
 }
 
 func TestProceessor(t *testing.T) {
-<<<<<<< HEAD
 	path := path.Join(t.TempDir(), "aggsenderTestProceessor.sqlite")
-	p, err := newProcessor(path, "foo")
-=======
-	path := path.Join(t.TempDir(), "file::memory:?cache=shared")
-	log.Debugf("sqlite path: %s", path)
-	err := migrationsBridge.RunMigrations(path)
-	require.NoError(t, err)
 	logger := log.WithFields("bridge-syncer", "foo")
 	p, err := newProcessor(path, logger)
->>>>>>> f1be6019
 	require.NoError(t, err)
 	actions := []processAction{
 		// processed: ~
