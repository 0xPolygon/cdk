--- conflicted
+++ resolved
@@ -421,16 +421,10 @@
 }
 
 func (a *getClaims) execute(t *testing.T) {
-<<<<<<< HEAD
-	actualEvents, actualErr := a.p.GetClaims(a.ctx, a.fromBlock, a.toBlock)
-	require.Equal(t, a.expectedClaims, actualEvents)
-	require.Equal(t, a.expectedErr, actualErr)
-=======
 	t.Helper()
 	actualEvents, actualErr := a.p.GetClaims(a.ctx, a.fromBlock, a.toBlock)
 	require.Equal(t, a.expectedErr, actualErr)
 	require.Equal(t, a.expectedClaims, actualEvents)
->>>>>>> 8a74627f
 }
 
 // GetBridges
@@ -454,10 +448,7 @@
 }
 
 func (a *getBridges) execute(t *testing.T) {
-<<<<<<< HEAD
-=======
 	t.Helper()
->>>>>>> 8a74627f
 	actualEvents, actualErr := a.p.GetBridges(a.ctx, a.fromBlock, a.toBlock)
 	require.Equal(t, a.expectedBridges, actualEvents)
 	require.Equal(t, a.expectedErr, actualErr)
@@ -540,14 +531,10 @@
 func eventsToBridges(events []interface{}) []Bridge {
 	bridges := []Bridge{}
 	for _, event := range events {
-<<<<<<< HEAD
-		e := event.(Event)
-=======
 		e, ok := event.(Event)
 		if !ok {
 			panic("should be ok")
 		}
->>>>>>> 8a74627f
 		if e.Bridge != nil {
 			bridges = append(bridges, *e.Bridge)
 		}
@@ -558,14 +545,10 @@
 func eventsToClaims(events []interface{}) []Claim {
 	claims := []Claim{}
 	for _, event := range events {
-<<<<<<< HEAD
-		e := event.(Event)
-=======
 		e, ok := event.(Event)
 		if !ok {
 			panic("should be ok")
 		}
->>>>>>> 8a74627f
 		if e.Claim != nil {
 			claims = append(claims, *e.Claim)
 		}
