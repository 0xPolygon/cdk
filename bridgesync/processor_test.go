package bridgesync

import (
	"context"
	"encoding/json"
	"fmt"
	"math/big"
	"os"
	"path"
	"slices"
	"testing"

<<<<<<< HEAD
	migrationsBridge "github.com/0xPolygon/cdk/bridgesync/migrations"
=======
>>>>>>> 0959afc7
	"github.com/0xPolygon/cdk/log"
	"github.com/0xPolygon/cdk/sync"
	"github.com/0xPolygon/cdk/tree/testvectors"
	"github.com/ethereum/go-ethereum/common"
	"github.com/stretchr/testify/require"
)

func TestProceessor(t *testing.T) {
	path := path.Join(t.TempDir(), "file::memory:?cache=shared")
	log.Debugf("sqlite path: %s", path)
	err := migrationsBridge.RunMigrations(path)
	require.NoError(t, err)
	p, err := newProcessor(path, "foo")
	require.NoError(t, err)
	actions := []processAction{
		// processed: ~
		&getLastProcessedBlockAction{
			p:                          p,
			description:                "on an empty processor",
			ctx:                        context.Background(),
			expectedLastProcessedBlock: 0,
			expectedErr:                nil,
		},
		&reorgAction{
			p:                 p,
			description:       "on an empty processor: firstReorgedBlock = 0",
			firstReorgedBlock: 0,
			expectedErr:       nil,
		},
		&reorgAction{
			p:                 p,
			description:       "on an empty processor: firstReorgedBlock = 1",
			firstReorgedBlock: 1,
			expectedErr:       nil,
		},
		&getClaims{
			p:              p,
			description:    "on an empty processor",
			ctx:            context.Background(),
			fromBlock:      0,
			toBlock:        2,
			expectedClaims: nil,
			expectedErr:    ErrBlockNotProcessed,
		},
		&getBridges{
			p:               p,
			description:     "on an empty processor",
			ctx:             context.Background(),
			fromBlock:       0,
			toBlock:         2,
			expectedBridges: nil,
			expectedErr:     ErrBlockNotProcessed,
		},
		&processBlockAction{
			p:           p,
			description: "block1",
			block:       block1,
			expectedErr: nil,
		},
		// processed: block1
		&getLastProcessedBlockAction{
			p:                          p,
			description:                "after block1",
			ctx:                        context.Background(),
			expectedLastProcessedBlock: 1,
			expectedErr:                nil,
		},
		&getClaims{
			p:              p,
			description:    "after block1: range 0, 2",
			ctx:            context.Background(),
			fromBlock:      0,
			toBlock:        2,
			expectedClaims: nil,
			expectedErr:    ErrBlockNotProcessed,
		},
		&getBridges{
			p:               p,
			description:     "after block1: range 0, 2",
			ctx:             context.Background(),
			fromBlock:       0,
			toBlock:         2,
			expectedBridges: nil,
			expectedErr:     ErrBlockNotProcessed,
		},
		&getClaims{
			p:              p,
			description:    "after block1: range 1, 1",
			ctx:            context.Background(),
			fromBlock:      1,
			toBlock:        1,
			expectedClaims: eventsToClaims(block1.Events),
			expectedErr:    nil,
		},
		&getBridges{
			p:               p,
			description:     "after block1: range 1, 1",
			ctx:             context.Background(),
			fromBlock:       1,
			toBlock:         1,
			expectedBridges: eventsToBridges(block1.Events),
			expectedErr:     nil,
		},
		&reorgAction{
			p:                 p,
			description:       "after block1",
			firstReorgedBlock: 1,
			expectedErr:       nil,
		},
		// processed: ~
		&getClaims{
			p:              p,
			description:    "after block1 reorged",
			ctx:            context.Background(),
			fromBlock:      0,
			toBlock:        2,
			expectedClaims: nil,
			expectedErr:    ErrBlockNotProcessed,
		},
		&getBridges{
			p:               p,
			description:     "after block1 reorged",
			ctx:             context.Background(),
			fromBlock:       0,
			toBlock:         2,
			expectedBridges: nil,
			expectedErr:     ErrBlockNotProcessed,
		},
		&processBlockAction{
			p:           p,
			description: "block1 (after it's reorged)",
			block:       block1,
			expectedErr: nil,
		},
		// processed: block3
		&processBlockAction{
			p:           p,
			description: "block3",
			block:       block3,
			expectedErr: nil,
		},
		// processed: block1, block3
		&getLastProcessedBlockAction{
			p:                          p,
			description:                "after block3",
			ctx:                        context.Background(),
			expectedLastProcessedBlock: 3,
			expectedErr:                nil,
		},
		&getClaims{
			p:              p,
			description:    "after block3: range 2, 2",
			ctx:            context.Background(),
			fromBlock:      2,
			toBlock:        2,
			expectedClaims: []Claim{},
			expectedErr:    nil,
		},
		&getClaims{
			p:           p,
			description: "after block3: range 1, 3",
			ctx:         context.Background(),
			fromBlock:   1,
			toBlock:     3,
			expectedClaims: append(
				eventsToClaims(block1.Events),
				eventsToClaims(block3.Events)...,
			),
			expectedErr: nil,
		},
		&getBridges{
			p:               p,
			description:     "after block3: range 2, 2",
			ctx:             context.Background(),
			fromBlock:       2,
			toBlock:         2,
			expectedBridges: []Bridge{},
			expectedErr:     nil,
		},
		&getBridges{
			p:           p,
			description: "after block3: range 1, 3",
			ctx:         context.Background(),
			fromBlock:   1,
			toBlock:     3,
			expectedBridges: append(
				eventsToBridges(block1.Events),
				eventsToBridges(block3.Events)...,
			),
			expectedErr: nil,
		},
		&reorgAction{
			p:                 p,
			description:       "after block3, with value 3",
			firstReorgedBlock: 3,
			expectedErr:       nil,
		},
		// processed: block1
		&getLastProcessedBlockAction{
			p:                          p,
			description:                "after block3 reorged",
			ctx:                        context.Background(),
			expectedLastProcessedBlock: 1,
			expectedErr:                nil,
		},
		&reorgAction{
			p:                 p,
			description:       "after block3, with value 2",
			firstReorgedBlock: 2,
			expectedErr:       nil,
		},
		&getLastProcessedBlockAction{
			p:                          p,
			description:                "after block2 reorged",
			ctx:                        context.Background(),
			expectedLastProcessedBlock: 1,
			expectedErr:                nil,
		},
		&processBlockAction{
			p:           p,
			description: "block3 after reorg",
			block:       block3,
			expectedErr: nil,
		},
		// processed: block1, block3
		&processBlockAction{
			p:           p,
			description: "block4",
			block:       block4,
			expectedErr: nil,
		},
		// processed: block1, block3, block4
		&processBlockAction{
			p:           p,
			description: "block5",
			block:       block5,
			expectedErr: nil,
		},
		// processed: block1, block3, block4, block5
		&getLastProcessedBlockAction{
			p:                          p,
			description:                "after block5",
			ctx:                        context.Background(),
			expectedLastProcessedBlock: 5,
			expectedErr:                nil,
		},
		&getClaims{
			p:           p,
			description: "after block5: range 1, 3",
			ctx:         context.Background(),
			fromBlock:   1,
			toBlock:     3,
			expectedClaims: append(
				eventsToClaims(block1.Events),
				eventsToClaims(block3.Events)...,
			),
			expectedErr: nil,
		},
		&getClaims{
			p:           p,
			description: "after block5: range 4, 5",
			ctx:         context.Background(),
			fromBlock:   4,
			toBlock:     5,
			expectedClaims: append(
				eventsToClaims(block4.Events),
				eventsToClaims(block5.Events)...,
			),
			expectedErr: nil,
		},
		&getClaims{
			p:           p,
			description: "after block5: range 0, 5",
			ctx:         context.Background(),
			fromBlock:   0,
			toBlock:     5,
			expectedClaims: slices.Concat(
				eventsToClaims(block1.Events),
				eventsToClaims(block3.Events),
				eventsToClaims(block4.Events),
				eventsToClaims(block5.Events),
			),
			expectedErr: nil,
		},
	}

	for _, a := range actions {
		log.Debugf("%s: %s", a.method(), a.desc())
		a.execute(t)
	}
}

// BOILERPLATE

// blocks

var (
	block1 = sync.Block{
		Num: 1,
		Events: []interface{}{
			Event{Bridge: &Bridge{
				BlockNum:           1,
				BlockPos:           0,
				LeafType:           1,
				OriginNetwork:      1,
				OriginAddress:      common.HexToAddress("01"),
				DestinationNetwork: 1,
				DestinationAddress: common.HexToAddress("01"),
				Amount:             big.NewInt(1),
				Metadata:           common.Hex2Bytes("01"),
				DepositCount:       0,
			}},
			Event{Claim: &Claim{
				BlockNum:           1,
				BlockPos:           1,
				GlobalIndex:        big.NewInt(1),
				OriginNetwork:      1,
				OriginAddress:      common.HexToAddress("01"),
				DestinationAddress: common.HexToAddress("01"),
				Amount:             big.NewInt(1),
			}},
		},
	}
	block3 = sync.Block{
		Num: 3,
		Events: []interface{}{
			Event{Bridge: &Bridge{
				BlockNum:           3,
				BlockPos:           0,
				LeafType:           2,
				OriginNetwork:      2,
				OriginAddress:      common.HexToAddress("02"),
				DestinationNetwork: 2,
				DestinationAddress: common.HexToAddress("02"),
				Amount:             big.NewInt(2),
				Metadata:           common.Hex2Bytes("02"),
				DepositCount:       1,
			}},
			Event{Bridge: &Bridge{
				BlockNum:           3,
				BlockPos:           1,
				LeafType:           3,
				OriginNetwork:      3,
				OriginAddress:      common.HexToAddress("03"),
				DestinationNetwork: 3,
				DestinationAddress: common.HexToAddress("03"),
				Amount:             big.NewInt(0),
				Metadata:           common.Hex2Bytes("03"),
				DepositCount:       2,
			}},
		},
	}
	block4 = sync.Block{
		Num:    4,
		Events: []interface{}{},
	}
	block5 = sync.Block{
		Num: 5,
		Events: []interface{}{
			Event{Claim: &Claim{
				BlockNum:           4,
				BlockPos:           0,
				GlobalIndex:        big.NewInt(4),
				OriginNetwork:      4,
				OriginAddress:      common.HexToAddress("04"),
				DestinationAddress: common.HexToAddress("04"),
				Amount:             big.NewInt(4),
			}},
			Event{Claim: &Claim{
				BlockNum:           4,
				BlockPos:           1,
				GlobalIndex:        big.NewInt(5),
				OriginNetwork:      5,
				OriginAddress:      common.HexToAddress("05"),
				DestinationAddress: common.HexToAddress("05"),
				Amount:             big.NewInt(5),
			}},
		},
	}
)

// actions

type processAction interface {
	method() string
	desc() string
	execute(t *testing.T)
}

// GetClaims

type getClaims struct {
	p              *processor
	description    string
	ctx            context.Context
	fromBlock      uint64
	toBlock        uint64
	expectedClaims []Claim
	expectedErr    error
}

func (a *getClaims) method() string {
	return "GetClaims"
}

func (a *getClaims) desc() string {
	return a.description
}

<<<<<<< HEAD
func (a *getClaims) execute(t *testing.T) {
	actualEvents, actualErr := a.p.GetClaims(a.ctx, a.fromBlock, a.toBlock)
	require.Equal(t, a.expectedClaims, actualEvents)
	require.Equal(t, a.expectedErr, actualErr)
}

// GetBridges

type getBridges struct {
	p               *processor
	description     string
	ctx             context.Context
	fromBlock       uint64
	toBlock         uint64
	expectedBridges []Bridge
	expectedErr     error
}

func (a *getBridges) method() string {
	return "GetBridges"
}

func (a *getBridges) desc() string {
	return a.description
}

func (a *getBridges) execute(t *testing.T) {
	actualEvents, actualErr := a.p.GetBridges(a.ctx, a.fromBlock, a.toBlock)
	require.Equal(t, a.expectedBridges, actualEvents)
=======
func (a *getClaimsAndBridgesAction) execute(t *testing.T) {
	t.Helper()

	actualEvents, actualErr := a.p.GetClaimsAndBridges(a.ctx, a.fromBlock, a.toBlock)
	require.Equal(t, a.expectedEvents, actualEvents)
>>>>>>> 0959afc7
	require.Equal(t, a.expectedErr, actualErr)
}

// getLastProcessedBlock

type getLastProcessedBlockAction struct {
	p                          *processor
	description                string
	ctx                        context.Context
	expectedLastProcessedBlock uint64
	expectedErr                error
}

func (a *getLastProcessedBlockAction) method() string {
	return "getLastProcessedBlock"
}

func (a *getLastProcessedBlockAction) desc() string {
	return a.description
}

func (a *getLastProcessedBlockAction) execute(t *testing.T) {
	t.Helper()

	actualLastProcessedBlock, actualErr := a.p.GetLastProcessedBlock(a.ctx)
	require.Equal(t, a.expectedLastProcessedBlock, actualLastProcessedBlock)
	require.Equal(t, a.expectedErr, actualErr)
}

// reorg

type reorgAction struct {
	p                 *processor
	description       string
	firstReorgedBlock uint64
	expectedErr       error
}

func (a *reorgAction) method() string {
	return "reorg"
}

func (a *reorgAction) desc() string {
	return a.description
}

func (a *reorgAction) execute(t *testing.T) {
	t.Helper()

	actualErr := a.p.Reorg(context.Background(), a.firstReorgedBlock)
	require.Equal(t, a.expectedErr, actualErr)
}

// storeBridgeEvents

type processBlockAction struct {
	p           *processor
	description string
	block       sync.Block
	expectedErr error
}

func (a *processBlockAction) method() string {
	return "storeBridgeEvents"
}

func (a *processBlockAction) desc() string {
	return a.description
}

func (a *processBlockAction) execute(t *testing.T) {
	t.Helper()

	actualErr := a.p.ProcessBlock(context.Background(), a.block)
	require.Equal(t, a.expectedErr, actualErr)
}

<<<<<<< HEAD
func eventsToBridges(events []interface{}) []Bridge {
	bridges := []Bridge{}
	for _, event := range events {
		e := event.(Event)
		if e.Bridge != nil {
			bridges = append(bridges, *e.Bridge)
		}
	}
	return bridges
}

func eventsToClaims(events []interface{}) []Claim {
	claims := []Claim{}
	for _, event := range events {
		e := event.(Event)
		if e.Claim != nil {
			claims = append(claims, *e.Claim)
		}
	}
	return claims
=======
func eventsToBridgeEvents(events []interface{}) []Event {
	bridgeEvents := []Event{}

	for _, event := range events {
		if evt, ok := event.(Event); ok {
			bridgeEvents = append(bridgeEvents, evt)
		} else {
			log.Errorf("unexpected type %T; expected Event", event)
		}
	}

	return bridgeEvents
>>>>>>> 0959afc7
}

func TestHashBridge(t *testing.T) {
	data, err := os.ReadFile("../tree/testvectors/leaf-vectors.json")
	require.NoError(t, err)

	var leafVectors []testvectors.DepositVectorRaw
	err = json.Unmarshal(data, &leafVectors)
	require.NoError(t, err)

	for ti, testVector := range leafVectors {
		t.Run(fmt.Sprintf("Test vector %d", ti), func(t *testing.T) {
			amount, err := big.NewInt(0).SetString(testVector.Amount, 0)
			require.True(t, err)

			bridge := Bridge{
				OriginNetwork:      testVector.OriginNetwork,
				OriginAddress:      common.HexToAddress(testVector.TokenAddress),
				Amount:             amount,
				DestinationNetwork: testVector.DestinationNetwork,
				DestinationAddress: common.HexToAddress(testVector.DestinationAddress),
				DepositCount:       uint32(ti + 1),
				Metadata:           common.FromHex(testVector.Metadata),
			}
			require.Equal(t, common.HexToHash(testVector.ExpectedHash), bridge.Hash())
		})
	}
}<|MERGE_RESOLUTION|>--- conflicted
+++ resolved
@@ -10,10 +10,7 @@
 	"slices"
 	"testing"
 
-<<<<<<< HEAD
 	migrationsBridge "github.com/0xPolygon/cdk/bridgesync/migrations"
-=======
->>>>>>> 0959afc7
 	"github.com/0xPolygon/cdk/log"
 	"github.com/0xPolygon/cdk/sync"
 	"github.com/0xPolygon/cdk/tree/testvectors"
@@ -423,7 +420,6 @@
 	return a.description
 }
 
-<<<<<<< HEAD
 func (a *getClaims) execute(t *testing.T) {
 	actualEvents, actualErr := a.p.GetClaims(a.ctx, a.fromBlock, a.toBlock)
 	require.Equal(t, a.expectedClaims, actualEvents)
@@ -453,13 +449,6 @@
 func (a *getBridges) execute(t *testing.T) {
 	actualEvents, actualErr := a.p.GetBridges(a.ctx, a.fromBlock, a.toBlock)
 	require.Equal(t, a.expectedBridges, actualEvents)
-=======
-func (a *getClaimsAndBridgesAction) execute(t *testing.T) {
-	t.Helper()
-
-	actualEvents, actualErr := a.p.GetClaimsAndBridges(a.ctx, a.fromBlock, a.toBlock)
-	require.Equal(t, a.expectedEvents, actualEvents)
->>>>>>> 0959afc7
 	require.Equal(t, a.expectedErr, actualErr)
 }
 
@@ -537,7 +526,6 @@
 	require.Equal(t, a.expectedErr, actualErr)
 }
 
-<<<<<<< HEAD
 func eventsToBridges(events []interface{}) []Bridge {
 	bridges := []Bridge{}
 	for _, event := range events {
@@ -558,20 +546,6 @@
 		}
 	}
 	return claims
-=======
-func eventsToBridgeEvents(events []interface{}) []Event {
-	bridgeEvents := []Event{}
-
-	for _, event := range events {
-		if evt, ok := event.(Event); ok {
-			bridgeEvents = append(bridgeEvents, evt)
-		} else {
-			log.Errorf("unexpected type %T; expected Event", event)
-		}
-	}
-
-	return bridgeEvents
->>>>>>> 0959afc7
 }
 
 func TestHashBridge(t *testing.T) {
