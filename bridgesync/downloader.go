package bridgesync

import (
	"bytes"
	"fmt"
	"math/big"
	"strings"

	"github.com/0xPolygon/cdk-contracts-tooling/contracts/etrog/polygonzkevmbridge"
	"github.com/0xPolygon/cdk-contracts-tooling/contracts/etrog/polygonzkevmbridgev2"
	rpcTypes "github.com/0xPolygon/cdk-rpc/types"
	"github.com/0xPolygon/cdk/sync"
	"github.com/0xPolygon/cdk/tree"
	"github.com/ethereum/go-ethereum"
	"github.com/ethereum/go-ethereum/accounts/abi"
	"github.com/ethereum/go-ethereum/accounts/abi/bind"
	"github.com/ethereum/go-ethereum/common"
	"github.com/ethereum/go-ethereum/core/types"
	"github.com/ethereum/go-ethereum/crypto"
	"github.com/ethereum/go-ethereum/rpc"
	"github.com/golang-collections/collections/stack"
)

var (
	bridgeEventSignature = crypto.Keccak256Hash([]byte(
		"BridgeEvent(uint8,uint32,address,uint32,address,uint256,bytes,uint32)",
	))
	claimEventSignature         = crypto.Keccak256Hash([]byte("ClaimEvent(uint256,uint32,address,address,uint256)"))
	claimEventSignaturePreEtrog = crypto.Keccak256Hash([]byte("ClaimEvent(uint32,uint32,address,address,uint256)"))
	methodIDClaimAsset          = common.Hex2Bytes("ccaa2d11")
	methodIDClaimMessage        = common.Hex2Bytes("f5efcd79")
)

// EthClienter defines the methods required to interact with an Ethereum client.
type EthClienter interface {
	ethereum.LogFilterer
	ethereum.BlockNumberReader
	ethereum.ChainReader
	bind.ContractBackend
	Client() *rpc.Client
}

func buildAppender(client EthClienter, bridge common.Address, syncFullClaims bool) (sync.LogAppenderMap, error) {
	bridgeContractV1, err := polygonzkevmbridge.NewPolygonzkevmbridge(bridge, client)
	if err != nil {
		return nil, err
	}
	bridgeContractV2, err := polygonzkevmbridgev2.NewPolygonzkevmbridgev2(bridge, client)
	if err != nil {
		return nil, err
	}
	appender := make(sync.LogAppenderMap)

	appender[bridgeEventSignature] = func(b *sync.EVMBlock, l types.Log) error {
		bridge, err := bridgeContractV2.ParseBridgeEvent(l)
		if err != nil {
			return fmt.Errorf(
				"error parsing log %+v using d.bridgeContractV2.ParseBridgeEvent: %w",
				l, err,
			)
		}
		b.Events = append(b.Events, Event{Bridge: &Bridge{
			LeafType:           bridge.LeafType,
			OriginNetwork:      bridge.OriginNetwork,
			OriginAddress:      bridge.OriginAddress,
			DestinationNetwork: bridge.DestinationNetwork,
			DestinationAddress: bridge.DestinationAddress,
			Amount:             bridge.Amount,
			Metadata:           bridge.Metadata,
			DepositCount:       bridge.DepositCount,
		}})

		return nil
	}

	appender[claimEventSignature] = func(b *sync.EVMBlock, l types.Log) error {
		claimEvent, err := bridgeContractV2.ParseClaimEvent(l)
		if err != nil {
			return fmt.Errorf(
				"error parsing log %+v using d.bridgeContractV2.ParseClaimEvent: %w",
				l, err,
			)
		}
<<<<<<< HEAD
		b.Events = append(b.Events, Event{Claim: &Claim{
			GlobalIndex:        claim.GlobalIndex,
			OriginNetwork:      claim.OriginNetwork,
			OriginAddress:      claim.OriginAddress,
			DestinationAddress: claim.DestinationAddress,
			Amount:             claim.Amount,
		}})

=======
		claim := &Claim{
			GlobalIndex:        claimEvent.GlobalIndex,
			OriginNetwork:      claimEvent.OriginNetwork,
			OriginAddress:      claimEvent.OriginAddress,
			DestinationAddress: claimEvent.DestinationAddress,
			Amount:             claimEvent.Amount,
		}
		if syncFullClaims {
			setClaimCalldata(client, bridge, l.TxHash, claim)
		}
		b.Events = append(b.Events, Event{Claim: claim})
>>>>>>> 2a5f3115
		return nil
	}

	appender[claimEventSignaturePreEtrog] = func(b *sync.EVMBlock, l types.Log) error {
		claimEvent, err := bridgeContractV1.ParseClaimEvent(l)
		if err != nil {
			return fmt.Errorf(
				"error parsing log %+v using d.bridgeContractV1.ParseClaimEvent: %w",
				l, err,
			)
		}
<<<<<<< HEAD
		b.Events = append(b.Events, Event{Claim: &Claim{
			GlobalIndex:        big.NewInt(int64(claim.Index)),
			OriginNetwork:      claim.OriginNetwork,
			OriginAddress:      claim.OriginAddress,
			DestinationAddress: claim.DestinationAddress,
			Amount:             claim.Amount,
		}})

=======
		claim := &Claim{
			GlobalIndex:        big.NewInt(int64(claimEvent.Index)),
			OriginNetwork:      claimEvent.OriginNetwork,
			OriginAddress:      claimEvent.OriginAddress,
			DestinationAddress: claimEvent.DestinationAddress,
			Amount:             claimEvent.Amount,
		}
		if syncFullClaims {
			setClaimCalldata(client, bridge, l.TxHash, claim)
		}
		b.Events = append(b.Events, Event{Claim: claim})
>>>>>>> 2a5f3115
		return nil
	}

	return appender, nil
}

type call struct {
	To    common.Address    `json:"to"`
	Value *rpcTypes.ArgBig  `json:"value"`
	Err   *string           `json:"error"`
	Input rpcTypes.ArgBytes `json:"input"`
	Calls []call            `json:"calls"`
}

type tracerCfg struct {
	Tracer string `json:"tracer"`
}

func setClaimCalldata(client EthClienter, bridge common.Address, txHash common.Hash, claim *Claim) error {
	c := &call{}
	err := client.Client().Call(c, "debug_traceTransaction", txHash, tracerCfg{Tracer: "callTracer"})
	if err != nil {
		return err
	}

	// find the claim linked to the event using DFS
	// TODO: take into account potential reverts that may be found on the path,
	// and other edge cases
	callStack := stack.New()
	callStack.Push(*c)
	for {
		if callStack.Len() == 0 {
			break
		}
		currentCall := callStack.Pop().(call)
		if currentCall.To == bridge {
			found, err := setClaimIfFoundOnInput(
				currentCall.Input,
				claim,
			)
			if err != nil {
				return err
			}
			if found {
				return nil
			}
		}
		for _, c := range currentCall.Calls {
			callStack.Push(c)
		}
	}
	return ErrNotFound
}

func setClaimIfFoundOnInput(input []byte, claim *Claim) (bool, error) {
	smcAbi, err := abi.JSON(strings.NewReader(polygonzkevmbridgev2.Polygonzkevmbridgev2ABI))
	if err != nil {
		return false, err
	}
	methodId := input[:4]
	// Recover Method from signature and ABI
	method, err := smcAbi.MethodById(methodId)
	if err != nil {
		return false, err
	}
	data, err := method.Inputs.Unpack(input[4:])
	if err != nil {
		return false, err
	}
	// Ignore other methods
	if bytes.Equal(methodId, methodIDClaimAsset) || bytes.Equal(methodId, methodIDClaimMessage) {
		found, err := decodeClaimCallDataAndSetIfFound(data, claim)
		if err != nil {
			return false, err
		}
		if found {
			if bytes.Equal(methodId, methodIDClaimMessage) {
				claim.IsMessage = true
			}
			return true, nil
		}
		return false, nil
	} else {
		return false, nil
	}
	// TODO: support both claim asset & message, check if previous versions need special treatment
}

func decodeClaimCallDataAndSetIfFound(data []interface{}, claim *Claim) (bool, error) {
	/* Unpack method inputs. Note that both claimAsset and claimMessage have the same interface
	for the relevant parts
	claimAsset(
		0: smtProofLocalExitRoot,
		1: smtProofRollupExitRoot,
		2: globalIndex,
		3: mainnetExitRoot,
		4: rollupExitRoot,
		5: originNetwork,
		6: originTokenAddress,
		7: destinationNetwork,
		8: destinationAddress,
		9: amount,
		10: metadata,
	)
	claimMessage(
		0: smtProofLocalExitRoot,
		1: smtProofRollupExitRoot,
		2: globalIndex,
		3: mainnetExitRoot,
		4: rollupExitRoot,
		5: originNetwork,
		6: originAddress,
		7: destinationNetwork,
		8: destinationAddress,
		9: amount,
		10: metadata,
	)
	*/
	actualGlobalIndex := data[2].(*big.Int)
	if actualGlobalIndex.Cmp(claim.GlobalIndex) != 0 {
		// not the claim we're looking for
		return false, nil
	} else {
		proofLER := [tree.DefaultHeight]common.Hash{}
		proofLERBytes := data[0].([32][32]byte)
		proofRER := [tree.DefaultHeight]common.Hash{}
		proofRERBytes := data[1].([32][32]byte)
		for i := 0; i < int(tree.DefaultHeight); i++ {
			proofLER[i] = proofLERBytes[i]
			proofRER[i] = proofRERBytes[i]
		}
		claim.ProofLocalExitRoot = proofLER
		claim.ProofRollupExitRoot = proofRER
		claim.MainnetExitRoot = data[3].([32]byte)
		claim.RollupExitRoot = data[4].([32]byte)
		claim.DestinationNetwork = data[7].(uint32)
		claim.Metadata = data[10].([]byte)
		return true, nil
	}
}<|MERGE_RESOLUTION|>--- conflicted
+++ resolved
@@ -81,16 +81,6 @@
 				l, err,
 			)
 		}
-<<<<<<< HEAD
-		b.Events = append(b.Events, Event{Claim: &Claim{
-			GlobalIndex:        claim.GlobalIndex,
-			OriginNetwork:      claim.OriginNetwork,
-			OriginAddress:      claim.OriginAddress,
-			DestinationAddress: claim.DestinationAddress,
-			Amount:             claim.Amount,
-		}})
-
-=======
 		claim := &Claim{
 			GlobalIndex:        claimEvent.GlobalIndex,
 			OriginNetwork:      claimEvent.OriginNetwork,
@@ -102,7 +92,6 @@
 			setClaimCalldata(client, bridge, l.TxHash, claim)
 		}
 		b.Events = append(b.Events, Event{Claim: claim})
->>>>>>> 2a5f3115
 		return nil
 	}
 
@@ -114,16 +103,6 @@
 				l, err,
 			)
 		}
-<<<<<<< HEAD
-		b.Events = append(b.Events, Event{Claim: &Claim{
-			GlobalIndex:        big.NewInt(int64(claim.Index)),
-			OriginNetwork:      claim.OriginNetwork,
-			OriginAddress:      claim.OriginAddress,
-			DestinationAddress: claim.DestinationAddress,
-			Amount:             claim.Amount,
-		}})
-
-=======
 		claim := &Claim{
 			GlobalIndex:        big.NewInt(int64(claimEvent.Index)),
 			OriginNetwork:      claimEvent.OriginNetwork,
@@ -135,7 +114,6 @@
 			setClaimCalldata(client, bridge, l.TxHash, claim)
 		}
 		b.Events = append(b.Events, Event{Claim: claim})
->>>>>>> 2a5f3115
 		return nil
 	}
 
