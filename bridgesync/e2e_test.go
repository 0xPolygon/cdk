--- conflicted
+++ resolved
@@ -19,15 +19,6 @@
 	"github.com/stretchr/testify/require"
 )
 
-<<<<<<< HEAD
-func newSimulatedClient(auth *bind.TransactOpts) (
-	client *simulated.Backend,
-	bridgeAddr common.Address,
-	bridgeContract *polygonzkevmbridgev2.Polygonzkevmbridgev2,
-	err error,
-) {
-	// ctx := context.Background()
-=======
 func newSimulatedClient(t *testing.T, auth *bind.TransactOpts) (
 	client *simulated.Backend,
 	bridgeAddr common.Address,
@@ -35,7 +26,6 @@
 ) {
 	t.Helper()
 	var err error
->>>>>>> 5294c24b
 	balance, _ := big.NewInt(0).SetString("10000000000000000000000000", 10) //nolint:gomnd
 	address := auth.From
 	genesisAlloc := map[common.Address]types.Account{
@@ -47,10 +37,7 @@
 	client = simulated.NewBackend(genesisAlloc, simulated.WithBlockGasLimit(blockGasLimit))
 
 	bridgeAddr, _, bridgeContract, err = polygonzkevmbridgev2.DeployPolygonzkevmbridgev2(auth, client.Client())
-<<<<<<< HEAD
-=======
 	require.NoError(t, err)
->>>>>>> 5294c24b
 	client.Commit()
 	return
 }
@@ -63,15 +50,9 @@
 	require.NoError(t, err)
 	auth, err := bind.NewKeyedTransactorWithChainID(privateKey, big.NewInt(1337))
 	require.NoError(t, err)
-<<<<<<< HEAD
-	client, bridgeAddr, bridgeSc, err := newSimulatedClient(auth)
-	require.NoError(t, err)
-	rd, err := reorgdetector.New(ctx, client.Client(), dbPathReorg)
-=======
 	client, bridgeAddr, bridgeSc := newSimulatedClient(t, auth)
 	rd, err := reorgdetector.New(ctx, client.Client(), dbPathReorg)
 	require.NoError(t, err)
->>>>>>> 5294c24b
 	go rd.Start(ctx)
 
 	syncer, err := bridgesync.NewL1(ctx, dbPathSyncer, bridgeAddr, 10, etherman.LatestBlock, rd, client.Client(), 0, time.Millisecond*10, 0, 0)
@@ -96,10 +77,7 @@
 			bridge.OriginAddress,
 			false, nil,
 		)
-<<<<<<< HEAD
-=======
 		require.NoError(t, err)
->>>>>>> 5294c24b
 		client.Commit()
 		receipt, err := client.Client().TransactionReceipt(ctx, tx.Hash())
 		require.NoError(t, err)
@@ -110,34 +88,21 @@
 	// Wait for syncer to catch up
 	syncerUpToDate := false
 	var errMsg string
-<<<<<<< HEAD
-	for i := 0; i < 10; i++ {
-		lpb, err := syncer.GetLastProcessedBlock(ctx)
-		require.NoError(t, err)
-		lb, err := client.Client().BlockNumber(ctx)
-		require.NoError(t, err)
-=======
 	lb, err := client.Client().BlockNumber(ctx)
 	require.NoError(t, err)
 	for i := 0; i < 10; i++ {
 		lpb, err := syncer.GetLastProcessedBlock(ctx)
 		require.NoError(t, err)
->>>>>>> 5294c24b
 		if lpb == lb {
 			syncerUpToDate = true
 			break
 		}
-<<<<<<< HEAD
-		time.Sleep(time.Millisecond * 10)
-=======
 		time.Sleep(time.Millisecond * 100)
->>>>>>> 5294c24b
 		errMsg = fmt.Sprintf("last block from client: %d, last block from syncer: %d", lb, lpb)
 	}
 	require.True(t, syncerUpToDate, errMsg)
 
 	// Get bridges
-<<<<<<< HEAD
 	lastBlcok, err := client.Client().BlockNumber(ctx)
 	require.NoError(t, err)
 	blocks, err := syncer.GetClaimsAndBridges(ctx, 0, lastBlcok)
@@ -148,16 +113,6 @@
 			if event.Bridge != nil {
 				actualBridges = append(actualBridges, *event.Bridge)
 			}
-=======
-	lastBlock, err := client.Client().BlockNumber(ctx)
-	require.NoError(t, err)
-	events, err := syncer.GetClaimsAndBridges(ctx, 0, lastBlock)
-	require.NoError(t, err)
-	actualBridges := []bridgesync.Bridge{}
-	for _, event := range events {
-		if event.Bridge != nil {
-			actualBridges = append(actualBridges, *event.Bridge)
->>>>>>> 5294c24b
 		}
 	}
 
