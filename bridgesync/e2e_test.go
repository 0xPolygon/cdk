--- conflicted
+++ resolved
@@ -120,16 +120,6 @@
 	require.NoError(t, err)
 	actualBridges, err := syncer.GetBridges(ctx, 0, lastBlock)
 	require.NoError(t, err)
-<<<<<<< HEAD
-=======
-	actualBridges := []bridgesync.Bridge{}
-
-	for _, event := range events {
-		if event.Bridge != nil {
-			actualBridges = append(actualBridges, *event.Bridge)
-		}
-	}
->>>>>>> 0959afc7
 
 	// Assert bridges
 	require.Equal(t, expectedBridges, actualBridges)
