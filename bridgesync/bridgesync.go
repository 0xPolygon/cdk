--- conflicted
+++ resolved
@@ -55,11 +55,8 @@
 	ethClient EthClienter,
 	initialBlock uint64,
 	waitForNewBlocksPeriod time.Duration,
-<<<<<<< HEAD
 	retryAfterErrorPeriod time.Duration,
 	maxRetryAttemptsAfterError int,
-=======
->>>>>>> bd0036f6
 ) (*BridgeSync, error) {
 	return new(
 		ctx,
@@ -73,11 +70,8 @@
 		dbPrefixL1,
 		reorgDetectorIDL1,
 		waitForNewBlocksPeriod,
-<<<<<<< HEAD
 		retryAfterErrorPeriod,
 		maxRetryAttemptsAfterError,
-=======
->>>>>>> bd0036f6
 	)
 }
 
@@ -92,11 +86,8 @@
 	ethClient EthClienter,
 	initialBlock uint64,
 	waitForNewBlocksPeriod time.Duration,
-<<<<<<< HEAD
 	retryAfterErrorPeriod time.Duration,
 	maxRetryAttemptsAfterError int,
-=======
->>>>>>> bd0036f6
 ) (*BridgeSync, error) {
 	return new(
 		ctx,
@@ -107,36 +98,19 @@
 		rd,
 		ethClient,
 		initialBlock,
-<<<<<<< HEAD
-		dbPrefixL2,
-		reorgDetectorIDL2,
+		reorgDetectorIDL1,
 		waitForNewBlocksPeriod,
 		retryAfterErrorPeriod,
 		maxRetryAttemptsAfterError,
-=======
-		dbPrefixL1,
-		reorgDetectorIDL1,
-		waitForNewBlocksPeriod,
->>>>>>> bd0036f6
 	)
-}
-
-func new(
-	ctx context.Context,
-	dbPath string,
-	bridge common.Address,
-	syncBlockChunkSize uint64,
 	blockFinalityType etherman.BlockNumberFinality,
 	rd sync.ReorgDetector,
 	ethClient EthClienter,
 	initialBlock uint64,
 	dbPrefix, reorgDetectorID string,
 	waitForNewBlocksPeriod time.Duration,
-<<<<<<< HEAD
 	retryAfterErrorPeriod time.Duration,
 	maxRetryAttemptsAfterError int,
-=======
->>>>>>> bd0036f6
 ) (*BridgeSync, error) {
 	processor, err := newProcessor(ctx, dbPath, dbPrefix)
 	if err != nil {
