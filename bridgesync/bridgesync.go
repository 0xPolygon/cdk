--- conflicted
+++ resolved
@@ -160,7 +160,6 @@
 	return s.processor.GetLastProcessedBlock(ctx)
 }
 
-<<<<<<< HEAD
 func (s *BridgeSync) GetBridgeRootByHash(ctx context.Context, root common.Hash) (*tree.Root, error) {
 	return s.processor.exitTree.GetRootByHash(ctx, root)
 }
@@ -177,36 +176,12 @@
 	return s.processor.exitTree.GetProof(ctx, depositCount, localExitRoot)
 }
 
-func (s *BridgeSync) GetBlockByLER(ctx context.Context, ler common.Hash) (uint64, error) {
-	root, err := s.processor.exitTree.GetRootByHash(ctx, ler)
-=======
-func (s *BridgeSync) GetBridgeRootByHash(ctx context.Context, root common.Hash) (tree.Root, error) {
-	return s.processor.exitTree.GetRootByHash(ctx, root)
-}
-
-func (s *BridgeSync) GetClaims(ctx context.Context, fromBlock, toBlock uint64) ([]Claim, error) {
-	return s.processor.GetClaims(ctx, fromBlock, toBlock)
-}
-
-func (s *BridgeSync) GetBridges(ctx context.Context, fromBlock, toBlock uint64) ([]Bridge, error) {
-	return s.processor.GetBridges(ctx, fromBlock, toBlock)
-}
-
-// GetProof retrieves the Merkle proof for the given deposit count and exit root.
-func (s *BridgeSync) GetProof(
-	ctx context.Context, depositCount uint32, localExitRoot common.Hash,
-) ([32]common.Hash, error) {
-	return s.processor.exitTree.GetProof(ctx, depositCount, localExitRoot)
-}
-
 func (p *processor) GetBlockByLER(ctx context.Context, ler common.Hash) (uint64, error) {
 	root, err := p.exitTree.GetRootByHash(ctx, ler)
->>>>>>> 8a74627f
 	if err != nil {
 		return 0, err
 	}
 	return root.BlockNum, nil
-<<<<<<< HEAD
 }
 
 func (s *BridgeSync) GetRootByLER(ctx context.Context, ler common.Hash) (*tree.Root, error) {
@@ -215,6 +190,4 @@
 		return root, err
 	}
 	return root, nil
-=======
->>>>>>> 8a74627f
 }