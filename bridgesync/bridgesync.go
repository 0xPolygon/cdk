package bridgesync

import (
	"context"
	"time"

	configTypes "github.com/0xPolygon/cdk/config/types"
	"github.com/0xPolygon/cdk/etherman"
	"github.com/0xPolygon/cdk/sync"
	"github.com/ethereum/go-ethereum/common"
)

const (
	bridgeSyncL1       = "bridgesyncl1"
	bridgeSyncL2       = "bridgesyncl2"
	downloadBufferSize = 1000
)

<<<<<<< HEAD
type Config struct {
	// DBPath path of the DB
	DBPath string `mapstructure:"DBPath"`
	// BlockFinality indicates the status of the blocks that will be queried in order to sync
	BlockFinality string `jsonschema:"enum=LatestBlock, enum=SafeBlock, enum=PendingBlock, enum=FinalizedBlock, enum=EarliestBlock" mapstructure:"BlockFinality"`
	// InitialBlockNum is the first block that will be queried when starting the synchronization from scratch.
	// It should be a number equal oir bellow the creation of the bridge contract
	InitialBlockNum uint64 `mapstructure:"InitialBlockNum"`
	// BridgeAddr is the address of the bridge smart contract
	BridgeAddr common.Address `mapstructure:"BridgeAddr"`
	// SyncBlockChunkSize is the amount of blocks that will be queried to the client on each request
	SyncBlockChunkSize uint64 `mapstructure:"SyncBlockChunkSize"`
	// RetryAfterErrorPeriod is the time that will be waited when an unexpected error happens before retry
	RetryAfterErrorPeriod configTypes.Duration `mapstructure:"RetryAfterErrorPeriod"`
	// MaxRetryAttemptsAfterError is the maximum number of consecutive attempts that will happen before panicing.
	// Any number smaller than zero will be considered as unlimited retries
	MaxRetryAttemptsAfterError int `mapstructure:"MaxRetryAttemptsAfterError"`
	// WaitForNewBlocksPeriod time that will be waited when the synchronizer has reached the latest block
	WaitForNewBlocksPeriod configTypes.Duration `mapstructure:"WaitForNewBlocksPeriod"`
}

=======
>>>>>>> 5294c24b
type BridgeSync struct {
	processor *processor
	driver    *sync.EVMDriver
}

// NewL1 creates a bridge syncer that synchronizes the mainnet exit tree
func NewL1(
	ctx context.Context,
	dbPath string,
	bridge common.Address,
	syncBlockChunkSize uint64,
	blockFinalityType etherman.BlockNumberFinality,
	rd sync.ReorgDetector,
	ethClient EthClienter,
	initialBlock uint64,
	waitForNewBlocksPeriod time.Duration,
	retryAfterErrorPeriod time.Duration,
	maxRetryAttemptsAfterError int,
) (*BridgeSync, error) {
<<<<<<< HEAD
	return new(
=======
	return newBridgeSync(
>>>>>>> 5294c24b
		ctx,
		dbPath,
		bridge,
		syncBlockChunkSize,
		blockFinalityType,
		rd,
		ethClient,
		initialBlock,
		bridgeSyncL1,
		waitForNewBlocksPeriod,
		retryAfterErrorPeriod,
		maxRetryAttemptsAfterError,
	)
}

// NewL2 creates a bridge syncer that synchronizes the local exit tree
func NewL2(
	ctx context.Context,
	dbPath string,
	bridge common.Address,
	syncBlockChunkSize uint64,
	blockFinalityType etherman.BlockNumberFinality,
	rd sync.ReorgDetector,
	ethClient EthClienter,
	initialBlock uint64,
	waitForNewBlocksPeriod time.Duration,
	retryAfterErrorPeriod time.Duration,
	maxRetryAttemptsAfterError int,
) (*BridgeSync, error) {
<<<<<<< HEAD
	return new(
=======
	return newBridgeSync(
>>>>>>> 5294c24b
		ctx,
		dbPath,
		bridge,
		syncBlockChunkSize,
		blockFinalityType,
		rd,
		ethClient,
		initialBlock,
		bridgeSyncL2,
		waitForNewBlocksPeriod,
		retryAfterErrorPeriod,
		maxRetryAttemptsAfterError,
	)
}

func newBridgeSync(
	ctx context.Context,
	dbPath string,
	bridge common.Address,
	syncBlockChunkSize uint64,
	blockFinalityType etherman.BlockNumberFinality,
	rd sync.ReorgDetector,
	ethClient EthClienter,
	initialBlock uint64,
	l1OrL2ID string,
	waitForNewBlocksPeriod time.Duration,
	retryAfterErrorPeriod time.Duration,
	maxRetryAttemptsAfterError int,
) (*BridgeSync, error) {
	processor, err := newProcessor(ctx, dbPath, l1OrL2ID)
	if err != nil {
		return nil, err
	}
	lastProcessedBlock, err := processor.GetLastProcessedBlock(ctx)
	if err != nil {
		return nil, err
	}
	if lastProcessedBlock < initialBlock {
		err = processor.ProcessBlock(ctx, sync.Block{
			Num: initialBlock,
		})
		if err != nil {
			return nil, err
		}
	}
	rh := &sync.RetryHandler{
		MaxRetryAttemptsAfterError: maxRetryAttemptsAfterError,
		RetryAfterErrorPeriod:      retryAfterErrorPeriod,
	}

	appender, err := buildAppender(ethClient, bridge)
	if err != nil {
		return nil, err
	}
	downloader, err := sync.NewEVMDownloader(
		l1OrL2ID,
		ethClient,
		syncBlockChunkSize,
		blockFinalityType,
		waitForNewBlocksPeriod,
		appender,
		[]common.Address{bridge},
		rh,
	)
	if err != nil {
		return nil, err
	}

	driver, err := sync.NewEVMDriver(rd, processor, downloader, l1OrL2ID, downloadBufferSize, rh)
	if err != nil {
		return nil, err
	}
	return &BridgeSync{
		processor: processor,
		driver:    driver,
	}, nil
}

// Start starts the synchronization process
func (s *BridgeSync) Start(ctx context.Context) {
	s.driver.Sync(ctx)
}

func (s *BridgeSync) GetLastProcessedBlock(ctx context.Context) (uint64, error) {
	return s.processor.GetLastProcessedBlock(ctx)
}

func (s *BridgeSync) GetBridgeIndexByRoot(ctx context.Context, root common.Hash) (uint32, error) {
	return s.processor.exitTree.GetIndexByRoot(ctx, root)
}

<<<<<<< HEAD
func (s *BridgeSync) GetClaimsAndBridges(ctx context.Context, fromBlock, toBlock uint64) ([]EventsWithBlock, error) {
=======
func (s *BridgeSync) GetClaimsAndBridges(ctx context.Context, fromBlock, toBlock uint64) ([]Event, error) {
>>>>>>> 5294c24b
	return s.processor.GetClaimsAndBridges(ctx, fromBlock, toBlock)
}

func (s *BridgeSync) GetProof(ctx context.Context, depositCount uint32, localExitRoot common.Hash) ([32]common.Hash, error) {
	return s.processor.exitTree.GetProof(ctx, depositCount, localExitRoot)
}<|MERGE_RESOLUTION|>--- conflicted
+++ resolved
@@ -4,7 +4,6 @@
 	"context"
 	"time"
 
-	configTypes "github.com/0xPolygon/cdk/config/types"
 	"github.com/0xPolygon/cdk/etherman"
 	"github.com/0xPolygon/cdk/sync"
 	"github.com/ethereum/go-ethereum/common"
@@ -16,30 +15,6 @@
 	downloadBufferSize = 1000
 )
 
-<<<<<<< HEAD
-type Config struct {
-	// DBPath path of the DB
-	DBPath string `mapstructure:"DBPath"`
-	// BlockFinality indicates the status of the blocks that will be queried in order to sync
-	BlockFinality string `jsonschema:"enum=LatestBlock, enum=SafeBlock, enum=PendingBlock, enum=FinalizedBlock, enum=EarliestBlock" mapstructure:"BlockFinality"`
-	// InitialBlockNum is the first block that will be queried when starting the synchronization from scratch.
-	// It should be a number equal oir bellow the creation of the bridge contract
-	InitialBlockNum uint64 `mapstructure:"InitialBlockNum"`
-	// BridgeAddr is the address of the bridge smart contract
-	BridgeAddr common.Address `mapstructure:"BridgeAddr"`
-	// SyncBlockChunkSize is the amount of blocks that will be queried to the client on each request
-	SyncBlockChunkSize uint64 `mapstructure:"SyncBlockChunkSize"`
-	// RetryAfterErrorPeriod is the time that will be waited when an unexpected error happens before retry
-	RetryAfterErrorPeriod configTypes.Duration `mapstructure:"RetryAfterErrorPeriod"`
-	// MaxRetryAttemptsAfterError is the maximum number of consecutive attempts that will happen before panicing.
-	// Any number smaller than zero will be considered as unlimited retries
-	MaxRetryAttemptsAfterError int `mapstructure:"MaxRetryAttemptsAfterError"`
-	// WaitForNewBlocksPeriod time that will be waited when the synchronizer has reached the latest block
-	WaitForNewBlocksPeriod configTypes.Duration `mapstructure:"WaitForNewBlocksPeriod"`
-}
-
-=======
->>>>>>> 5294c24b
 type BridgeSync struct {
 	processor *processor
 	driver    *sync.EVMDriver
@@ -59,11 +34,7 @@
 	retryAfterErrorPeriod time.Duration,
 	maxRetryAttemptsAfterError int,
 ) (*BridgeSync, error) {
-<<<<<<< HEAD
-	return new(
-=======
 	return newBridgeSync(
->>>>>>> 5294c24b
 		ctx,
 		dbPath,
 		bridge,
@@ -93,11 +64,7 @@
 	retryAfterErrorPeriod time.Duration,
 	maxRetryAttemptsAfterError int,
 ) (*BridgeSync, error) {
-<<<<<<< HEAD
-	return new(
-=======
 	return newBridgeSync(
->>>>>>> 5294c24b
 		ctx,
 		dbPath,
 		bridge,
@@ -189,11 +156,7 @@
 	return s.processor.exitTree.GetIndexByRoot(ctx, root)
 }
 
-<<<<<<< HEAD
 func (s *BridgeSync) GetClaimsAndBridges(ctx context.Context, fromBlock, toBlock uint64) ([]EventsWithBlock, error) {
-=======
-func (s *BridgeSync) GetClaimsAndBridges(ctx context.Context, fromBlock, toBlock uint64) ([]Event, error) {
->>>>>>> 5294c24b
 	return s.processor.GetClaimsAndBridges(ctx, fromBlock, toBlock)
 }
 
