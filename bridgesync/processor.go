--- conflicted
+++ resolved
@@ -99,28 +99,8 @@
 	log      *log.Logger
 }
 
-<<<<<<< HEAD
 func newProcessor(dbPath, loggerPrefix string) (*processor, error) {
 	err := migrations.RunMigrations(dbPath)
-=======
-func newProcessor(ctx context.Context, dbPath, dbPrefix string) (*processor, error) {
-	eventsTable := dbPrefix + eventsTableSufix
-	lastBlockTable := dbPrefix + lastBlockTableSufix
-	logger := log.WithFields("bridge-syncer", dbPrefix)
-	tableCfgFunc := func(defaultBuckets kv.TableCfg) kv.TableCfg {
-		cfg := kv.TableCfg{
-			eventsTable:    {},
-			lastBlockTable: {},
-		}
-		tree.AddTables(cfg, dbPrefix)
-
-		return cfg
-	}
-	db, err := mdbx.NewMDBX(nil).
-		Path(dbPath).
-		WithTableCfg(tableCfgFunc).
-		Open()
->>>>>>> 0959afc7
 	if err != nil {
 		return nil, err
 	}
@@ -128,12 +108,8 @@
 	if err != nil {
 		return nil, err
 	}
-<<<<<<< HEAD
 	logger := log.WithFields("bridge-syncer", loggerPrefix)
 	exitTree := tree.NewAppendOnlyTree(db, "")
-=======
-
->>>>>>> 0959afc7
 	return &processor{
 		db:       db,
 		exitTree: exitTree,
@@ -155,7 +131,6 @@
 		return nil, err
 	}
 
-<<<<<<< HEAD
 	bridges := []*Bridge{}
 	err = meddler.QueryAll(tx, &bridges, `
 		SELECT * FROM bridge
@@ -163,10 +138,6 @@
 	 `, fromBlock, toBlock)
 	if errors.Is(err, sql.ErrNoRows) {
 		return nil, ErrNotFound
-=======
-	if lpb < toBlock {
-		return nil, ErrBlockNotProcessed
->>>>>>> 0959afc7
 	}
 	return db.SlicePtrsToSlice(bridges).([]Bridge), err
 }
@@ -180,7 +151,6 @@
 	}
 	defer tx.Rollback()
 
-<<<<<<< HEAD
 	if err = p.isBlockProcessed(tx, toBlock); err != nil {
 		return nil, err
 	}
@@ -192,22 +162,6 @@
 	 `, fromBlock, toBlock)
 	if errors.Is(err, sql.ErrNoRows) {
 		return nil, ErrNotFound
-=======
-	for k, v, err := c.Seek(dbCommon.Uint64ToBytes(fromBlock)); k != nil; k, v, err = c.Next() {
-		if err != nil {
-			return nil, err
-		}
-
-		if dbCommon.BytesToUint64(k) > toBlock {
-			break
-		}
-		blockEvents := []Event{}
-		err := json.Unmarshal(v, &blockEvents)
-		if err != nil {
-			return nil, err
-		}
-		events = append(events, blockEvents...)
->>>>>>> 0959afc7
 	}
 	return db.SlicePtrsToSlice(claims).([]Claim), err
 }
@@ -226,18 +180,7 @@
 // GetLastProcessedBlock returns the last processed block by the processor, including blocks
 // that don't have events
 func (p *processor) GetLastProcessedBlock(ctx context.Context) (uint64, error) {
-<<<<<<< HEAD
 	return p.getLastProcessedBlockWithTx(p.db)
-=======
-	tx, err := p.db.BeginRo(ctx)
-	if err != nil {
-		return 0, err
-	}
-
-	defer tx.Rollback()
-
-	return p.getLastProcessedBlockWithTx(tx)
->>>>>>> 0959afc7
 }
 
 func (p *processor) getLastProcessedBlockWithTx(tx db.DBer) (uint64, error) {
@@ -259,7 +202,6 @@
 	}
 	defer func() {
 		if err != nil {
-<<<<<<< HEAD
 			if errRllbck := tx.Rollback(); errRllbck != nil {
 				log.Errorf("error while rolling back tx %v", errRllbck)
 			}
@@ -275,51 +217,6 @@
 		return err
 	}
 	if err := tx.Commit(); err != nil {
-=======
-			tx.Rollback()
-
-			return err
-		}
-		if err := tx.Delete(p.eventsTable, k); err != nil {
-			tx.Rollback()
-
-			return err
-		}
-		if firstDepositCountReorged == -1 {
-			events := []Event{}
-			if err := json.Unmarshal(v, &events); err != nil {
-				tx.Rollback()
-
-				return err
-			}
-
-			for _, event := range events {
-				if event.Bridge != nil {
-					firstDepositCountReorged = int64(event.Bridge.DepositCount)
-
-					break
-				}
-			}
-		}
-	}
-	if err := p.updateLastProcessedBlock(tx, firstReorgedBlock-1); err != nil {
-		tx.Rollback()
-
-		return err
-	}
-	exitTreeRollback := func() {}
-	if firstDepositCountReorged != -1 {
-		if exitTreeRollback, err = p.exitTree.Reorg(tx, uint32(firstDepositCountReorged)); err != nil {
-			tx.Rollback()
-			exitTreeRollback()
-
-			return err
-		}
-	}
-	if err := tx.Commit(); err != nil {
-		exitTreeRollback()
-
->>>>>>> 0959afc7
 		return err
 	}
 
@@ -333,45 +230,14 @@
 	if err != nil {
 		return err
 	}
-<<<<<<< HEAD
 	defer func() {
 		if err != nil {
 			if errRllbck := tx.Rollback(); errRllbck != nil {
 				log.Errorf("error while rolling back tx %v", errRllbck)
 			}
-=======
-	leaves := []tree.Leaf{}
-	if len(block.Events) > 0 {
-		events := []Event{}
-
-		for _, e := range block.Events {
-			if event, ok := e.(Event); ok {
-				events = append(events, event)
-				if event.Bridge != nil {
-					leaves = append(leaves, tree.Leaf{
-						Index: event.Bridge.DepositCount,
-						Hash:  event.Bridge.Hash(),
-					})
-				}
-			} else {
-				p.log.Errorf("unexpected type %T; expected Event", e)
-			}
-		}
-		value, err := json.Marshal(events)
-		if err != nil {
-			tx.Rollback()
-
-			return err
-		}
-		if err := tx.Put(p.eventsTable, dbCommon.Uint64ToBytes(block.Num), value); err != nil {
-			tx.Rollback()
-
-			return err
->>>>>>> 0959afc7
 		}
 	}()
 
-<<<<<<< HEAD
 	if _, err := tx.Exec(`INSERT INTO block (num) VALUES ($1)`, block.Num); err != nil {
 		return err
 	}
@@ -393,28 +259,9 @@
 				return err
 			}
 		}
-=======
-	if err := p.updateLastProcessedBlock(tx, block.Num); err != nil {
-		tx.Rollback()
-
-		return err
-	}
-
-	exitTreeRollback, err := p.exitTree.AddLeaves(tx, leaves)
-	if err != nil {
-		tx.Rollback()
-		exitTreeRollback()
-
-		return err
->>>>>>> 0959afc7
 	}
 
 	if err := tx.Commit(); err != nil {
-<<<<<<< HEAD
-=======
-		exitTreeRollback()
-
->>>>>>> 0959afc7
 		return err
 	}
 
@@ -423,16 +270,6 @@
 	return nil
 }
 
-<<<<<<< HEAD
-=======
-func (p *processor) updateLastProcessedBlock(tx kv.RwTx, blockNum uint64) error {
-	blockNumBytes := dbCommon.Uint64ToBytes(blockNum)
-
-	return tx.Put(p.lastBlockTable, lastBlockKey, blockNumBytes)
-}
-
-// GenerateGlobalIndex creates a global index based on network type, rollup index, and local exit root index.
->>>>>>> 0959afc7
 func GenerateGlobalIndex(mainnetFlag bool, rollupIndex uint32, localExitRootIndex uint32) *big.Int {
 	var (
 		globalIndexBytes []byte
