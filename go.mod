--- conflicted
+++ resolved
@@ -148,15 +148,7 @@
 	go.opentelemetry.io/otel/trace v1.24.0 // indirect
 	go.uber.org/multierr v1.10.0 // indirect
 	golang.org/x/exp v0.0.0-20231110203233-9a3e6036ecaa // indirect
-<<<<<<< HEAD
-	golang.org/x/sys v0.24.0 // indirect
-=======
-	golang.org/x/sys v0.21.0 // indirect
->>>>>>> b7a696fb
-	golang.org/x/text v0.16.0 // indirect
-	golang.org/x/time v0.5.0 // indirect
 	google.golang.org/genproto/googleapis/rpc v0.0.0-20240318140521-94a12d6c2237 // indirect
-	gopkg.in/ini.v1 v1.67.0 // indirect
 	gopkg.in/natefinch/lumberjack.v2 v2.2.1 // indirect
 	gopkg.in/yaml.v3 v3.0.1 // indirect
 	modernc.org/gc/v3 v3.0.0-20240801135723-a856999a2e4a // indirect
