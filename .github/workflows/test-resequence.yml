--- conflicted
+++ resolved
@@ -93,23 +93,10 @@
       - name: Generate archive name
         if: failure()
         run: |
-<<<<<<< HEAD
           archive_name="dump_run_with_args_${{matrix.e2e-group}}_${{ github.run_id }}"
           echo "ARCHIVE_NAME=${archive_name}" >> "$GITHUB_ENV"
           echo "Generated archive name: ${archive_name}"
-          kurtosis service exec cdk cdk-node-001 'cat /etc/cdk/cdk-node-config.toml' > ./dump/cdk-node-config.toml
-  
-=======
-          mkdir -p ci_logs
-          cd ci_logs
-          kurtosis service logs cdk-v1 cdk-erigon-rpc-001 --all > cdk-erigon-rpc-001.log
-          kurtosis service logs cdk-v1 cdk-erigon-sequencer-001 --all > cdk-erigon-sequencer-001.log
-          kurtosis service logs cdk-v1 zkevm-agglayer-001 --all > zkevm-agglayer-001.log
-          kurtosis service logs cdk-v1 zkevm-prover-001 --all > zkevm-prover-001.log
-          kurtosis service logs cdk-v1 cdk-node-001 --all > cdk-node-001.log
-          kurtosis service logs cdk-v1 zkevm-bridge-service-001 --all > zkevm-bridge-service-001.log
 
->>>>>>> c1d0f133
       - name: Upload logs
         if: failure()
         uses: actions/upload-artifact@v4
