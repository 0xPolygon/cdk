package sync

import (
	"context"
	"math/big"
	"time"

	"github.com/0xPolygon/cdk/etherman"
	"github.com/0xPolygon/cdk/log"
	"github.com/ethereum/go-ethereum"
	"github.com/ethereum/go-ethereum/accounts/abi/bind"
	"github.com/ethereum/go-ethereum/common"
	"github.com/ethereum/go-ethereum/core/types"
)

type EthClienter interface {
	ethereum.LogFilterer
	ethereum.BlockNumberReader
	ethereum.ChainReader
	bind.ContractBackend
}

type EVMDownloaderInterface interface {
	WaitForNewBlocks(ctx context.Context, lastBlockSeen uint64) (newLastBlock uint64)
	GetEventsByBlockRange(ctx context.Context, fromBlock, toBlock uint64) []EVMBlock
	GetLogs(ctx context.Context, fromBlock, toBlock uint64) []types.Log
	GetBlockHeader(ctx context.Context, blockNum uint64) EVMBlockHeader
}

type LogAppenderMap map[common.Hash]func(b *EVMBlock, l types.Log) error

type EVMDownloader struct {
	syncBlockChunkSize uint64
	EVMDownloaderInterface
	log *log.Logger
}

func NewEVMDownloader(
	syncerID string,
	ethClient EthClienter,
	syncBlockChunkSize uint64,
	blockFinalityType etherman.BlockNumberFinality,
	waitForNewBlocksPeriod time.Duration,
	appender LogAppenderMap,
	adressessToQuery []common.Address,
	rh *RetryHandler,
) (*EVMDownloader, error) {
	logger := log.WithFields("syncer", syncerID)
	finality, err := blockFinalityType.ToBlockNum()
	if err != nil {
		return nil, err
	}
<<<<<<< HEAD
	topicsToQuery := []common.Hash{}
=======
	topicsToQuery := make([]common.Hash, 0, len(appender))
>>>>>>> 0f98a37e
	for topic := range appender {
		topicsToQuery = append(topicsToQuery, topic)
	}
	return &EVMDownloader{
		syncBlockChunkSize: syncBlockChunkSize,
		log:                logger,
		EVMDownloaderInterface: &EVMDownloaderImplementation{
			ethClient:              ethClient,
			blockFinality:          finality,
			waitForNewBlocksPeriod: waitForNewBlocksPeriod,
			appender:               appender,
			topicsToQuery:          topicsToQuery,
			adressessToQuery:       adressessToQuery,
			rh:                     rh,
			log:                    logger,
		},
	}, nil
}

func (d *EVMDownloader) Download(ctx context.Context, fromBlock uint64, downloadedCh chan EVMBlock) {
	lastBlock := d.WaitForNewBlocks(ctx, 0)
	for {
		select {
		case <-ctx.Done():
			d.log.Debug("closing channel")
			close(downloadedCh)
			return
		default:
		}
		toBlock := fromBlock + d.syncBlockChunkSize
		if toBlock > lastBlock {
			toBlock = lastBlock
		}
		if fromBlock > toBlock {
			d.log.Debugf(
				"waiting for new blocks, last block processed %d, last block seen on L1 %d",
				fromBlock-1, lastBlock,
			)
			lastBlock = d.WaitForNewBlocks(ctx, fromBlock-1)
			continue
		}
		d.log.Debugf("getting events from blocks %d to  %d", fromBlock, toBlock)
		blocks := d.GetEventsByBlockRange(ctx, fromBlock, toBlock)
		for _, b := range blocks {
			d.log.Debugf("sending block %d to the driver (with events)", b.Num)
			downloadedCh <- b
		}
		if len(blocks) == 0 || blocks[len(blocks)-1].Num < toBlock {
			// Indicate the last downloaded block if there are not events on it
<<<<<<< HEAD
			d.log.Debugf("sending block %d to the driver (without events)", toBlock)
=======
			log.Debugf("sending block %d to the driver (without events)", toBlock)
>>>>>>> 0f98a37e
			downloadedCh <- EVMBlock{
				EVMBlockHeader: d.GetBlockHeader(ctx, toBlock),
			}
		}
		fromBlock = toBlock + 1
	}
}

type EVMDownloaderImplementation struct {
	ethClient              EthClienter
	blockFinality          *big.Int
	waitForNewBlocksPeriod time.Duration
	appender               LogAppenderMap
	topicsToQuery          []common.Hash
	adressessToQuery       []common.Address
	rh                     *RetryHandler
	log                    *log.Logger
}

func NewEVMDownloaderImplementation(
	syncerID string,
	ethClient EthClienter,
	blockFinality *big.Int,
	waitForNewBlocksPeriod time.Duration,
	appender LogAppenderMap,
	topicsToQuery []common.Hash,
	adressessToQuery []common.Address,
	rh *RetryHandler,
) *EVMDownloaderImplementation {
	logger := log.WithFields("syncer", syncerID)
	return &EVMDownloaderImplementation{
		ethClient:              ethClient,
		blockFinality:          blockFinality,
		waitForNewBlocksPeriod: waitForNewBlocksPeriod,
		appender:               appender,
		topicsToQuery:          topicsToQuery,
		adressessToQuery:       adressessToQuery,
		rh:                     rh,
		log:                    logger,
	}
}

func (d *EVMDownloaderImplementation) WaitForNewBlocks(ctx context.Context, lastBlockSeen uint64) (newLastBlock uint64) {
	attempts := 0
	ticker := time.NewTicker(d.waitForNewBlocksPeriod)
	defer ticker.Stop()
	for {
		select {
		case <-ctx.Done():
			d.log.Info("context cancelled")
			return lastBlockSeen
		case <-ticker.C:
			header, err := d.ethClient.HeaderByNumber(ctx, d.blockFinality)
			if err != nil {
				attempts++
				d.log.Error("error getting last block num from eth client: ", err)
				d.rh.Handle("waitForNewBlocks", attempts)
				continue
			}
			if header.Number.Uint64() > lastBlockSeen {
				return header.Number.Uint64()
			}
		}
	}
}

func (d *EVMDownloaderImplementation) GetEventsByBlockRange(ctx context.Context, fromBlock, toBlock uint64) []EVMBlock {
	blocks := []EVMBlock{}
	logs := d.GetLogs(ctx, fromBlock, toBlock)
	for _, l := range logs {
		if len(blocks) == 0 || blocks[len(blocks)-1].Num < l.BlockNumber {
<<<<<<< HEAD
			b := d.GetBlockHeader(ctx, l.BlockNumber)
			if b.Hash != l.BlockHash {
				d.log.Infof(
					"there has been a block hash change between the event query and the block query for block %d: %s vs %s. Retrtying.",
					l.BlockNumber, b.Hash, l.BlockHash)
				return d.GetEventsByBlockRange(ctx, fromBlock, toBlock)
=======
			b := d.getBlockHeader(ctx, l.BlockNumber)
			if b.Hash != l.BlockHash {
				log.Infof(
					"there has been a block hash change between the event query and the block query for block %d: %s vs %s. Retrying.",
					l.BlockNumber, b.Hash, l.BlockHash)
				return d.getEventsByBlockRange(ctx, fromBlock, toBlock)
>>>>>>> 0f98a37e
			}
			blocks = append(blocks, EVMBlock{
				EVMBlockHeader: EVMBlockHeader{
					Num:        l.BlockNumber,
					Hash:       l.BlockHash,
					Timestamp:  b.Timestamp,
					ParentHash: b.ParentHash,
				},
				Events: []interface{}{},
			})
		}

		for {
			attempts := 0
			err := d.appender[l.Topics[0]](&blocks[len(blocks)-1], l)
			if err != nil {
				attempts++
				d.log.Error("error trying to append log: ", err)
				d.rh.Handle("getLogs", attempts)
				continue
			}
			break
		}
	}

	return blocks
}

func (d *EVMDownloaderImplementation) GetLogs(ctx context.Context, fromBlock, toBlock uint64) []types.Log {
	query := ethereum.FilterQuery{
		FromBlock: new(big.Int).SetUint64(fromBlock),
		Addresses: d.adressessToQuery,
		ToBlock:   new(big.Int).SetUint64(toBlock),
	}
<<<<<<< HEAD
	attempts := 0
	var (
=======
	var (
		attempts       = 0
>>>>>>> 0f98a37e
		unfilteredLogs []types.Log
		err            error
	)
	for {
		unfilteredLogs, err = d.ethClient.FilterLogs(ctx, query)
		if err != nil {
			attempts++
			d.log.Error("error calling FilterLogs to eth client: ", err)
			d.rh.Handle("getLogs", attempts)
			continue
		}
		break
	}
<<<<<<< HEAD
	logs := []types.Log{}
	for _, l := range unfilteredLogs {
		found := false
		for _, topic := range d.topicsToQuery {
			if l.Topics[0] == topic {
				logs = append(logs, l)
				found = true
				break
			}
		}
		if !found {
			d.log.Debugf("ignoring log %+v because it's not under the list of topics to query", l)
		}
=======
	logs := make([]types.Log, 0, len(unfilteredLogs))
	for _, l := range unfilteredLogs {
		for _, topic := range d.topicsToQuery {
			if l.Topics[0] == topic {
				logs = append(logs, l)
				break
			}
		}
>>>>>>> 0f98a37e
	}
	return logs
}

func (d *EVMDownloaderImplementation) GetBlockHeader(ctx context.Context, blockNum uint64) EVMBlockHeader {
	attempts := 0
	for {
		header, err := d.ethClient.HeaderByNumber(ctx, big.NewInt(int64(blockNum)))
		if err != nil {
			attempts++
			d.log.Errorf("error getting block header for block %d, err: %v", blockNum, err)
			d.rh.Handle("getBlockHeader", attempts)
			continue
		}
		return EVMBlockHeader{
			Num:        header.Number.Uint64(),
			Hash:       header.Hash(),
			ParentHash: header.ParentHash,
			Timestamp:  header.Time,
		}
	}
}<|MERGE_RESOLUTION|>--- conflicted
+++ resolved
@@ -50,11 +50,7 @@
 	if err != nil {
 		return nil, err
 	}
-<<<<<<< HEAD
-	topicsToQuery := []common.Hash{}
-=======
 	topicsToQuery := make([]common.Hash, 0, len(appender))
->>>>>>> 0f98a37e
 	for topic := range appender {
 		topicsToQuery = append(topicsToQuery, topic)
 	}
@@ -104,11 +100,7 @@
 		}
 		if len(blocks) == 0 || blocks[len(blocks)-1].Num < toBlock {
 			// Indicate the last downloaded block if there are not events on it
-<<<<<<< HEAD
 			d.log.Debugf("sending block %d to the driver (without events)", toBlock)
-=======
-			log.Debugf("sending block %d to the driver (without events)", toBlock)
->>>>>>> 0f98a37e
 			downloadedCh <- EVMBlock{
 				EVMBlockHeader: d.GetBlockHeader(ctx, toBlock),
 			}
@@ -180,21 +172,12 @@
 	logs := d.GetLogs(ctx, fromBlock, toBlock)
 	for _, l := range logs {
 		if len(blocks) == 0 || blocks[len(blocks)-1].Num < l.BlockNumber {
-<<<<<<< HEAD
 			b := d.GetBlockHeader(ctx, l.BlockNumber)
 			if b.Hash != l.BlockHash {
 				d.log.Infof(
 					"there has been a block hash change between the event query and the block query for block %d: %s vs %s. Retrtying.",
 					l.BlockNumber, b.Hash, l.BlockHash)
 				return d.GetEventsByBlockRange(ctx, fromBlock, toBlock)
-=======
-			b := d.getBlockHeader(ctx, l.BlockNumber)
-			if b.Hash != l.BlockHash {
-				log.Infof(
-					"there has been a block hash change between the event query and the block query for block %d: %s vs %s. Retrying.",
-					l.BlockNumber, b.Hash, l.BlockHash)
-				return d.getEventsByBlockRange(ctx, fromBlock, toBlock)
->>>>>>> 0f98a37e
 			}
 			blocks = append(blocks, EVMBlock{
 				EVMBlockHeader: EVMBlockHeader{
@@ -229,13 +212,8 @@
 		Addresses: d.adressessToQuery,
 		ToBlock:   new(big.Int).SetUint64(toBlock),
 	}
-<<<<<<< HEAD
-	attempts := 0
-	var (
-=======
 	var (
 		attempts       = 0
->>>>>>> 0f98a37e
 		unfilteredLogs []types.Log
 		err            error
 	)
@@ -249,21 +227,6 @@
 		}
 		break
 	}
-<<<<<<< HEAD
-	logs := []types.Log{}
-	for _, l := range unfilteredLogs {
-		found := false
-		for _, topic := range d.topicsToQuery {
-			if l.Topics[0] == topic {
-				logs = append(logs, l)
-				found = true
-				break
-			}
-		}
-		if !found {
-			d.log.Debugf("ignoring log %+v because it's not under the list of topics to query", l)
-		}
-=======
 	logs := make([]types.Log, 0, len(unfilteredLogs))
 	for _, l := range unfilteredLogs {
 		for _, topic := range d.topicsToQuery {
@@ -272,7 +235,6 @@
 				break
 			}
 		}
->>>>>>> 0f98a37e
 	}
 	return logs
 }
