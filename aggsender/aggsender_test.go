package aggsender

import (
	"context"
	"crypto/ecdsa"
	"encoding/json"
	"errors"
	"fmt"
	"math/big"
	"os"
	"runtime"
	"testing"
	"time"

	"github.com/0xPolygon/cdk/agglayer"
	"github.com/0xPolygon/cdk/aggsender/db"
	"github.com/0xPolygon/cdk/aggsender/mocks"
	aggsendertypes "github.com/0xPolygon/cdk/aggsender/types"
	"github.com/0xPolygon/cdk/bridgesync"
	"github.com/0xPolygon/cdk/config/types"
	"github.com/0xPolygon/cdk/l1infotreesync"
	"github.com/0xPolygon/cdk/log"
	treeTypes "github.com/0xPolygon/cdk/tree/types"
	"github.com/ethereum/go-ethereum/common"
	"github.com/ethereum/go-ethereum/crypto"
	"github.com/stretchr/testify/mock"
	"github.com/stretchr/testify/require"
)

const (
	networkIDTest = uint32(1234)
)

var (
	errTest = errors.New("unitest  error")
	ler1    = common.HexToHash("0x123")
	ler2    = common.HexToHash("0x12345")
)

func TestConfigString(t *testing.T) {
	config := Config{
		StoragePath:                 "/path/to/storage",
		AggLayerURL:                 "http://agglayer.url",
		BlockGetInterval:            types.Duration{Duration: 10 * time.Second},
		CheckSettledInterval:        types.Duration{Duration: 20 * time.Second},
		AggsenderPrivateKey:         types.KeystoreFileConfig{Path: "/path/to/key", Password: "password"},
		URLRPCL2:                    "http://l2.rpc.url",
		BlockFinality:               "latestBlock",
		EpochNotificationPercentage: 50,
		SaveCertificatesToFilesPath: "/path/to/certificates",
	}

	expected := "StoragePath: /path/to/storage\n" +
		"AggLayerURL: http://agglayer.url\n" +
		"BlockGetInterval: 10s\n" +
		"CheckSettledInterval: 20s\n" +
		"AggsenderPrivateKeyPath: /path/to/key\n" +
		"URLRPCL2: http://l2.rpc.url\n" +
		"BlockFinality: latestBlock\n" +
		"EpochNotificationPercentage: 50\n" +
		"SaveCertificatesToFilesPath: /path/to/certificates\n"

	require.Equal(t, expected, config.String())
}

func TestConvertClaimToImportedBridgeExit(t *testing.T) {
	t.Parallel()

	tests := []struct {
		name          string
		claim         bridgesync.Claim
		expectedError bool
		expectedExit  *agglayer.ImportedBridgeExit
	}{
		{
			name: "Asset claim",
			claim: bridgesync.Claim{
				IsMessage:          false,
				OriginNetwork:      1,
				OriginAddress:      common.HexToAddress("0x123"),
				DestinationNetwork: 2,
				DestinationAddress: common.HexToAddress("0x456"),
				Amount:             big.NewInt(100),
				Metadata:           []byte("metadata"),
				GlobalIndex:        big.NewInt(1),
			},
			expectedError: false,
			expectedExit: &agglayer.ImportedBridgeExit{
				BridgeExit: &agglayer.BridgeExit{
					LeafType: agglayer.LeafTypeAsset,
					TokenInfo: &agglayer.TokenInfo{
						OriginNetwork:      1,
						OriginTokenAddress: common.HexToAddress("0x123"),
					},
					DestinationNetwork: 2,
					DestinationAddress: common.HexToAddress("0x456"),
					Amount:             big.NewInt(100),
					Metadata:           []byte("metadata"),
				},
				GlobalIndex: &agglayer.GlobalIndex{
					MainnetFlag: false,
					RollupIndex: 0,
					LeafIndex:   1,
				},
			},
		},
		{
			name: "Message claim",
			claim: bridgesync.Claim{
				IsMessage:          true,
				OriginNetwork:      1,
				OriginAddress:      common.HexToAddress("0x123"),
				DestinationNetwork: 2,
				DestinationAddress: common.HexToAddress("0x456"),
				Amount:             big.NewInt(100),
				Metadata:           []byte("metadata"),
				GlobalIndex:        big.NewInt(2),
			},
			expectedError: false,
			expectedExit: &agglayer.ImportedBridgeExit{
				BridgeExit: &agglayer.BridgeExit{
					LeafType: agglayer.LeafTypeMessage,
					TokenInfo: &agglayer.TokenInfo{
						OriginNetwork:      1,
						OriginTokenAddress: common.HexToAddress("0x123"),
					},
					DestinationNetwork: 2,
					DestinationAddress: common.HexToAddress("0x456"),
					Amount:             big.NewInt(100),
					Metadata:           []byte("metadata"),
				},
				GlobalIndex: &agglayer.GlobalIndex{
					MainnetFlag: false,
					RollupIndex: 0,
					LeafIndex:   2,
				},
			},
		},
		{
			name: "Invalid global index",
			claim: bridgesync.Claim{
				IsMessage:          false,
				OriginNetwork:      1,
				OriginAddress:      common.HexToAddress("0x123"),
				DestinationNetwork: 2,
				DestinationAddress: common.HexToAddress("0x456"),
				Amount:             big.NewInt(100),
				Metadata:           []byte("metadata"),
				GlobalIndex:        new(big.Int).SetBytes([]byte{0, 1, 2, 3, 4, 5, 6, 7, 8, 9, 10, 11}),
			},
			expectedError: true,
			expectedExit:  nil,
		},
	}

	for _, tt := range tests {
		tt := tt

		t.Run(tt.name, func(t *testing.T) {
			t.Parallel()

			aggSender := &AggSender{}
			exit, err := aggSender.convertClaimToImportedBridgeExit(tt.claim)

			if tt.expectedError {
				require.Error(t, err)
			} else {
				require.NoError(t, err)
				require.Equal(t, tt.expectedExit, exit)
			}
		})
	}
}

func TestGetBridgeExits(t *testing.T) {
	t.Parallel()

	tests := []struct {
		name          string
		bridges       []bridgesync.Bridge
		expectedExits []*agglayer.BridgeExit
	}{
		{
			name: "Single bridge",
			bridges: []bridgesync.Bridge{
				{
					LeafType:           agglayer.LeafTypeAsset.Uint8(),
					OriginNetwork:      1,
					OriginAddress:      common.HexToAddress("0x123"),
					DestinationNetwork: 2,
					DestinationAddress: common.HexToAddress("0x456"),
					Amount:             big.NewInt(100),
					Metadata:           []byte("metadata"),
				},
			},
			expectedExits: []*agglayer.BridgeExit{
				{
					LeafType: agglayer.LeafTypeAsset,
					TokenInfo: &agglayer.TokenInfo{
						OriginNetwork:      1,
						OriginTokenAddress: common.HexToAddress("0x123"),
					},
					DestinationNetwork: 2,
					DestinationAddress: common.HexToAddress("0x456"),
					Amount:             big.NewInt(100),
					Metadata:           []byte("metadata"),
				},
			},
		},
		{
			name: "Multiple bridges",
			bridges: []bridgesync.Bridge{
				{
					LeafType:           agglayer.LeafTypeAsset.Uint8(),
					OriginNetwork:      1,
					OriginAddress:      common.HexToAddress("0x123"),
					DestinationNetwork: 2,
					DestinationAddress: common.HexToAddress("0x456"),
					Amount:             big.NewInt(100),
					Metadata:           []byte("metadata"),
				},
				{
					LeafType:           agglayer.LeafTypeMessage.Uint8(),
					OriginNetwork:      3,
					OriginAddress:      common.HexToAddress("0x789"),
					DestinationNetwork: 4,
					DestinationAddress: common.HexToAddress("0xabc"),
					Amount:             big.NewInt(200),
					Metadata:           []byte("data"),
				},
			},
			expectedExits: []*agglayer.BridgeExit{
				{
					LeafType: agglayer.LeafTypeAsset,
					TokenInfo: &agglayer.TokenInfo{
						OriginNetwork:      1,
						OriginTokenAddress: common.HexToAddress("0x123"),
					},
					DestinationNetwork: 2,
					DestinationAddress: common.HexToAddress("0x456"),
					Amount:             big.NewInt(100),
					Metadata:           []byte("metadata"),
				},
				{
					LeafType: agglayer.LeafTypeMessage,
					TokenInfo: &agglayer.TokenInfo{
						OriginNetwork:      3,
						OriginTokenAddress: common.HexToAddress("0x789"),
					},
					DestinationNetwork: 4,
					DestinationAddress: common.HexToAddress("0xabc"),
					Amount:             big.NewInt(200),
					Metadata:           []byte("data"),
				},
			},
		},
		{
			name:          "No bridges",
			bridges:       []bridgesync.Bridge{},
			expectedExits: []*agglayer.BridgeExit{},
		},
	}

	for _, tt := range tests {
		tt := tt

		t.Run(tt.name, func(t *testing.T) {
			t.Parallel()

			aggSender := &AggSender{}
			exits := aggSender.getBridgeExits(tt.bridges)

			require.Equal(t, tt.expectedExits, exits)
		})
	}
}

func TestAggSenderStart(t *testing.T) {
	aggLayerMock := agglayer.NewAgglayerClientMock(t)
	epochNotifierMock := mocks.NewEpochNotifier(t)
	bridgeL2SyncerMock := mocks.NewL2BridgeSyncer(t)
	ctx, cancel := context.WithCancel(context.Background())
	defer cancel()
	aggSender, err := New(
		ctx,
		log.WithFields("test", "unittest"),
		Config{
			StoragePath:          "file:TestAggSenderStart?mode=memory&cache=shared",
			DelayBeetweenRetries: types.Duration{Duration: 1 * time.Microsecond},
		},
		aggLayerMock,
		nil,
		bridgeL2SyncerMock,
		epochNotifierMock)
	require.NoError(t, err)
	require.NotNil(t, aggSender)
	ch := make(chan aggsendertypes.EpochEvent)
	epochNotifierMock.EXPECT().Subscribe("aggsender").Return(ch)
	bridgeL2SyncerMock.EXPECT().OriginNetwork().Return(uint32(1))
	bridgeL2SyncerMock.EXPECT().GetLastProcessedBlock(mock.Anything).Return(uint64(0), nil)
	aggLayerMock.EXPECT().GetLatestKnownCertificateHeader(mock.Anything).Return(nil, nil)

	go aggSender.Start(ctx)
	ch <- aggsendertypes.EpochEvent{
		Epoch: 1,
	}
	time.Sleep(200 * time.Millisecond)
}

func TestAggSenderSendCertificates(t *testing.T) {
	AggLayerMock := agglayer.NewAgglayerClientMock(t)
	epochNotifierMock := mocks.NewEpochNotifier(t)
	bridgeL2SyncerMock := mocks.NewL2BridgeSyncer(t)
	ctx, cancel := context.WithCancel(context.Background())
	defer cancel()
	aggSender, err := New(
		ctx,
		log.WithFields("test", "unittest"),
		Config{
			StoragePath: "file::memory:?cache=shared",
		},
		AggLayerMock,
		nil,
		bridgeL2SyncerMock,
		epochNotifierMock)
	require.NoError(t, err)
	require.NotNil(t, aggSender)
	ch := make(chan aggsendertypes.EpochEvent, 2)
	epochNotifierMock.EXPECT().Subscribe("aggsender").Return(ch)
	err = aggSender.storage.SaveLastSentCertificate(ctx, aggsendertypes.CertificateInfo{
		Height: 1,
		Status: agglayer.Pending,
	})
	AggLayerMock.EXPECT().GetCertificateHeader(mock.Anything).Return(&agglayer.CertificateHeader{
		Status: agglayer.Pending,
	}, nil)
	require.NoError(t, err)
	ch <- aggsendertypes.EpochEvent{
		Epoch: 1,
	}
	go aggSender.sendCertificates(ctx)
	time.Sleep(200 * time.Millisecond)
}

//nolint:dupl
func TestGetImportedBridgeExits(t *testing.T) {
	t.Parallel()

	mockProof := generateTestProof(t)

	mockL1InfoTreeSyncer := mocks.NewL1InfoTreeSyncer(t)
	mockL1InfoTreeSyncer.On("GetInfoByGlobalExitRoot", mock.Anything).Return(&l1infotreesync.L1InfoTreeLeaf{
		L1InfoTreeIndex:   1,
		Timestamp:         123456789,
		PreviousBlockHash: common.HexToHash("0xabc"),
		GlobalExitRoot:    common.HexToHash("0x7891"),
	}, nil)
	mockL1InfoTreeSyncer.On("GetL1InfoTreeRootByIndex", mock.Anything, mock.Anything).Return(
		treeTypes.Root{Hash: common.HexToHash("0x7891")}, nil)
	mockL1InfoTreeSyncer.On("GetL1InfoTreeMerkleProofFromIndexToRoot", mock.Anything,
		mock.Anything, mock.Anything).Return(mockProof, nil)

	tests := []struct {
		name          string
		claims        []bridgesync.Claim
		expectedError bool
		expectedExits []*agglayer.ImportedBridgeExit
	}{
		{
			name: "Single claim",
			claims: []bridgesync.Claim{
				{
					IsMessage:           false,
					OriginNetwork:       1,
					OriginAddress:       common.HexToAddress("0x1234"),
					DestinationNetwork:  2,
					DestinationAddress:  common.HexToAddress("0x4567"),
					Amount:              big.NewInt(111),
					Metadata:            []byte("metadata1"),
					GlobalIndex:         bridgesync.GenerateGlobalIndex(false, 1, 1),
					GlobalExitRoot:      common.HexToHash("0x7891"),
					RollupExitRoot:      common.HexToHash("0xaaab"),
					MainnetExitRoot:     common.HexToHash("0xbbba"),
					ProofLocalExitRoot:  mockProof,
					ProofRollupExitRoot: mockProof,
				},
			},
			expectedError: false,
			expectedExits: []*agglayer.ImportedBridgeExit{
				{
					BridgeExit: &agglayer.BridgeExit{
						LeafType: agglayer.LeafTypeAsset,
						TokenInfo: &agglayer.TokenInfo{
							OriginNetwork:      1,
							OriginTokenAddress: common.HexToAddress("0x1234"),
						},
						DestinationNetwork: 2,
						DestinationAddress: common.HexToAddress("0x4567"),
						Amount:             big.NewInt(111),
						Metadata:           []byte("metadata1"),
					},
					GlobalIndex: &agglayer.GlobalIndex{
						MainnetFlag: false,
						RollupIndex: 1,
						LeafIndex:   1,
					},
					ClaimData: &agglayer.ClaimFromRollup{
						L1Leaf: &agglayer.L1InfoTreeLeaf{
							L1InfoTreeIndex: 1,
							RollupExitRoot:  common.HexToHash("0xaaab"),
							MainnetExitRoot: common.HexToHash("0xbbba"),
							Inner: &agglayer.L1InfoTreeLeafInner{
								GlobalExitRoot: common.HexToHash("0x7891"),
								Timestamp:      123456789,
								BlockHash:      common.HexToHash("0xabc"),
							},
						},
						ProofLeafLER: &agglayer.MerkleProof{
							Root:  common.HexToHash("0xbbba"),
							Proof: mockProof,
						},
						ProofLERToRER: &agglayer.MerkleProof{
							Root:  common.HexToHash("0xaaab"),
							Proof: mockProof,
						},
						ProofGERToL1Root: &agglayer.MerkleProof{
							Root:  common.HexToHash("0x7891"),
							Proof: mockProof,
						},
					},
				},
			},
		},
		{
			name: "Multiple claims",
			claims: []bridgesync.Claim{
				{
					IsMessage:           false,
					OriginNetwork:       1,
					OriginAddress:       common.HexToAddress("0x123"),
					DestinationNetwork:  2,
					DestinationAddress:  common.HexToAddress("0x456"),
					Amount:              big.NewInt(100),
					Metadata:            []byte("metadata"),
					GlobalIndex:         big.NewInt(1),
					GlobalExitRoot:      common.HexToHash("0x7891"),
					RollupExitRoot:      common.HexToHash("0xaaa"),
					MainnetExitRoot:     common.HexToHash("0xbbb"),
					ProofLocalExitRoot:  mockProof,
					ProofRollupExitRoot: mockProof,
				},
				{
					IsMessage:           true,
					OriginNetwork:       3,
					OriginAddress:       common.HexToAddress("0x789"),
					DestinationNetwork:  4,
					DestinationAddress:  common.HexToAddress("0xabc"),
					Amount:              big.NewInt(200),
					Metadata:            []byte("data"),
					GlobalIndex:         bridgesync.GenerateGlobalIndex(true, 0, 2),
					GlobalExitRoot:      common.HexToHash("0x7891"),
					RollupExitRoot:      common.HexToHash("0xbbb"),
					MainnetExitRoot:     common.HexToHash("0xccc"),
					ProofLocalExitRoot:  mockProof,
					ProofRollupExitRoot: mockProof,
				},
			},
			expectedError: false,
			expectedExits: []*agglayer.ImportedBridgeExit{
				{
					BridgeExit: &agglayer.BridgeExit{
						LeafType: agglayer.LeafTypeAsset,
						TokenInfo: &agglayer.TokenInfo{
							OriginNetwork:      1,
							OriginTokenAddress: common.HexToAddress("0x123"),
						},
						DestinationNetwork: 2,
						DestinationAddress: common.HexToAddress("0x456"),
						Amount:             big.NewInt(100),
						Metadata:           []byte("metadata"),
					},
					GlobalIndex: &agglayer.GlobalIndex{
						MainnetFlag: false,
						RollupIndex: 0,
						LeafIndex:   1,
					},
					ClaimData: &agglayer.ClaimFromRollup{
						L1Leaf: &agglayer.L1InfoTreeLeaf{
							L1InfoTreeIndex: 1,
							RollupExitRoot:  common.HexToHash("0xaaa"),
							MainnetExitRoot: common.HexToHash("0xbbb"),
							Inner: &agglayer.L1InfoTreeLeafInner{
								GlobalExitRoot: common.HexToHash("0x7891"),
								Timestamp:      123456789,
								BlockHash:      common.HexToHash("0xabc"),
							},
						},
						ProofLeafLER: &agglayer.MerkleProof{
							Root:  common.HexToHash("0xbbb"),
							Proof: mockProof,
						},
						ProofLERToRER: &agglayer.MerkleProof{
							Root:  common.HexToHash("0xaaa"),
							Proof: mockProof,
						},
						ProofGERToL1Root: &agglayer.MerkleProof{
							Root:  common.HexToHash("0x7891"),
							Proof: mockProof,
						},
					},
				},
				{
					BridgeExit: &agglayer.BridgeExit{
						LeafType: agglayer.LeafTypeMessage,
						TokenInfo: &agglayer.TokenInfo{
							OriginNetwork:      3,
							OriginTokenAddress: common.HexToAddress("0x789"),
						},
						DestinationNetwork: 4,
						DestinationAddress: common.HexToAddress("0xabc"),
						Amount:             big.NewInt(200),
						Metadata:           []byte("data"),
					},
					GlobalIndex: &agglayer.GlobalIndex{
						MainnetFlag: true,
						RollupIndex: 0,
						LeafIndex:   2,
					},
					ClaimData: &agglayer.ClaimFromMainnnet{
						L1Leaf: &agglayer.L1InfoTreeLeaf{
							L1InfoTreeIndex: 1,
							RollupExitRoot:  common.HexToHash("0xbbb"),
							MainnetExitRoot: common.HexToHash("0xccc"),
							Inner: &agglayer.L1InfoTreeLeafInner{
								GlobalExitRoot: common.HexToHash("0x7891"),
								Timestamp:      123456789,
								BlockHash:      common.HexToHash("0xabc"),
							},
						},
						ProofLeafMER: &agglayer.MerkleProof{
							Root:  common.HexToHash("0xccc"),
							Proof: mockProof,
						},
						ProofGERToL1Root: &agglayer.MerkleProof{
							Root:  common.HexToHash("0x7891"),
							Proof: mockProof,
						},
					},
				},
			},
		},
		{
			name:          "No claims",
			claims:        []bridgesync.Claim{},
			expectedError: false,
			expectedExits: []*agglayer.ImportedBridgeExit{},
		},
	}

	for _, tt := range tests {
		tt := tt

		t.Run(tt.name, func(t *testing.T) {
			t.Parallel()

			aggSender := &AggSender{
				l1infoTreeSyncer: mockL1InfoTreeSyncer,
				log:              log.WithFields("test", "unittest"),
			}
			exits, err := aggSender.getImportedBridgeExits(context.Background(), tt.claims)

			if tt.expectedError {
				require.Error(t, err)
				require.Nil(t, exits)
			} else {
				require.NoError(t, err)
				require.Equal(t, tt.expectedExits, exits)
			}
		})
	}
}

func TestBuildCertificate(t *testing.T) {
	mockL2BridgeSyncer := mocks.NewL2BridgeSyncer(t)
	mockL1InfoTreeSyncer := mocks.NewL1InfoTreeSyncer(t)
	mockProof := generateTestProof(t)

	tests := []struct {
		name                    string
		bridges                 []bridgesync.Bridge
		claims                  []bridgesync.Claim
		lastSentCertificateInfo aggsendertypes.CertificateInfo
		fromBlock               uint64
		toBlock                 uint64
		mockFn                  func()
		expectedCert            *agglayer.Certificate
		expectedError           bool
	}{
		{
			name: "Valid certificate with bridges and claims",
			bridges: []bridgesync.Bridge{
				{
					LeafType:           agglayer.LeafTypeAsset.Uint8(),
					OriginNetwork:      1,
					OriginAddress:      common.HexToAddress("0x123"),
					DestinationNetwork: 2,
					DestinationAddress: common.HexToAddress("0x456"),
					Amount:             big.NewInt(100),
					Metadata:           []byte("metadata"),
					DepositCount:       1,
				},
			},
			claims: []bridgesync.Claim{
				{
					IsMessage:           false,
					OriginNetwork:       1,
					OriginAddress:       common.HexToAddress("0x1234"),
					DestinationNetwork:  2,
					DestinationAddress:  common.HexToAddress("0x4567"),
					Amount:              big.NewInt(111),
					Metadata:            []byte("metadata1"),
					GlobalIndex:         big.NewInt(1),
					GlobalExitRoot:      common.HexToHash("0x7891"),
					RollupExitRoot:      common.HexToHash("0xaaab"),
					MainnetExitRoot:     common.HexToHash("0xbbba"),
					ProofLocalExitRoot:  mockProof,
					ProofRollupExitRoot: mockProof,
				},
			},
			lastSentCertificateInfo: aggsendertypes.CertificateInfo{
				NewLocalExitRoot: common.HexToHash("0x123"),
				Height:           1,
				Status:           agglayer.Settled,
			},
			fromBlock: 0,
			toBlock:   10,
			expectedCert: &agglayer.Certificate{
				NetworkID:         1,
				PrevLocalExitRoot: common.HexToHash("0x123"),
				NewLocalExitRoot:  common.HexToHash("0x789"),
				Metadata:          createCertificateMetadata(0, 10, 0),
				BridgeExits: []*agglayer.BridgeExit{
					{
						LeafType: agglayer.LeafTypeAsset,
						TokenInfo: &agglayer.TokenInfo{
							OriginNetwork:      1,
							OriginTokenAddress: common.HexToAddress("0x123"),
						},
						DestinationNetwork: 2,
						DestinationAddress: common.HexToAddress("0x456"),
						Amount:             big.NewInt(100),
						Metadata:           []byte("metadata"),
					},
				},
				ImportedBridgeExits: []*agglayer.ImportedBridgeExit{
					{
						BridgeExit: &agglayer.BridgeExit{
							LeafType: agglayer.LeafTypeAsset,
							TokenInfo: &agglayer.TokenInfo{
								OriginNetwork:      1,
								OriginTokenAddress: common.HexToAddress("0x1234"),
							},
							DestinationNetwork: 2,
							DestinationAddress: common.HexToAddress("0x4567"),
							Amount:             big.NewInt(111),
							Metadata:           []byte("metadata1"),
						},
						GlobalIndex: &agglayer.GlobalIndex{
							MainnetFlag: false,
							RollupIndex: 0,
							LeafIndex:   1,
						},
						ClaimData: &agglayer.ClaimFromRollup{
							L1Leaf: &agglayer.L1InfoTreeLeaf{
								L1InfoTreeIndex: 1,
								RollupExitRoot:  common.HexToHash("0xaaab"),
								MainnetExitRoot: common.HexToHash("0xbbba"),
								Inner: &agglayer.L1InfoTreeLeafInner{
									GlobalExitRoot: common.HexToHash("0x7891"),
									Timestamp:      123456789,
									BlockHash:      common.HexToHash("0xabc"),
								},
							},
							ProofLeafLER: &agglayer.MerkleProof{
								Root:  common.HexToHash("0xbbba"),
								Proof: mockProof,
							},
							ProofLERToRER: &agglayer.MerkleProof{
								Root:  common.HexToHash("0xaaab"),
								Proof: mockProof,
							},
							ProofGERToL1Root: &agglayer.MerkleProof{
								Root:  common.HexToHash("0x7891"),
								Proof: mockProof,
							},
						},
					},
				},
				Height: 2,
			},
			mockFn: func() {
				mockL2BridgeSyncer.On("OriginNetwork").Return(uint32(1))
				mockL2BridgeSyncer.On("GetExitRootByIndex", mock.Anything, mock.Anything).Return(treeTypes.Root{Hash: common.HexToHash("0x789")}, nil)

				mockL1InfoTreeSyncer.On("GetInfoByGlobalExitRoot", mock.Anything).Return(&l1infotreesync.L1InfoTreeLeaf{
					L1InfoTreeIndex:   1,
					Timestamp:         123456789,
					PreviousBlockHash: common.HexToHash("0xabc"),
					GlobalExitRoot:    common.HexToHash("0x7891"),
				}, nil)
				mockL1InfoTreeSyncer.On("GetL1InfoTreeRootByIndex", mock.Anything, mock.Anything).Return(treeTypes.Root{Hash: common.HexToHash("0x7891")}, nil)
				mockL1InfoTreeSyncer.On("GetL1InfoTreeMerkleProofFromIndexToRoot", mock.Anything, mock.Anything, mock.Anything).Return(mockProof, nil)
			},
			expectedError: false,
		},
		{
			name:    "No bridges or claims",
			bridges: []bridgesync.Bridge{},
			claims:  []bridgesync.Claim{},
			lastSentCertificateInfo: aggsendertypes.CertificateInfo{
				NewLocalExitRoot: common.HexToHash("0x123"),
				Height:           1,
			},
			expectedCert:  nil,
			expectedError: true,
		},
		{
			name: "Error getting imported bridge exits",
			bridges: []bridgesync.Bridge{
				{
					LeafType:           agglayer.LeafTypeAsset.Uint8(),
					OriginNetwork:      1,
					OriginAddress:      common.HexToAddress("0x123"),
					DestinationNetwork: 2,
					DestinationAddress: common.HexToAddress("0x456"),
					Amount:             big.NewInt(100),
					Metadata:           []byte("metadata"),
					DepositCount:       1,
				},
			},
			claims: []bridgesync.Claim{
				{
					IsMessage:          false,
					OriginNetwork:      1,
					OriginAddress:      common.HexToAddress("0x1234"),
					DestinationNetwork: 2,
					DestinationAddress: common.HexToAddress("0x4567"),
					Amount:             big.NewInt(111),
					Metadata:           []byte("metadata1"),
					GlobalIndex:        new(big.Int).SetBytes([]byte{1, 2, 3, 4, 5, 6, 7, 8, 9, 10}),
					GlobalExitRoot:     common.HexToHash("0x7891"),
					RollupExitRoot:     common.HexToHash("0xaaab"),
					MainnetExitRoot:    common.HexToHash("0xbbba"),
					ProofLocalExitRoot: mockProof,
				},
			},
			lastSentCertificateInfo: aggsendertypes.CertificateInfo{
				NewLocalExitRoot: common.HexToHash("0x123"),
				Height:           1,
			},
			mockFn: func() {
				mockL1InfoTreeSyncer.On("GetInfoByGlobalExitRoot", mock.Anything).Return(&l1infotreesync.L1InfoTreeLeaf{
					L1InfoTreeIndex:   1,
					Timestamp:         123456789,
					PreviousBlockHash: common.HexToHash("0xabc"),
					GlobalExitRoot:    common.HexToHash("0x7891"),
				}, nil)
				mockL1InfoTreeSyncer.On("GetL1InfoTreeRootByIndex", mock.Anything, mock.Anything).Return(
					treeTypes.Root{Hash: common.HexToHash("0x7891")}, nil)
			},
			expectedCert:  nil,
			expectedError: true,
		},
	}

	for _, tt := range tests {
		tt := tt

		t.Run(tt.name, func(t *testing.T) {
			mockL1InfoTreeSyncer.ExpectedCalls = nil
			mockL2BridgeSyncer.ExpectedCalls = nil

			if tt.mockFn != nil {
				tt.mockFn()
			}

			aggSender := &AggSender{
				l2Syncer:         mockL2BridgeSyncer,
				l1infoTreeSyncer: mockL1InfoTreeSyncer,
				log:              log.WithFields("test", "unittest"),
			}
<<<<<<< HEAD
			cert, err := aggSender.buildCertificate(
				context.Background(),
				tt.bridges,
				tt.claims,
				tt.lastSentCertificateInfo,
				tt.fromBlock,
				tt.toBlock,
				0,
			)
=======
			cert, err := aggSender.buildCertificate(context.Background(), tt.bridges, tt.claims, &tt.lastSentCertificateInfo, tt.toBlock)
>>>>>>> a6422912

			if tt.expectedError {
				require.Error(t, err)
				require.Nil(t, cert)
			} else {
				require.NoError(t, err)
				require.Equal(t, tt.expectedCert, cert)
			}
		})
	}
}

func generateTestProof(t *testing.T) treeTypes.Proof {
	t.Helper()

	proof := treeTypes.Proof{}

	for i := 0; i < int(treeTypes.DefaultHeight) && i < 10; i++ {
		proof[i] = common.HexToHash(fmt.Sprintf("0x%d", i))
	}

	return proof
}

func TestCheckIfCertificatesAreSettled(t *testing.T) {
	tests := []struct {
		name                     string
		pendingCertificates      []*aggsendertypes.CertificateInfo
		certificateHeaders       map[common.Hash]*agglayer.CertificateHeader
		getFromDBError           error
		clientError              error
		updateDBError            error
		expectedErrorLogMessages []string
		expectedInfoMessages     []string
		expectedError            bool
	}{
		{
			name: "All certificates settled - update successful",
			pendingCertificates: []*aggsendertypes.CertificateInfo{
				{CertificateID: common.HexToHash("0x1"), Height: 1},
				{CertificateID: common.HexToHash("0x2"), Height: 2},
			},
			certificateHeaders: map[common.Hash]*agglayer.CertificateHeader{
				common.HexToHash("0x1"): {Status: agglayer.Settled},
				common.HexToHash("0x2"): {Status: agglayer.Settled},
			},
			expectedInfoMessages: []string{
				"certificate %s changed status to %s",
			},
		},
		{
			name: "Some certificates in error - update successful",
			pendingCertificates: []*aggsendertypes.CertificateInfo{
				{CertificateID: common.HexToHash("0x1"), Height: 1},
				{CertificateID: common.HexToHash("0x2"), Height: 2},
			},
			certificateHeaders: map[common.Hash]*agglayer.CertificateHeader{
				common.HexToHash("0x1"): {Status: agglayer.InError},
				common.HexToHash("0x2"): {Status: agglayer.Settled},
			},
			expectedInfoMessages: []string{
				"certificate %s changed status to %s",
			},
		},
		{
			name:           "Error getting pending certificates",
			getFromDBError: fmt.Errorf("storage error"),
			expectedErrorLogMessages: []string{
				"error getting pending certificates: %w",
			},
			expectedError: true,
		},
		{
			name: "Error getting certificate header",
			pendingCertificates: []*aggsendertypes.CertificateInfo{
				{CertificateID: common.HexToHash("0x1"), Height: 1},
			},
			certificateHeaders: map[common.Hash]*agglayer.CertificateHeader{
				common.HexToHash("0x1"): {Status: agglayer.InError},
			},
			clientError: fmt.Errorf("client error"),
			expectedErrorLogMessages: []string{
				"error getting header of certificate %s with height: %d from agglayer: %w",
			},
			expectedError: true,
		},
		{
			name: "Error updating certificate status",
			pendingCertificates: []*aggsendertypes.CertificateInfo{
				{CertificateID: common.HexToHash("0x1"), Height: 1},
			},
			certificateHeaders: map[common.Hash]*agglayer.CertificateHeader{
				common.HexToHash("0x1"): {Status: agglayer.Settled},
			},
			updateDBError: fmt.Errorf("update error"),
			expectedErrorLogMessages: []string{
				"error updating certificate status in storage: %w",
			},
			expectedInfoMessages: []string{
				"certificate %s changed status to %s",
			},
			expectedError: true,
		},
	}

	for _, tt := range tests {
		tt := tt

		t.Run(tt.name, func(t *testing.T) {
			mockStorage := mocks.NewAggSenderStorage(t)
			mockAggLayerClient := agglayer.NewAgglayerClientMock(t)
			mockLogger := log.WithFields("test", "unittest")

			mockStorage.On("GetCertificatesByStatus", agglayer.NonSettledStatuses).Return(
				tt.pendingCertificates, tt.getFromDBError)
			for certID, header := range tt.certificateHeaders {
				mockAggLayerClient.On("GetCertificateHeader", certID).Return(header, tt.clientError)
			}
			if tt.updateDBError != nil {
				mockStorage.On("UpdateCertificate", mock.Anything, mock.Anything).Return(tt.updateDBError)
			} else if tt.clientError == nil && tt.getFromDBError == nil {
				mockStorage.On("UpdateCertificate", mock.Anything, mock.Anything).Return(nil)
			}

			aggSender := &AggSender{
				log:            mockLogger,
				storage:        mockStorage,
				aggLayerClient: mockAggLayerClient,
				cfg: Config{
					BlockGetInterval:     types.Duration{Duration: time.Second},
					CheckSettledInterval: types.Duration{Duration: time.Second},
				},
			}

			ctx := context.TODO()
			thereArePendingCerts := aggSender.checkPendingCertificatesStatus(ctx)
			require.Equal(t, tt.expectedError, thereArePendingCerts)
			mockAggLayerClient.AssertExpectations(t)
			mockStorage.AssertExpectations(t)
		})
	}
}

func TestSendCertificate(t *testing.T) {
	t.Parallel()

	privateKey, err := crypto.GenerateKey()
	require.NoError(t, err)

	type testCfg struct {
		name                                    string
		sequencerKey                            *ecdsa.PrivateKey
		shouldSendCertificate                   []interface{}
		getLastSentCertificate                  []interface{}
		lastL2BlockProcessed                    []interface{}
		getBridges                              []interface{}
		getClaims                               []interface{}
		getInfoByGlobalExitRoot                 []interface{}
		getL1InfoTreeRootByIndex                []interface{}
		getL1InfoTreeMerkleProofFromIndexToRoot []interface{}
		getExitRootByIndex                      []interface{}
		originNetwork                           []interface{}
		sendCertificate                         []interface{}
		saveLastSentCertificate                 []interface{}
		expectedError                           string
	}

	setupTest := func(cfg testCfg) (*AggSender, *mocks.AggSenderStorage, *mocks.L2BridgeSyncer,
		*agglayer.AgglayerClientMock, *mocks.L1InfoTreeSyncer) {
		var (
			aggsender = &AggSender{
				log:          log.WithFields("aggsender", 1),
				cfg:          Config{MaxRetriesStoreCertificate: 1},
				sequencerKey: cfg.sequencerKey,
			}
			mockStorage          *mocks.AggSenderStorage
			mockL2Syncer         *mocks.L2BridgeSyncer
			mockAggLayerClient   *agglayer.AgglayerClientMock
			mockL1InfoTreeSyncer *mocks.L1InfoTreeSyncer
		)

		if cfg.shouldSendCertificate != nil || cfg.getLastSentCertificate != nil ||
			cfg.saveLastSentCertificate != nil {
			mockStorage = mocks.NewAggSenderStorage(t)
			mockStorage.On("GetCertificatesByStatus", agglayer.NonSettledStatuses).
				Return(cfg.shouldSendCertificate...)

			aggsender.storage = mockStorage

			if cfg.getLastSentCertificate != nil {
				mockStorage.On("GetLastSentCertificate").Return(cfg.getLastSentCertificate...).Once()
			}

			if cfg.saveLastSentCertificate != nil {
				mockStorage.On("SaveLastSentCertificate", mock.Anything, mock.Anything).Return(cfg.saveLastSentCertificate...)
			}
		}

		if cfg.lastL2BlockProcessed != nil || cfg.originNetwork != nil ||
			cfg.getBridges != nil || cfg.getClaims != nil || cfg.getInfoByGlobalExitRoot != nil {
			mockL2Syncer = mocks.NewL2BridgeSyncer(t)

			mockL2Syncer.On("GetLastProcessedBlock", mock.Anything).Return(cfg.lastL2BlockProcessed...).Once()

			if cfg.getBridges != nil {
				mockL2Syncer.On("GetBridgesPublished", mock.Anything, mock.Anything, mock.Anything).Return(cfg.getBridges...).Once()
			}

			if cfg.getClaims != nil {
				mockL2Syncer.On("GetClaims", mock.Anything, mock.Anything, mock.Anything).Return(cfg.getClaims...).Once()
			}

			if cfg.getExitRootByIndex != nil {
				mockL2Syncer.On("GetExitRootByIndex", mock.Anything, mock.Anything).Return(cfg.getExitRootByIndex...).Once()
			}

			if cfg.originNetwork != nil {
				mockL2Syncer.On("OriginNetwork").Return(cfg.originNetwork...).Once()
			}

			aggsender.l2Syncer = mockL2Syncer
		}

		if cfg.sendCertificate != nil {
			mockAggLayerClient = agglayer.NewAgglayerClientMock(t)
			mockAggLayerClient.On("SendCertificate", mock.Anything).Return(cfg.sendCertificate...).Once()

			aggsender.aggLayerClient = mockAggLayerClient
		}

		if cfg.getInfoByGlobalExitRoot != nil ||
			cfg.getL1InfoTreeRootByIndex != nil || cfg.getL1InfoTreeMerkleProofFromIndexToRoot != nil {
			mockL1InfoTreeSyncer = mocks.NewL1InfoTreeSyncer(t)
			mockL1InfoTreeSyncer.On("GetInfoByGlobalExitRoot", mock.Anything).Return(cfg.getInfoByGlobalExitRoot...).Once()

			if cfg.getL1InfoTreeRootByIndex != nil {
				mockL1InfoTreeSyncer.On("GetL1InfoTreeRootByIndex", mock.Anything, mock.Anything).Return(cfg.getL1InfoTreeRootByIndex...).Once()
			}

			if cfg.getL1InfoTreeMerkleProofFromIndexToRoot != nil {
				mockL1InfoTreeSyncer.On("GetL1InfoTreeMerkleProofFromIndexToRoot", mock.Anything, mock.Anything, mock.Anything).
					Return(cfg.getL1InfoTreeMerkleProofFromIndexToRoot...).Once()
			}

			aggsender.l1infoTreeSyncer = mockL1InfoTreeSyncer
		}

		return aggsender, mockStorage, mockL2Syncer, mockAggLayerClient, mockL1InfoTreeSyncer
	}

	tests := []testCfg{
		{
			name:                  "error getting pending certificates",
			shouldSendCertificate: []interface{}{nil, errors.New("error getting pending")},
			expectedError:         "error getting pending",
		},
		{
			name: "should not send certificate",
			shouldSendCertificate: []interface{}{[]*aggsendertypes.CertificateInfo{
				{Status: agglayer.Pending},
			}, nil},
		},
		{
			name:                   "error getting last sent certificate",
			shouldSendCertificate:  []interface{}{[]*aggsendertypes.CertificateInfo{}, nil},
			lastL2BlockProcessed:   []interface{}{uint64(8), nil},
			getLastSentCertificate: []interface{}{&aggsendertypes.CertificateInfo{}, errors.New("error getting last sent certificate")},
			expectedError:          "error getting last sent certificate",
		},
		{
			name:                  "no new blocks to send certificate",
			shouldSendCertificate: []interface{}{[]*aggsendertypes.CertificateInfo{}, nil},
			lastL2BlockProcessed:  []interface{}{uint64(41), nil},
			getLastSentCertificate: []interface{}{&aggsendertypes.CertificateInfo{
				Height:           41,
				CertificateID:    common.HexToHash("0x111"),
				NewLocalExitRoot: common.HexToHash("0x13223"),
				FromBlock:        31,
				ToBlock:          41,
			}, nil},
		},
		{
			name:                  "get bridges error",
			shouldSendCertificate: []interface{}{[]*aggsendertypes.CertificateInfo{}, nil},
			lastL2BlockProcessed:  []interface{}{uint64(59), nil},
			getLastSentCertificate: []interface{}{&aggsendertypes.CertificateInfo{
				Height:           50,
				CertificateID:    common.HexToHash("0x1111"),
				NewLocalExitRoot: common.HexToHash("0x132233"),
				FromBlock:        40,
				ToBlock:          41,
			}, nil},
			getBridges:    []interface{}{nil, errors.New("error getting bridges")},
			expectedError: "error getting bridges",
		},
		{
			name:                  "no bridges",
			shouldSendCertificate: []interface{}{[]*aggsendertypes.CertificateInfo{}, nil},
			lastL2BlockProcessed:  []interface{}{uint64(69), nil},
			getLastSentCertificate: []interface{}{&aggsendertypes.CertificateInfo{
				Height:           60,
				CertificateID:    common.HexToHash("0x11111"),
				NewLocalExitRoot: common.HexToHash("0x1322233"),
				FromBlock:        50,
				ToBlock:          51,
			}, nil},
			getBridges: []interface{}{[]bridgesync.Bridge{}, nil},
		},
		{
			name:                  "get claims error",
			shouldSendCertificate: []interface{}{[]*aggsendertypes.CertificateInfo{}, nil},
			lastL2BlockProcessed:  []interface{}{uint64(79), nil},
			getLastSentCertificate: []interface{}{&aggsendertypes.CertificateInfo{
				Height:           70,
				CertificateID:    common.HexToHash("0x121111"),
				NewLocalExitRoot: common.HexToHash("0x13122233"),
				FromBlock:        60,
				ToBlock:          61,
			}, nil},
			getBridges: []interface{}{[]bridgesync.Bridge{
				{
					BlockNum:      61,
					BlockPos:      0,
					LeafType:      agglayer.LeafTypeAsset.Uint8(),
					OriginNetwork: 1,
				},
			}, nil},
			getClaims:     []interface{}{nil, errors.New("error getting claims")},
			expectedError: "error getting claims",
		},
		{
			name:                  "error getting info by global exit root",
			shouldSendCertificate: []interface{}{[]*aggsendertypes.CertificateInfo{}, nil},
			lastL2BlockProcessed:  []interface{}{uint64(89), nil},
			getLastSentCertificate: []interface{}{&aggsendertypes.CertificateInfo{
				Height:           80,
				CertificateID:    common.HexToHash("0x1321111"),
				NewLocalExitRoot: common.HexToHash("0x131122233"),
				FromBlock:        70,
				ToBlock:          71,
			}, nil},
			getBridges: []interface{}{[]bridgesync.Bridge{
				{
					BlockNum:      71,
					BlockPos:      0,
					LeafType:      agglayer.LeafTypeAsset.Uint8(),
					OriginNetwork: 1,
				},
			}, nil},
			getClaims: []interface{}{[]bridgesync.Claim{
				{
					IsMessage: false,
				},
			}, nil},
			getInfoByGlobalExitRoot: []interface{}{nil, errors.New("error getting info by global exit root")},
			expectedError:           "error getting info by global exit root",
		},
		{
			name:                  "error getting L1 Info tree root by index",
			shouldSendCertificate: []interface{}{[]*aggsendertypes.CertificateInfo{}, nil},
			lastL2BlockProcessed:  []interface{}{uint64(89), nil},
			getLastSentCertificate: []interface{}{&aggsendertypes.CertificateInfo{
				Height:           80,
				CertificateID:    common.HexToHash("0x1321111"),
				NewLocalExitRoot: common.HexToHash("0x131122233"),
				FromBlock:        70,
				ToBlock:          71,
			}, nil},
			getBridges: []interface{}{[]bridgesync.Bridge{
				{
					BlockNum:      71,
					BlockPos:      0,
					LeafType:      agglayer.LeafTypeAsset.Uint8(),
					OriginNetwork: 1,
				},
			}, nil},
			getClaims: []interface{}{[]bridgesync.Claim{
				{
					IsMessage: false,
				},
			}, nil},
			getInfoByGlobalExitRoot: []interface{}{&l1infotreesync.L1InfoTreeLeaf{
				L1InfoTreeIndex:   1,
				BlockNumber:       1,
				BlockPosition:     0,
				PreviousBlockHash: common.HexToHash("0x123"),
				Timestamp:         123456789,
				MainnetExitRoot:   common.HexToHash("0xccc"),
				RollupExitRoot:    common.HexToHash("0xddd"),
				GlobalExitRoot:    common.HexToHash("0xeee"),
			}, nil},
			getL1InfoTreeRootByIndex: []interface{}{treeTypes.Root{}, errors.New("error getting L1 Info tree root by index")},
			expectedError:            "error getting L1 Info tree root by index",
		},
		{
			name:                  "error getting L1 Info tree merkle proof from index to root",
			shouldSendCertificate: []interface{}{[]*aggsendertypes.CertificateInfo{}, nil},
			lastL2BlockProcessed:  []interface{}{uint64(89), nil},
			getLastSentCertificate: []interface{}{&aggsendertypes.CertificateInfo{
				Height:           80,
				CertificateID:    common.HexToHash("0x1321111"),
				NewLocalExitRoot: common.HexToHash("0x131122233"),
				FromBlock:        70,
				ToBlock:          71,
			}, nil},
			getBridges: []interface{}{[]bridgesync.Bridge{
				{
					BlockNum:      71,
					BlockPos:      0,
					LeafType:      agglayer.LeafTypeAsset.Uint8(),
					OriginNetwork: 1,
				},
			}, nil},
			getClaims: []interface{}{[]bridgesync.Claim{
				{
					IsMessage:   false,
					GlobalIndex: big.NewInt(1),
				},
			}, nil},
			getInfoByGlobalExitRoot: []interface{}{&l1infotreesync.L1InfoTreeLeaf{
				L1InfoTreeIndex:   1,
				BlockNumber:       1,
				BlockPosition:     0,
				PreviousBlockHash: common.HexToHash("0x123"),
				Timestamp:         123456789,
				MainnetExitRoot:   common.HexToHash("0xccc"),
				RollupExitRoot:    common.HexToHash("0xddd"),
				GlobalExitRoot:    common.HexToHash("0xeee"),
			}, nil},
			getL1InfoTreeRootByIndex:                []interface{}{treeTypes.Root{Hash: common.HexToHash("0xeee")}, nil},
			getL1InfoTreeMerkleProofFromIndexToRoot: []interface{}{treeTypes.Proof{}, errors.New("error getting L1 Info tree merkle proof")},
			expectedError:                           "error getting L1 Info tree merkle proof for leaf index",
		},
		{
			name:                  "send certificate error",
			shouldSendCertificate: []interface{}{[]*aggsendertypes.CertificateInfo{}, nil},
			lastL2BlockProcessed:  []interface{}{uint64(99), nil},
			getLastSentCertificate: []interface{}{&aggsendertypes.CertificateInfo{
				Height:                90,
				CertificateID:         common.HexToHash("0x1121111"),
				NewLocalExitRoot:      common.HexToHash("0x111122211"),
				PreviousLocalExitRoot: &ler1,
				FromBlock:             80,
				ToBlock:               81,
				Status:                agglayer.Settled,
			}, nil},
			getBridges: []interface{}{[]bridgesync.Bridge{
				{
					BlockNum:      81,
					BlockPos:      0,
					LeafType:      agglayer.LeafTypeAsset.Uint8(),
					OriginNetwork: 1,
					DepositCount:  1,
				},
			}, nil},
			getClaims:          []interface{}{[]bridgesync.Claim{}, nil},
			getExitRootByIndex: []interface{}{treeTypes.Root{}, nil},
			originNetwork:      []interface{}{uint32(1), nil},
			sendCertificate:    []interface{}{common.Hash{}, errors.New("error sending certificate")},
			sequencerKey:       privateKey,
			expectedError:      "error sending certificate",
		},
		{
			name:                  "store last sent certificate error",
			shouldSendCertificate: []interface{}{[]*aggsendertypes.CertificateInfo{}, nil},
			lastL2BlockProcessed:  []interface{}{uint64(109), nil},
			getLastSentCertificate: []interface{}{&aggsendertypes.CertificateInfo{
				Height:           100,
				CertificateID:    common.HexToHash("0x11121111"),
				NewLocalExitRoot: common.HexToHash("0x1211122211"),
				FromBlock:        90,
				ToBlock:          91,
				Status:           agglayer.Settled,
			}, nil},
			getBridges: []interface{}{[]bridgesync.Bridge{
				{
					BlockNum:      91,
					BlockPos:      0,
					LeafType:      agglayer.LeafTypeAsset.Uint8(),
					OriginNetwork: 1,
					DepositCount:  1,
				},
			}, nil},
			getClaims:               []interface{}{[]bridgesync.Claim{}, nil},
			getExitRootByIndex:      []interface{}{treeTypes.Root{}, nil},
			originNetwork:           []interface{}{uint32(1), nil},
			sendCertificate:         []interface{}{common.Hash{}, nil},
			saveLastSentCertificate: []interface{}{errors.New("error saving last sent certificate in db")},
			sequencerKey:            privateKey,
			expectedError:           "error saving last sent certificate in db",
		},
		{
			name:                  "successful sending of certificate",
			shouldSendCertificate: []interface{}{[]*aggsendertypes.CertificateInfo{}, nil},
			lastL2BlockProcessed:  []interface{}{uint64(119), nil},
			getLastSentCertificate: []interface{}{&aggsendertypes.CertificateInfo{
				Height:           110,
				CertificateID:    common.HexToHash("0x12121111"),
				NewLocalExitRoot: common.HexToHash("0x1221122211"),
				FromBlock:        100,
				ToBlock:          101,
				Status:           agglayer.Settled,
			}, nil},
			getBridges: []interface{}{[]bridgesync.Bridge{
				{
					BlockNum:      101,
					BlockPos:      0,
					LeafType:      agglayer.LeafTypeAsset.Uint8(),
					OriginNetwork: 1,
					DepositCount:  1,
				},
			}, nil},
			getClaims:               []interface{}{[]bridgesync.Claim{}, nil},
			getExitRootByIndex:      []interface{}{treeTypes.Root{}, nil},
			originNetwork:           []interface{}{uint32(1), nil},
			sendCertificate:         []interface{}{common.Hash{}, nil},
			saveLastSentCertificate: []interface{}{nil},
			sequencerKey:            privateKey,
		},
	}

	for _, tt := range tests {
		tt := tt

		t.Run(tt.name, func(t *testing.T) {
			t.Parallel()

			aggsender, mockStorage, mockL2Syncer,
				mockAggLayerClient, mockL1InfoTreeSyncer := setupTest(tt)

			_, err := aggsender.sendCertificate(context.Background())

			if tt.expectedError != "" {
				require.ErrorContains(t, err, tt.expectedError)
			} else {
				require.NoError(t, err)
			}

			if mockStorage != nil {
				mockStorage.AssertExpectations(t)
			}

			if mockL2Syncer != nil {
				mockL2Syncer.AssertExpectations(t)
			}

			if mockAggLayerClient != nil {
				mockAggLayerClient.AssertExpectations(t)
			}

			if mockL1InfoTreeSyncer != nil {
				mockL1InfoTreeSyncer.AssertExpectations(t)
			}
		})
	}
}

func TestExtractSignatureData(t *testing.T) {
	t.Parallel()

	testR := common.HexToHash("0x1")
	testV := common.HexToHash("0x2")

	tests := []struct {
		name              string
		signature         []byte
		expectedR         common.Hash
		expectedS         common.Hash
		expectedOddParity bool
		expectedError     error
	}{
		{
			name:              "Valid signature - odd parity",
			signature:         append(append(testR.Bytes(), testV.Bytes()...), 1),
			expectedR:         testR,
			expectedS:         testV,
			expectedOddParity: true,
			expectedError:     nil,
		},
		{
			name:              "Valid signature - even parity",
			signature:         append(append(testR.Bytes(), testV.Bytes()...), 2),
			expectedR:         testR,
			expectedS:         testV,
			expectedOddParity: false,
			expectedError:     nil,
		},
		{
			name:          "Invalid signature size",
			signature:     make([]byte, 64), // Invalid size
			expectedError: errInvalidSignatureSize,
		},
	}

	for _, tt := range tests {
		tt := tt

		t.Run(tt.name, func(t *testing.T) {
			t.Parallel()

			r, s, isOddParity, err := extractSignatureData(tt.signature)

			if tt.expectedError != nil {
				require.Error(t, err)
				require.Equal(t, tt.expectedError, err)
			} else {
				require.NoError(t, err)
				require.Equal(t, tt.expectedR, r)
				require.Equal(t, tt.expectedS, s)
				require.Equal(t, tt.expectedOddParity, isOddParity)
			}
		})
	}
}

func TestExploratoryGenerateCert(t *testing.T) {
	t.Skip("This test is only for exploratory purposes, to generate json format of the certificate")

	key, err := crypto.GenerateKey()
	require.NoError(t, err)

	signature, err := crypto.Sign(common.HexToHash("0x1").Bytes(), key)
	require.NoError(t, err)

	r, s, v, err := extractSignatureData(signature)
	require.NoError(t, err)

	certificate := &agglayer.SignedCertificate{
		Certificate: &agglayer.Certificate{
			NetworkID:         1,
			Height:            1,
			PrevLocalExitRoot: common.HexToHash("0x1"),
			NewLocalExitRoot:  common.HexToHash("0x2"),
			BridgeExits: []*agglayer.BridgeExit{
				{
					LeafType: agglayer.LeafTypeAsset,
					TokenInfo: &agglayer.TokenInfo{
						OriginNetwork:      1,
						OriginTokenAddress: common.HexToAddress("0x11"),
					},
					DestinationNetwork: 2,
					DestinationAddress: common.HexToAddress("0x22"),
					Amount:             big.NewInt(100),
					Metadata:           []byte("metadata"),
				},
			},
			ImportedBridgeExits: []*agglayer.ImportedBridgeExit{
				{
					GlobalIndex: &agglayer.GlobalIndex{
						MainnetFlag: false,
						RollupIndex: 1,
						LeafIndex:   11,
					},
					BridgeExit: &agglayer.BridgeExit{
						LeafType: agglayer.LeafTypeAsset,
						TokenInfo: &agglayer.TokenInfo{
							OriginNetwork:      1,
							OriginTokenAddress: common.HexToAddress("0x11"),
						},
						DestinationNetwork: 2,
						DestinationAddress: common.HexToAddress("0x22"),
						Amount:             big.NewInt(100),
						Metadata:           []byte("metadata"),
					},
					ClaimData: &agglayer.ClaimFromMainnnet{
						ProofLeafMER: &agglayer.MerkleProof{
							Root:  common.HexToHash("0x1"),
							Proof: [32]common.Hash{},
						},
						ProofGERToL1Root: &agglayer.MerkleProof{
							Root:  common.HexToHash("0x3"),
							Proof: [32]common.Hash{},
						},
						L1Leaf: &agglayer.L1InfoTreeLeaf{
							L1InfoTreeIndex: 1,
							RollupExitRoot:  common.HexToHash("0x4"),
							MainnetExitRoot: common.HexToHash("0x5"),
							Inner: &agglayer.L1InfoTreeLeafInner{
								GlobalExitRoot: common.HexToHash("0x6"),
								BlockHash:      common.HexToHash("0x7"),
								Timestamp:      1231,
							},
						},
					},
				},
			},
		},
		Signature: &agglayer.Signature{
			R:         r,
			S:         s,
			OddParity: v,
		},
	}

	file, err := os.Create("test.json")
	require.NoError(t, err)

	defer file.Close()

	encoder := json.NewEncoder(file)
	encoder.SetIndent("", "  ")
	require.NoError(t, encoder.Encode(certificate))
}

func TestGetNextHeightAndPreviousLER(t *testing.T) {
	t.Parallel()

	tests := []struct {
		name                           string
		lastSentCertificateInfo        *aggsendertypes.CertificateInfo
		lastSettleCertificateInfoCall  bool
		lastSettleCertificateInfo      *aggsendertypes.CertificateInfo
		lastSettleCertificateInfoError error
		expectedHeight                 uint64
		expectedPreviousLER            common.Hash
		expectedError                  bool
	}{
		{
			name: "Normal case",
			lastSentCertificateInfo: &aggsendertypes.CertificateInfo{
				Height:           10,
				NewLocalExitRoot: common.HexToHash("0x123"),
				Status:           agglayer.Settled,
			},
			expectedHeight:      11,
			expectedPreviousLER: common.HexToHash("0x123"),
		},
		{
			name:                    "First certificate",
			lastSentCertificateInfo: nil,
			expectedHeight:          0,
			expectedPreviousLER:     zeroLER,
		},
		{
			name: "First certificate error, with prevLER",
			lastSentCertificateInfo: &aggsendertypes.CertificateInfo{
				Height:                0,
				NewLocalExitRoot:      common.HexToHash("0x123"),
				Status:                agglayer.InError,
				PreviousLocalExitRoot: &ler1,
			},
			expectedHeight:      0,
			expectedPreviousLER: ler1,
		},
		{
			name: "First certificate error, no prevLER",
			lastSentCertificateInfo: &aggsendertypes.CertificateInfo{
				Height:           0,
				NewLocalExitRoot: common.HexToHash("0x123"),
				Status:           agglayer.InError,
			},
			expectedHeight:      0,
			expectedPreviousLER: zeroLER,
		},
		{
			name: "n certificate error, prevLER",
			lastSentCertificateInfo: &aggsendertypes.CertificateInfo{
				Height:                10,
				NewLocalExitRoot:      common.HexToHash("0x123"),
				PreviousLocalExitRoot: &ler1,
				Status:                agglayer.InError,
			},
			expectedHeight:      10,
			expectedPreviousLER: ler1,
		},
		{
			name: "last cert not closed, error",
			lastSentCertificateInfo: &aggsendertypes.CertificateInfo{
				Height:                10,
				NewLocalExitRoot:      common.HexToHash("0x123"),
				PreviousLocalExitRoot: &ler1,
				Status:                agglayer.Pending,
			},
			expectedHeight:      10,
			expectedPreviousLER: ler1,
			expectedError:       true,
		},
		{
			name: "Previous certificate in error, no prevLER",
			lastSentCertificateInfo: &aggsendertypes.CertificateInfo{
				Height:           10,
				NewLocalExitRoot: common.HexToHash("0x123"),
				Status:           agglayer.InError,
			},
			lastSettleCertificateInfo: &aggsendertypes.CertificateInfo{
				Height:           9,
				NewLocalExitRoot: common.HexToHash("0x3456"),
				Status:           agglayer.Settled,
			},
			expectedHeight:      10,
			expectedPreviousLER: common.HexToHash("0x3456"),
		},
		{
			name: "Previous certificate in error, no prevLER. Error getting previous cert",
			lastSentCertificateInfo: &aggsendertypes.CertificateInfo{
				Height:           10,
				NewLocalExitRoot: common.HexToHash("0x123"),
				Status:           agglayer.InError,
			},
			lastSettleCertificateInfo:      nil,
			lastSettleCertificateInfoError: errors.New("error getting last settle certificate"),
			expectedError:                  true,
		},
		{
			name: "Previous certificate in error, no prevLER. prev cert not available on storage",
			lastSentCertificateInfo: &aggsendertypes.CertificateInfo{
				Height:           10,
				NewLocalExitRoot: common.HexToHash("0x123"),
				Status:           agglayer.InError,
			},
			lastSettleCertificateInfoCall:  true,
			lastSettleCertificateInfo:      nil,
			lastSettleCertificateInfoError: nil,
			expectedError:                  true,
		},
		{
			name: "Previous certificate in error, no prevLER. prev cert not available on storage",
			lastSentCertificateInfo: &aggsendertypes.CertificateInfo{
				Height:           10,
				NewLocalExitRoot: common.HexToHash("0x123"),
				Status:           agglayer.InError,
			},
			lastSettleCertificateInfo: &aggsendertypes.CertificateInfo{
				Height:           9,
				NewLocalExitRoot: common.HexToHash("0x3456"),
				Status:           agglayer.InError,
			},
			lastSettleCertificateInfoError: nil,
			expectedError:                  true,
		},
	}

	for _, tt := range tests {
		tt := tt

		t.Run(tt.name, func(t *testing.T) {
			t.Parallel()
			storageMock := mocks.NewAggSenderStorage(t)
			aggSender := &AggSender{log: log.WithFields("aggsender-test", "getNextHeightAndPreviousLER"), storage: storageMock}
			if tt.lastSettleCertificateInfoCall || tt.lastSettleCertificateInfo != nil || tt.lastSettleCertificateInfoError != nil {
				storageMock.EXPECT().GetCertificateByHeight(mock.Anything).Return(tt.lastSettleCertificateInfo, tt.lastSettleCertificateInfoError).Once()
			}
			height, previousLER, err := aggSender.getNextHeightAndPreviousLER(tt.lastSentCertificateInfo)
			if tt.expectedError {
				require.Error(t, err)
			} else {
				require.NoError(t, err)
				require.Equal(t, tt.expectedHeight, height)
				require.Equal(t, tt.expectedPreviousLER, previousLER)
			}
		})
	}
}

func TestSendCertificate_NoClaims(t *testing.T) {
	t.Parallel()

	privateKey, err := crypto.GenerateKey()
	require.NoError(t, err)

	ctx := context.Background()
	mockStorage := mocks.NewAggSenderStorage(t)
	mockL2Syncer := mocks.NewL2BridgeSyncer(t)
	mockAggLayerClient := agglayer.NewAgglayerClientMock(t)
	mockL1InfoTreeSyncer := mocks.NewL1InfoTreeSyncer(t)

	aggSender := &AggSender{
		log:              log.WithFields("aggsender-test", "no claims test"),
		storage:          mockStorage,
		l2Syncer:         mockL2Syncer,
		aggLayerClient:   mockAggLayerClient,
		l1infoTreeSyncer: mockL1InfoTreeSyncer,
		sequencerKey:     privateKey,
		cfg: Config{
			BlockGetInterval:     types.Duration{Duration: time.Second},
			CheckSettledInterval: types.Duration{Duration: time.Second},
		},
	}

	mockStorage.On("GetCertificatesByStatus", agglayer.NonSettledStatuses).Return([]*aggsendertypes.CertificateInfo{}, nil).Once()
	mockStorage.On("GetLastSentCertificate").Return(&aggsendertypes.CertificateInfo{
		NewLocalExitRoot: common.HexToHash("0x123"),
		Height:           1,
		FromBlock:        0,
		ToBlock:          10,
		Status:           agglayer.Settled,
	}, nil).Once()
	mockStorage.On("SaveLastSentCertificate", mock.Anything, mock.Anything).Return(nil).Once()
	mockL2Syncer.On("GetLastProcessedBlock", mock.Anything).Return(uint64(50), nil)
	mockL2Syncer.On("GetBridgesPublished", mock.Anything, uint64(11), uint64(50)).Return([]bridgesync.Bridge{
		{
			BlockNum:           30,
			BlockPos:           0,
			LeafType:           agglayer.LeafTypeAsset.Uint8(),
			OriginNetwork:      1,
			OriginAddress:      common.HexToAddress("0x1"),
			DestinationNetwork: 2,
			DestinationAddress: common.HexToAddress("0x2"),
			Amount:             big.NewInt(100),
			Metadata:           []byte("metadata"),
			DepositCount:       1,
		},
	}, nil).Once()
	mockL2Syncer.On("GetClaims", mock.Anything, uint64(11), uint64(50)).Return([]bridgesync.Claim{}, nil).Once()
	mockL2Syncer.On("GetExitRootByIndex", mock.Anything, uint32(1)).Return(treeTypes.Root{}, nil).Once()
	mockL2Syncer.On("OriginNetwork").Return(uint32(1), nil).Once()
	mockAggLayerClient.On("SendCertificate", mock.Anything).Return(common.Hash{}, nil).Once()

	signedCertificate, err := aggSender.sendCertificate(ctx)
	require.NoError(t, err)
	require.NotNil(t, signedCertificate)
	require.NotNil(t, signedCertificate.Signature)
	require.NotNil(t, signedCertificate.Certificate)
	require.NotNil(t, signedCertificate.Certificate.ImportedBridgeExits)
	require.Len(t, signedCertificate.Certificate.BridgeExits, 1)

	mockStorage.AssertExpectations(t)
	mockL2Syncer.AssertExpectations(t)
	mockAggLayerClient.AssertExpectations(t)
	mockL1InfoTreeSyncer.AssertExpectations(t)
}

func TestMetadataConversions(t *testing.T) {
	fromBlock := uint64(123567890)
	toBlock := uint64(123567890)
	createdAt := uint64(0)
	c := createCertificateMetadata(fromBlock, toBlock, createdAt)
	extractBlock := extractCertificateMetadata(c)
	require.Equal(t, fromBlock, extractBlock.FromBlock)
	require.Equal(t, toBlock, extractBlock.ToBlock)
	require.Equal(t, createdAt, uint64(extractBlock.CreatedAt))
}

func TestExtractFromCertificateMetadataToBlock(t *testing.T) {
	t.Parallel()

	tests := []struct {
		name     string
		metadata common.Hash
		expected aggsendertypes.CertificateMetadata
	}{
		{
			name:     "Valid metadata",
			metadata: common.BigToHash(big.NewInt(123567890)),
			expected: aggsendertypes.CertificateMetadata{
				FromBlock: 0,
				ToBlock:   123567890,
				CreatedAt: 123567890,
			},
		},
		{
			name:     "Zero metadata",
			metadata: common.BigToHash(big.NewInt(0)),
			expected: aggsendertypes.CertificateMetadata{
				FromBlock: 0,
				ToBlock:   0,
				CreatedAt: 0,
			},
		},
	}

	for _, tt := range tests {
		tt := tt

		t.Run(tt.name, func(t *testing.T) {
			t.Parallel()

			result := extractCertificateMetadata(tt.metadata)
			require.Equal(t, tt.expected, result)
		})
	}
}

func TestCheckLastCertificateFromAgglayer_ErrorAggLayer(t *testing.T) {
	testData := newAggsenderTestData(t, testDataFlagMockStorage)
	testData.l2syncerMock.EXPECT().OriginNetwork().Return(networkIDTest).Once()
	testData.agglayerClientMock.EXPECT().GetLatestKnownCertificateHeader(networkIDTest).Return(nil, fmt.Errorf("unittest error")).Once()

	err := testData.sut.checkLastCertificateFromAgglayer(testData.ctx)

	require.Error(t, err)
}

func TestCheckLastCertificateFromAgglayer_ErrorStorageGetLastSentCertificate(t *testing.T) {
	testData := newAggsenderTestData(t, testDataFlagMockStorage)
	testData.l2syncerMock.EXPECT().OriginNetwork().Return(networkIDTest).Once()
	testData.agglayerClientMock.EXPECT().GetLatestKnownCertificateHeader(networkIDTest).Return(nil, nil).Once()
	testData.storageMock.EXPECT().GetLastSentCertificate().Return(nil, fmt.Errorf("unittest error"))

	err := testData.sut.checkLastCertificateFromAgglayer(testData.ctx)

	require.Error(t, err)
}

// TestCheckLastCertificateFromAgglayer_Case1NoCerts
// CASE 1: No certificates in local storage and agglayer
// Aggsender and agglayer are empty so it's ok
func TestCheckLastCertificateFromAgglayer_Case1NoCerts(t *testing.T) {
	testData := newAggsenderTestData(t, testDataFlagNone)
	testData.l2syncerMock.EXPECT().OriginNetwork().Return(networkIDTest).Once()
	testData.agglayerClientMock.EXPECT().GetLatestKnownCertificateHeader(networkIDTest).Return(nil, nil).Once()

	err := testData.sut.checkLastCertificateFromAgglayer(testData.ctx)

	require.NoError(t, err)
}

// TestCheckLastCertificateFromAgglayer_Case2NoCertLocalCertRemote
// CASE 2: No certificates in local storage but agglayer has one
// The local DB is empty and we set the lastCert reported by AggLayer
func TestCheckLastCertificateFromAgglayer_Case2NoCertLocalCertRemote(t *testing.T) {
	testData := newAggsenderTestData(t, testDataFlagNone)
	testData.l2syncerMock.EXPECT().OriginNetwork().Return(networkIDTest).Once()
	testData.agglayerClientMock.EXPECT().GetLatestKnownCertificateHeader(networkIDTest).
		Return(certInfoToCertHeader(&testData.testCerts[0], networkIDTest), nil).Once()

	err := testData.sut.checkLastCertificateFromAgglayer(testData.ctx)

	require.NoError(t, err)
	localCert, err := testData.sut.storage.GetLastSentCertificate()
	require.NoError(t, err)
	require.Equal(t, testData.testCerts[0].CertificateID, localCert.CertificateID)
}

// TestCheckLastCertificateFromAgglayer_Case2NoCertLocalCertRemoteErrorStorage
// sub case of previous one that fails to update local storage
func TestCheckLastCertificateFromAgglayer_Case2NoCertLocalCertRemoteErrorStorage(t *testing.T) {
	testData := newAggsenderTestData(t, testDataFlagMockStorage)
	testData.l2syncerMock.EXPECT().OriginNetwork().Return(networkIDTest).Once()
	testData.agglayerClientMock.EXPECT().GetLatestKnownCertificateHeader(networkIDTest).
		Return(certInfoToCertHeader(&testData.testCerts[0], networkIDTest), nil).Once()
	testData.storageMock.EXPECT().GetLastSentCertificate().Return(nil, nil)
	testData.storageMock.EXPECT().SaveLastSentCertificate(mock.Anything, mock.Anything).Return(errTest).Once()
	err := testData.sut.checkLastCertificateFromAgglayer(testData.ctx)

	require.Error(t, err)
}

// CASE 2.1: certificate in storage but not in agglayer
// sub case of previous one that fails to update local storage
func TestCheckLastCertificateFromAgglayer_Case2_1NoCertRemoteButCertLocal(t *testing.T) {
	testData := newAggsenderTestData(t, testDataFlagMockStorage)
	testData.l2syncerMock.EXPECT().OriginNetwork().Return(networkIDTest).Once()
	testData.agglayerClientMock.EXPECT().GetLatestKnownCertificateHeader(networkIDTest).
		Return(nil, nil).Once()
	testData.storageMock.EXPECT().GetLastSentCertificate().Return(&testData.testCerts[0], nil)
	err := testData.sut.checkLastCertificateFromAgglayer(testData.ctx)

	require.Error(t, err)
}

// CASE 3: AggSender and AggLayer not same certificateID. AggLayer has a new certificate
func TestCheckLastCertificateFromAgglayer_Case3Mismatch(t *testing.T) {
	testData := newAggsenderTestData(t, testDataFlagMockStorage)
	testData.l2syncerMock.EXPECT().OriginNetwork().Return(networkIDTest).Once()
	testData.agglayerClientMock.EXPECT().GetLatestKnownCertificateHeader(networkIDTest).
		Return(certInfoToCertHeader(&testData.testCerts[1], networkIDTest), nil).Once()
	testData.storageMock.EXPECT().GetLastSentCertificate().Return(&testData.testCerts[0], nil)
	testData.storageMock.EXPECT().SaveLastSentCertificate(mock.Anything, mock.Anything).Return(nil).Once()

	err := testData.sut.checkLastCertificateFromAgglayer(testData.ctx)

	require.NoError(t, err)
}

// CASE 4: AggSender and AggLayer not same certificateID
func TestCheckLastCertificateFromAgglayer_Case4Mismatch(t *testing.T) {
	testData := newAggsenderTestData(t, testDataFlagMockStorage)
	testData.l2syncerMock.EXPECT().OriginNetwork().Return(networkIDTest).Once()
	testData.agglayerClientMock.EXPECT().GetLatestKnownCertificateHeader(networkIDTest).
		Return(certInfoToCertHeader(&testData.testCerts[0], networkIDTest), nil).Once()
	testData.storageMock.EXPECT().GetLastSentCertificate().Return(&testData.testCerts[1], nil)

	err := testData.sut.checkLastCertificateFromAgglayer(testData.ctx)

	require.Error(t, err)
}

// CASE 5: AggSender and AggLayer same certificateID and same status
func TestCheckLastCertificateFromAgglayer_Case5SameStatus(t *testing.T) {
	testData := newAggsenderTestData(t, testDataFlagMockStorage)
	testData.l2syncerMock.EXPECT().OriginNetwork().Return(networkIDTest).Once()
	testData.agglayerClientMock.EXPECT().GetLatestKnownCertificateHeader(networkIDTest).
		Return(certInfoToCertHeader(&testData.testCerts[0], networkIDTest), nil).Once()
	testData.storageMock.EXPECT().GetLastSentCertificate().Return(&testData.testCerts[0], nil)

	err := testData.sut.checkLastCertificateFromAgglayer(testData.ctx)

	require.NoError(t, err)
}

// CASE 5: AggSender and AggLayer same certificateID and differ on status
func TestCheckLastCertificateFromAgglayer_Case5UpdateStatus(t *testing.T) {
	testData := newAggsenderTestData(t, testDataFlagMockStorage)
	testData.l2syncerMock.EXPECT().OriginNetwork().Return(networkIDTest).Once()
	aggLayerCert := certInfoToCertHeader(&testData.testCerts[0], networkIDTest)
	aggLayerCert.Status = agglayer.Settled
	testData.agglayerClientMock.EXPECT().GetLatestKnownCertificateHeader(networkIDTest).
		Return(aggLayerCert, nil).Once()
	testData.storageMock.EXPECT().GetLastSentCertificate().Return(&testData.testCerts[0], nil)
	testData.storageMock.EXPECT().UpdateCertificate(mock.Anything, mock.Anything).Return(nil).Once()

	err := testData.sut.checkLastCertificateFromAgglayer(testData.ctx)

	require.NoError(t, err)
}

// CASE 4: AggSender and AggLayer same certificateID and differ on status but fails update
func TestCheckLastCertificateFromAgglayer_Case4ErrorUpdateStatus(t *testing.T) {
	testData := newAggsenderTestData(t, testDataFlagMockStorage)
	testData.l2syncerMock.EXPECT().OriginNetwork().Return(networkIDTest).Once()
	aggLayerCert := certInfoToCertHeader(&testData.testCerts[0], networkIDTest)
	aggLayerCert.Status = agglayer.Settled
	testData.agglayerClientMock.EXPECT().GetLatestKnownCertificateHeader(networkIDTest).
		Return(aggLayerCert, nil).Once()
	testData.storageMock.EXPECT().GetLastSentCertificate().Return(&testData.testCerts[0], nil)
	testData.storageMock.EXPECT().UpdateCertificate(mock.Anything, mock.Anything).Return(errTest).Once()

	err := testData.sut.checkLastCertificateFromAgglayer(testData.ctx)

	require.Error(t, err)
}

type testDataFlags = int

const (
	testDataFlagNone        testDataFlags = 0
	testDataFlagMockStorage testDataFlags = 1
)

type aggsenderTestData struct {
	ctx                  context.Context
	agglayerClientMock   *agglayer.AgglayerClientMock
	l2syncerMock         *mocks.L2BridgeSyncer
	l1InfoTreeSyncerMock *mocks.L1InfoTreeSyncer
	storageMock          *mocks.AggSenderStorage
	sut                  *AggSender
	testCerts            []aggsendertypes.CertificateInfo
}

func certInfoToCertHeader(certInfo *aggsendertypes.CertificateInfo, networkID uint32) *agglayer.CertificateHeader {
	if certInfo == nil {
		return nil
	}
	return &agglayer.CertificateHeader{
		Height:           certInfo.Height,
		NetworkID:        networkID,
		CertificateID:    certInfo.CertificateID,
		NewLocalExitRoot: certInfo.NewLocalExitRoot,
		Status:           agglayer.Pending,
		Metadata:         createCertificateMetadata(certInfo.FromBlock, certInfo.ToBlock, uint64(certInfo.CreatedAt)),
	}
}

func newAggsenderTestData(t *testing.T, creationFlags testDataFlags) *aggsenderTestData {
	t.Helper()
	l2syncerMock := mocks.NewL2BridgeSyncer(t)
	agglayerClientMock := agglayer.NewAgglayerClientMock(t)
	l1InfoTreeSyncerMock := mocks.NewL1InfoTreeSyncer(t)
	logger := log.WithFields("aggsender-test", "checkLastCertificateFromAgglayer")
	var storageMock *mocks.AggSenderStorage
	var storage db.AggSenderStorage
	var err error
	if creationFlags&testDataFlagMockStorage != 0 {
		storageMock = mocks.NewAggSenderStorage(t)
		storage = storageMock
	} else {
		pc, _, _, _ := runtime.Caller(1)
		part := runtime.FuncForPC(pc)
		dbPath := fmt.Sprintf("file:%d?mode=memory&cache=shared", part.Entry())
		storage, err = db.NewAggSenderSQLStorage(logger, dbPath)
		require.NoError(t, err)
	}

	ctx := context.TODO()
	sut := &AggSender{
		log:              logger,
		l2Syncer:         l2syncerMock,
		aggLayerClient:   agglayerClientMock,
		storage:          storage,
		l1infoTreeSyncer: l1InfoTreeSyncerMock,
	}
	testCerts := []aggsendertypes.CertificateInfo{
		{
			Height:           1,
			CertificateID:    common.HexToHash("0x1"),
			NewLocalExitRoot: common.HexToHash("0x2"),
			Status:           agglayer.Pending,
		},
		{
			Height:           2,
			CertificateID:    common.HexToHash("0x1a111"),
			NewLocalExitRoot: common.HexToHash("0x2a2"),
			Status:           agglayer.Pending,
		},
	}

	return &aggsenderTestData{
		ctx:                  ctx,
		agglayerClientMock:   agglayerClientMock,
		l2syncerMock:         l2syncerMock,
		l1InfoTreeSyncerMock: l1InfoTreeSyncerMock,
		storageMock:          storageMock,
		sut:                  sut,
		testCerts:            testCerts,
	}
}<|MERGE_RESOLUTION|>--- conflicted
+++ resolved
@@ -789,19 +789,15 @@
 				l1infoTreeSyncer: mockL1InfoTreeSyncer,
 				log:              log.WithFields("test", "unittest"),
 			}
-<<<<<<< HEAD
 			cert, err := aggSender.buildCertificate(
 				context.Background(),
 				tt.bridges,
 				tt.claims,
-				tt.lastSentCertificateInfo,
+				&tt.lastSentCertificateInfo,
 				tt.fromBlock,
 				tt.toBlock,
 				0,
 			)
-=======
-			cert, err := aggSender.buildCertificate(context.Background(), tt.bridges, tt.claims, &tt.lastSentCertificateInfo, tt.toBlock)
->>>>>>> a6422912
 
 			if tt.expectedError {
 				require.Error(t, err)
