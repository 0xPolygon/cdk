--- conflicted
+++ resolved
@@ -8,11 +8,8 @@
 	"fmt"
 	"math/big"
 	"os"
-<<<<<<< HEAD
 	"path"
-=======
 	"runtime"
->>>>>>> a6422912
 	"testing"
 	"time"
 
@@ -289,12 +286,8 @@
 		ctx,
 		log.WithFields("test", "unittest"),
 		Config{
-<<<<<<< HEAD
-			StoragePath: path.Join(t.TempDir(), "aggsenderTestAggSenderStart.sqlite"),
-=======
-			StoragePath:          "file:TestAggSenderStart?mode=memory&cache=shared",
+			StoragePath:          path.Join(t.TempDir(), "aggsenderTestAggSenderStart.sqlite"),
 			DelayBeetweenRetries: types.Duration{Duration: 1 * time.Microsecond},
->>>>>>> a6422912
 		},
 		aggLayerMock,
 		nil,
