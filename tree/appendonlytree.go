package tree

import (
	"database/sql"
	"errors"
	"fmt"

	"github.com/0xPolygon/cdk/db"
	"github.com/0xPolygon/cdk/tree/types"
	"github.com/ethereum/go-ethereum/common"
)

// AppendOnlyTree is a tree where leaves are added sequentially (by index)
type AppendOnlyTree struct {
	*Tree
	lastLeftCache [types.DefaultHeight]common.Hash
	lastIndex     int64
}

// NewAppendOnlyTree creates a AppendOnlyTree
func NewAppendOnlyTree(db *sql.DB, dbPrefix string) *AppendOnlyTree {
	t := newTree(db, dbPrefix)
	return &AppendOnlyTree{
		Tree: t,
		// -1 is used to indicate no leafs, 0 means the first leaf is added (at index 0) and so on.
		// In order to differentiate the "cache not initialised" we need any value smaller than -1
		lastIndex: -2,
	}
}

func (t *AppendOnlyTree) AddLeaf(tx db.Txer, blockNum, blockPosition uint64, leaf types.Leaf) error {
	if int64(leaf.Index) != t.lastIndex+1 {
		// rebuild cache
		if err := t.initCache(tx); err != nil {
			return err
		}
		if int64(leaf.Index) != t.lastIndex+1 {
			return fmt.Errorf(
				"mismatched index. Expected: %d, actual: %d",
				t.lastIndex+1, leaf.Index,
			)
		}
	}
	// Calculate new tree nodes
	currentChildHash := leaf.Hash
	newNodes := []types.TreeNode{}
	for h := uint8(0); h < types.DefaultHeight; h++ {
		var parent types.TreeNode
		if leaf.Index&(1<<h) > 0 {
			// Add child to the right
			parent = newTreeNode(t.lastLeftCache[h], currentChildHash)
		} else {
			// Add child to the left
			parent = newTreeNode(currentChildHash, t.zeroHashes[h])
			// Update cache
			t.lastLeftCache[h] = currentChildHash
		}
		currentChildHash = parent.Hash
		newNodes = append(newNodes, parent)
	}

	// store root
	if err := t.storeRoot(tx, types.Root{
		Hash:          currentChildHash,
		Index:         leaf.Index,
		BlockNum:      blockNum,
		BlockPosition: blockPosition,
	}); err != nil {
		return err
	}

	// store nodes
	if err := t.storeNodes(tx, newNodes); err != nil {
		return err
	}
	t.lastIndex++
	tx.AddRollbackCallback(func() { t.lastIndex-- })
	return nil
}

<<<<<<< HEAD
// GetRootByIndex returns the root of the tree as it was right after adding the leaf with index
func (t *AppendOnlyTree) GetRootByIndex(tx kv.Tx, index uint32) (common.Hash, error) {
	return t.getRootByIndex(tx, uint64(index))
}

func (t *AppendOnlyTree) GetIndexByRoot(ctx context.Context, root common.Hash) (uint32, error) {
	tx, err := t.db.BeginRo(ctx)
	if err != nil {
		return 0, err
	}
	defer tx.Rollback()

	index, err := t.getIndexByRoot(tx, root)
	return uint32(index), err
}

// GetLastIndexAndRoot returns the last index and root added to the tree
func (t *AppendOnlyTree) GetLastIndexAndRoot(ctx context.Context) (uint32, common.Hash, error) {
	tx, err := t.db.BeginRo(ctx)
	if err != nil {
		return 0, common.Hash{}, err
	}
	defer tx.Rollback()
	i, root, err := t.getLastIndexAndRootWithTx(tx)
	if err != nil {
		return 0, common.Hash{}, err
	}
	if i == -1 {
		return 0, common.Hash{}, ErrNotFound
	}
	return uint32(i), root, nil
}

func (t *AppendOnlyTree) initLastLeftCacheAndLastDepositCount(ctx context.Context) error {
	tx, err := t.db.BeginRw(ctx)
	if err != nil {
		return err
	}
	defer tx.Rollback()

	root, err := t.initLastIndex(tx)
=======
func (t *AppendOnlyTree) initCache(tx db.Txer) error {
	siblings := [types.DefaultHeight]common.Hash{}
	lastRoot, err := t.getLastRootWithTx(tx)
>>>>>>> ee78b495
	if err != nil {
		if errors.Is(err, ErrNotFound) {
			t.lastIndex = -1
			t.lastLeftCache = siblings
			return nil
		}
		return err
	}
	t.lastIndex = int64(lastRoot.Index)
	currentNodeHash := lastRoot.Hash
	index := t.lastIndex
	// It starts in height-1 because 0 is the level of the leafs
	for h := int(types.DefaultHeight - 1); h >= 0; h-- {
		currentNode, err := t.getRHTNode(tx, currentNodeHash)
		if err != nil {
			return fmt.Errorf(
				"error getting node %s from the RHT at height %d with root %s: %w",
				currentNodeHash.Hex(), h, lastRoot.Hash.Hex(), err,
			)
		}
		if currentNode == nil {
			return ErrNotFound
		}
		siblings[h] = currentNode.Left
		if index&(1<<h) > 0 {
			currentNodeHash = currentNode.Right
		} else {
			currentNodeHash = currentNode.Left
		}
	}

	// Reverse the siblings to go from leafs to root
	for i, j := 0, len(siblings)-1; i < j; i, j = i+1, j-1 {
		siblings[i], siblings[j] = siblings[j], siblings[i]
	}

	t.lastLeftCache = siblings
	return nil
}<|MERGE_RESOLUTION|>--- conflicted
+++ resolved
@@ -78,53 +78,9 @@
 	return nil
 }
 
-<<<<<<< HEAD
-// GetRootByIndex returns the root of the tree as it was right after adding the leaf with index
-func (t *AppendOnlyTree) GetRootByIndex(tx kv.Tx, index uint32) (common.Hash, error) {
-	return t.getRootByIndex(tx, uint64(index))
-}
-
-func (t *AppendOnlyTree) GetIndexByRoot(ctx context.Context, root common.Hash) (uint32, error) {
-	tx, err := t.db.BeginRo(ctx)
-	if err != nil {
-		return 0, err
-	}
-	defer tx.Rollback()
-
-	index, err := t.getIndexByRoot(tx, root)
-	return uint32(index), err
-}
-
-// GetLastIndexAndRoot returns the last index and root added to the tree
-func (t *AppendOnlyTree) GetLastIndexAndRoot(ctx context.Context) (uint32, common.Hash, error) {
-	tx, err := t.db.BeginRo(ctx)
-	if err != nil {
-		return 0, common.Hash{}, err
-	}
-	defer tx.Rollback()
-	i, root, err := t.getLastIndexAndRootWithTx(tx)
-	if err != nil {
-		return 0, common.Hash{}, err
-	}
-	if i == -1 {
-		return 0, common.Hash{}, ErrNotFound
-	}
-	return uint32(i), root, nil
-}
-
-func (t *AppendOnlyTree) initLastLeftCacheAndLastDepositCount(ctx context.Context) error {
-	tx, err := t.db.BeginRw(ctx)
-	if err != nil {
-		return err
-	}
-	defer tx.Rollback()
-
-	root, err := t.initLastIndex(tx)
-=======
 func (t *AppendOnlyTree) initCache(tx db.Txer) error {
 	siblings := [types.DefaultHeight]common.Hash{}
 	lastRoot, err := t.getLastRootWithTx(tx)
->>>>>>> ee78b495
 	if err != nil {
 		if errors.Is(err, ErrNotFound) {
 			t.lastIndex = -1
