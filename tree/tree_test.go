--- conflicted
+++ resolved
@@ -33,16 +33,6 @@
 			log.Debug("DB created at: ", dbPath)
 			err := migrations.RunMigrations(dbPath)
 			require.NoError(t, err)
-<<<<<<< HEAD
-			db, err := db.NewSQLiteDB(dbPath)
-			require.NoError(t, err)
-			_, err = db.Exec(`select * from root`)
-			require.NoError(t, err)
-			merkletree := tree.NewAppendOnlyTree(db, "")
-
-			// Add exisiting leaves
-			tx, err := db.BeginTx(ctx, nil)
-=======
 			treeDB, err := db.NewSQLiteDB(dbPath)
 			require.NoError(t, err)
 			_, err = treeDB.Exec(`select * from root`)
@@ -51,7 +41,6 @@
 
 			// Add exisiting leaves
 			tx, err := db.NewTx(ctx, treeDB)
->>>>>>> 8a74627f
 			require.NoError(t, err)
 			for i, leaf := range testVector.ExistingLeaves {
 				err = merkletree.AddLeaf(tx, uint64(i), 0, types.Leaf{
@@ -68,11 +57,7 @@
 			}
 
 			// Add new bridge
-<<<<<<< HEAD
-			tx, err = db.BeginTx(ctx, nil)
-=======
 			tx, err = db.NewTx(ctx, treeDB)
->>>>>>> 8a74627f
 			require.NoError(t, err)
 			err = merkletree.AddLeaf(tx, uint64(len(testVector.ExistingLeaves)), 0, types.Leaf{
 				Index: uint32(len(testVector.ExistingLeaves)),
@@ -102,19 +87,11 @@
 			dbPath := path.Join(t.TempDir(), "file::memory:?cache=shared")
 			err := migrations.RunMigrations(dbPath)
 			require.NoError(t, err)
-<<<<<<< HEAD
-			db, err := db.NewSQLiteDB(dbPath)
-			require.NoError(t, err)
-			tre := tree.NewAppendOnlyTree(db, "")
-
-			tx, err := db.BeginTx(ctx, nil)
-=======
 			treeDB, err := db.NewSQLiteDB(dbPath)
 			require.NoError(t, err)
 			tre := tree.NewAppendOnlyTree(treeDB, "")
 
 			tx, err := db.NewTx(ctx, treeDB)
->>>>>>> 8a74627f
 			require.NoError(t, err)
 			for li, leaf := range testVector.Deposits {
 				err = tre.AddLeaf(tx, uint64(li), 0, types.Leaf{
