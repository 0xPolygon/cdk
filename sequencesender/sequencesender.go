package sequencesender

import (
	"context"
	"errors"
	"fmt"
	"os"
	"sync"
	"time"

	"github.com/0xPolygon/cdk/etherman"
	"github.com/0xPolygon/cdk/log"
	"github.com/0xPolygon/cdk/sequencesender/seqsendertypes"
	"github.com/0xPolygon/cdk/sequencesender/seqsendertypes/rpcbatch"
	"github.com/0xPolygon/cdk/sequencesender/txbuilder"
	"github.com/0xPolygon/cdk/state"
	"github.com/0xPolygonHermez/zkevm-ethtx-manager/ethtxmanager"
	ethtxlog "github.com/0xPolygonHermez/zkevm-ethtx-manager/log"
	"github.com/ethereum/go-ethereum/common"
)

const ten = 10

// SequenceSender represents a sequence sender
type SequenceSender struct {
	cfg                      Config
	logger                   *log.Logger
	ethTxManager             *ethtxmanager.Client
	etherman                 *etherman.Client
	currentNonce             uint64
	nonceMutex               sync.Mutex
	latestVirtualBatchNumber uint64                     // Latest virtualized batch obtained from L1
	latestVirtualTime        time.Time                  // Latest virtual batch timestamp
	latestSentToL1Batch      uint64                     // Latest batch sent to L1
	sequenceList             []uint64                   // Sequence of batch number to be send to L1
	sequenceData             map[uint64]*sequenceData   // All the batch data indexed by batch number
	mutexSequence            sync.Mutex                 // Mutex to access sequenceData and sequenceList
	ethTransactions          map[common.Hash]*ethTxData // All the eth tx sent to L1 indexed by hash
	ethTxData                map[common.Hash][]byte     // Tx data send to or received from L1
	mutexEthTx               sync.Mutex                 // Mutex to access ethTransactions
	sequencesTxFile          *os.File                   // Persistence of sent transactions
	validStream              bool                       // Not valid while receiving data before the desired batch
	seqSendingStopped        bool                       // If there is a critical error
	TxBuilder                txbuilder.TxBuilder
	latestVirtualBatchLock   sync.Mutex
}

type sequenceData struct {
	batchClosed bool
	batch       seqsendertypes.Batch
	batchRaw    *state.BatchRawV2
}

// New inits sequence sender
func New(cfg Config, logger *log.Logger,
	etherman *etherman.Client, txBuilder txbuilder.TxBuilder) (*SequenceSender, error) {
	// Create sequencesender
	s := SequenceSender{
		cfg:               cfg,
		logger:            logger,
		etherman:          etherman,
		ethTransactions:   make(map[common.Hash]*ethTxData),
		ethTxData:         make(map[common.Hash][]byte),
		sequenceData:      make(map[uint64]*sequenceData),
		validStream:       false,
		seqSendingStopped: false,
		TxBuilder:         txBuilder,
	}

	logger.Infof("TxBuilder configuration: %s", txBuilder.String())

	// Restore pending sent sequences
	err := s.loadSentSequencesTransactions()
	if err != nil {
		s.logger.Fatalf("error restoring sent sequences from file", err)
		return nil, err
	}

	// Create ethtxmanager client
	cfg.EthTxManager.Log = ethtxlog.Config{
		Environment: ethtxlog.LogEnvironment(cfg.Log.Environment),
		Level:       cfg.Log.Level,
		Outputs:     cfg.Log.Outputs,
	}

	s.ethTxManager, err = ethtxmanager.New(cfg.EthTxManager)
	if err != nil {
		s.logger.Fatalf("error creating ethtxmanager client: %v", err)
		return nil, err
	}

	return &s, nil
}

// Start starts the sequence sender
func (s *SequenceSender) Start(ctx context.Context) {
	// Start ethtxmanager client
	go s.ethTxManager.Start()

	// Get current nonce
	var err error
	s.nonceMutex.Lock()
	s.currentNonce, err = s.etherman.CurrentNonce(ctx, s.cfg.L2Coinbase)
	if err != nil {
		s.logger.Fatalf("failed to get current nonce from %v, error: %v", s.cfg.L2Coinbase, err)
	} else {
		s.logger.Infof("current nonce for %v is %d", s.cfg.L2Coinbase, s.currentNonce)
	}
	s.nonceMutex.Unlock()

	// Get latest virtual state batch from L1
	err = s.getLatestVirtualBatch()
	if err != nil {
		s.logger.Fatalf("error getting latest sequenced batch, error: %v", err)
	}

	// Sync all monitored sent L1 tx
	err = s.syncAllEthTxResults(ctx)
	if err != nil {
		s.logger.Fatalf("failed to sync monitored tx results, error: %v", err)
	}

	// Current batch to sequence
	s.latestSentToL1Batch = s.latestVirtualBatchNumber

	// Start retrieving batches from RPC
	go func() {
		err := s.batchRetrieval(ctx)
		if err != nil {
			s.logFatalf("error retrieving batches from RPC: %v", err)
		}
	}()

	// Start sequence sending
	go s.sequenceSending(ctx)
}

// batchRetrieval keeps reading batches from the RPC
func (s *SequenceSender) batchRetrieval(ctx context.Context) error {
	ticker := time.NewTicker(s.cfg.GetBatchWaitInterval.Duration)
	defer ticker.Stop()

	currentBatchNumber := s.latestVirtualBatchNumber + 1
	for {
		select {
		case <-ctx.Done():
			s.logger.Info("context cancelled, stopping batch retrieval")
			return ctx.Err()
		default:
			// Try to retrieve batch from RPC
			rpcBatch, err := s.getBatchFromRPC(currentBatchNumber)
			if err != nil {
				if errors.Is(err, ethtxmanager.ErrNotFound) {
					s.logger.Infof("batch %d not found in RPC", currentBatchNumber)
				} else {
					s.logger.Errorf("error getting batch %d from RPC: %v", currentBatchNumber, err)
				}
				<-ticker.C
				continue
			}

			// Check if the batch is closed
			if !rpcBatch.IsClosed() {
				s.logger.Infof("batch %d is not closed yet", currentBatchNumber)
				<-ticker.C
				continue
			}

			// Process and decode the batch
			if err := s.populateSequenceData(rpcBatch, currentBatchNumber); err != nil {
				return err
			}

			// Increment the batch number for the next iteration
			currentBatchNumber++
		}
	}
}

func (s *SequenceSender) populateSequenceData(rpcBatch *rpcbatch.RPCBatch, batchNumber uint64) error {
	s.mutexSequence.Lock()
	defer s.mutexSequence.Unlock()

	s.sequenceList = append(s.sequenceList, batchNumber)

	// Decode batch to retrieve the l1 info tree index
	batchRaw, err := state.DecodeBatchV2(rpcBatch.L2Data())
	if err != nil {
		s.logger.Errorf("Failed to decode batch data, err: %v", err)
		return err
	}

	if len(batchRaw.Blocks) > 0 {
		rpcBatch.SetL1InfoTreeIndex(batchRaw.Blocks[len(batchRaw.Blocks)-1].IndexL1InfoTree)
	}

	s.sequenceData[batchNumber] = &sequenceData{
		batchClosed: rpcBatch.IsClosed(),
		batch:       rpcBatch,
		batchRaw:    batchRaw,
	}

	return nil
}

// sequenceSending starts loop to check if there are sequences to send and sends them if it's convenient
func (s *SequenceSender) sequenceSending(ctx context.Context) {
	for {
		s.tryToSendSequence(ctx)
		time.Sleep(s.cfg.WaitPeriodSendSequence.Duration)
	}
}

// purgeSequences purges batches from memory structures
func (s *SequenceSender) purgeSequences() {
	// If sequence sending is stopped, do not purge
	if s.seqSendingStopped {
		return
	}

	// Purge the information of batches that are already virtualized
	s.mutexSequence.Lock()
	defer s.mutexSequence.Unlock()
	truncateUntil := 0
	toPurge := make([]uint64, 0)
	for i := 0; i < len(s.sequenceList); i++ {
		batchNumber := s.sequenceList[i]
		if batchNumber <= s.latestVirtualBatchNumber {
			truncateUntil = i + 1
			toPurge = append(toPurge, batchNumber)
		}
	}

	if len(toPurge) > 0 {
		s.sequenceList = s.sequenceList[truncateUntil:]

		var firstPurged uint64
		var lastPurged uint64
		for i := 0; i < len(toPurge); i++ {
			if i == 0 {
				firstPurged = toPurge[i]
			}
			if i == len(toPurge)-1 {
				lastPurged = toPurge[i]
			}
			delete(s.sequenceData, toPurge[i])
		}
		s.logger.Infof("batches purged count: %d, fromBatch: %d, toBatch: %d", len(toPurge), firstPurged, lastPurged)
	}
}

<<<<<<< HEAD
=======
// purgeEthTx purges transactions from memory structures
func (s *SequenceSender) purgeEthTx(ctx context.Context) {
	// If sequence sending is stopped, do not purge
	if s.seqSendingStopped {
		return
	}

	// Purge old transactions that are finalized
	s.mutexEthTx.Lock()
	defer s.mutexEthTx.Unlock()
	timePurge := time.Now().Add(-s.cfg.WaitPeriodPurgeTxFile.Duration)
	toPurge := make([]common.Hash, 0)
	for hash, data := range s.ethTransactions {
		if !data.StatusTimestamp.Before(timePurge) {
			continue
		}

		if !data.OnMonitor || data.Status == ethtxmanager.MonitoredTxStatusFinalized.String() {
			toPurge = append(toPurge, hash)

			// Remove from tx monitor
			if data.OnMonitor {
				err := s.ethTxManager.Remove(ctx, hash)
				if err != nil {
					s.logger.Warnf("error removing monitor tx %v from ethtxmanager: %v", hash, err)
				} else {
					s.logger.Infof("removed monitor tx %v from ethtxmanager", hash)
				}
			}
		}
	}

	if len(toPurge) > 0 {
		var firstPurged uint64 = math.MaxUint64
		var lastPurged uint64
		for i := 0; i < len(toPurge); i++ {
			if s.ethTransactions[toPurge[i]].Nonce < firstPurged {
				firstPurged = s.ethTransactions[toPurge[i]].Nonce
			}
			if s.ethTransactions[toPurge[i]].Nonce > lastPurged {
				lastPurged = s.ethTransactions[toPurge[i]].Nonce
			}
			delete(s.ethTransactions, toPurge[i])
			delete(s.ethTxData, toPurge[i])
		}
		s.logger.Infof("txs purged count: %d, fromNonce: %d, toNonce: %d", len(toPurge), firstPurged, lastPurged)
	}
}

// syncEthTxResults syncs results from L1 for transactions in the memory structure
func (s *SequenceSender) syncEthTxResults(ctx context.Context) (uint64, error) { //nolint:unparam
	s.mutexEthTx.Lock()
	var txPending uint64
	var txSync uint64
	for hash, data := range s.ethTransactions {
		if data.Status == ethtxmanager.MonitoredTxStatusFinalized.String() {
			continue
		}

		_ = s.getResultAndUpdateEthTx(ctx, hash)
		txSync++
		txStatus := s.ethTransactions[hash].Status
		// Count if it is not in a final state
		if s.ethTransactions[hash].OnMonitor &&
			txStatus != ethtxmanager.MonitoredTxStatusFailed.String() &&
			txStatus != ethtxmanager.MonitoredTxStatusSafe.String() &&
			txStatus != ethtxmanager.MonitoredTxStatusFinalized.String() {
			txPending++
		}
	}
	s.mutexEthTx.Unlock()

	// Save updated sequences transactions
	err := s.saveSentSequencesTransactions(ctx)
	if err != nil {
		s.logger.Errorf("error saving tx sequence, error: %v", err)
	}

	s.logger.Infof("%d tx results synchronized (%d in pending state)", txSync, txPending)
	return txPending, nil
}

// syncAllEthTxResults syncs all tx results from L1
func (s *SequenceSender) syncAllEthTxResults(ctx context.Context) error {
	// Get all results
	results, err := s.ethTxManager.ResultsByStatus(ctx, nil)
	if err != nil {
		s.logger.Warnf("error getting results for all tx: %v", err)
		return err
	}

	// Check and update tx status
	numResults := len(results)
	s.mutexEthTx.Lock()
	for _, result := range results {
		txSequence, exists := s.ethTransactions[result.ID]
		if !exists {
			s.logger.Infof("transaction %v missing in memory structure. Adding it", result.ID)
			// No info: from/to batch and the sent timestamp
			s.ethTransactions[result.ID] = &ethTxData{
				SentL1Timestamp: time.Time{},
				StatusTimestamp: time.Now(),
				OnMonitor:       true,
				Status:          "*missing",
			}
			txSequence = s.ethTransactions[result.ID]
		}

		s.updateEthTxResult(txSequence, result)
	}
	s.mutexEthTx.Unlock()

	// Save updated sequences transactions
	err = s.saveSentSequencesTransactions(ctx)
	if err != nil {
		s.logger.Errorf("error saving tx sequence, error: %v", err)
	}

	s.logger.Infof("%d tx results synchronized", numResults)
	return nil
}

// copyTxData copies tx data in the internal structure
func (s *SequenceSender) copyTxData(
	txHash common.Hash, txData []byte, txsResults map[common.Hash]ethtxmanager.TxResult,
) {
	s.ethTxData[txHash] = make([]byte, len(txData))
	copy(s.ethTxData[txHash], txData)

	s.ethTransactions[txHash].Txs = make(map[common.Hash]ethTxAdditionalData, 0)
	for hash, result := range txsResults {
		var gasPrice *big.Int
		if result.Tx != nil {
			gasPrice = result.Tx.GasPrice()
		}

		add := ethTxAdditionalData{
			GasPrice:      gasPrice,
			RevertMessage: result.RevertMessage,
		}
		s.ethTransactions[txHash].Txs[hash] = add
	}
}

// updateEthTxResult handles updating transaction state
func (s *SequenceSender) updateEthTxResult(txData *ethTxData, txResult ethtxmanager.MonitoredTxResult) {
	if txData.Status != txResult.Status.String() {
		s.logger.Infof("update transaction %v to state %s", txResult.ID, txResult.Status.String())
		txData.StatusTimestamp = time.Now()
		stTrans := txData.StatusTimestamp.Format("2006-01-02T15:04:05.000-07:00") + ", " +
			txData.Status + ", " + txResult.Status.String()

		txData.Status = txResult.Status.String()
		txData.StateHistory = append(txData.StateHistory, stTrans)

		// Manage according to the state
		statusConsolidated := txData.Status == ethtxmanager.MonitoredTxStatusSafe.String() ||
			txData.Status == ethtxmanager.MonitoredTxStatusFinalized.String()

		if txData.Status == ethtxmanager.MonitoredTxStatusFailed.String() {
			s.logFatalf("transaction %v result failed!")
		} else if statusConsolidated && txData.ToBatch >= s.latestVirtualBatch {
			s.latestVirtualTime = txData.StatusTimestamp
		}
	}

	// Update info received from L1
	txData.Nonce = txResult.Nonce
	if txResult.To != nil {
		txData.To = *txResult.To
	}
	if txResult.MinedAtBlockNumber != nil {
		txData.MinedAtBlock = *txResult.MinedAtBlockNumber
	}
	s.copyTxData(txResult.ID, txResult.Data, txResult.Txs)
}

// getResultAndUpdateEthTx updates the tx status from the ethTxManager
func (s *SequenceSender) getResultAndUpdateEthTx(ctx context.Context, txHash common.Hash) error {
	txData, exists := s.ethTransactions[txHash]
	if !exists {
		s.logger.Errorf("transaction %v not found in memory", txHash)
		return errors.New("transaction not found in memory structure")
	}

	txResult, err := s.ethTxManager.Result(ctx, txHash)
	switch {
	case errors.Is(err, ethtxmanager.ErrNotFound):
		s.logger.Infof("transaction %v does not exist in ethtxmanager. Marking it", txHash)
		txData.OnMonitor = false
		// Resend tx
		errSend := s.sendTx(ctx, true, &txHash, nil, 0, 0, nil, txData.Gas)
		if errSend == nil {
			txData.OnMonitor = false
		}

	case err != nil:
		s.logger.Errorf("error getting result for tx %v: %v", txHash, err)
		return err

	default:
		s.updateEthTxResult(txData, txResult)
	}

	return nil
}

>>>>>>> 0f18cf58
// tryToSendSequence checks if there is a sequence and it's worth it to send to L1
func (s *SequenceSender) tryToSendSequence(ctx context.Context) {
	// Update latest virtual batch
	s.logger.Infof("updating virtual batch")
	err := s.getLatestVirtualBatch()
	if err != nil {
		return
	}

	// Update state of transactions
	s.logger.Infof("updating tx results")
	countPending, err := s.syncEthTxResults(ctx)
	if err != nil {
		return
	}

	// Check if the sequence sending is stopped
	if s.seqSendingStopped {
		s.logger.Warnf("sending is stopped!")
		return
	}

	// Check if reached the maximum number of pending transactions
	if countPending >= s.cfg.MaxPendingTx {
		s.logger.Infof("max number of pending txs (%d) reached. Waiting for some to be completed", countPending)
		return
	}

	// Check if should send sequence to L1
	s.logger.Infof("getting sequences to send")
	sequence, err := s.getSequencesToSend(ctx)
	if err != nil || sequence == nil || sequence.Len() == 0 {
		if err != nil {
			s.logger.Errorf("error getting sequences: %v", err)
		}
		return
	}

	// Send sequences to L1
	firstBatch := sequence.FirstBatch()
	lastBatch := sequence.LastBatch()
	lastL2BlockTimestamp := lastBatch.LastL2BLockTimestamp()

	s.logger.Debugf(sequence.String())
	s.logger.Infof("sending sequences to L1. From batch %d to batch %d", firstBatch.BatchNumber(), lastBatch.BatchNumber())

	// Wait until last L1 block timestamp is L1BlockTimestampMargin seconds above the timestamp
	// of the last L2 block in the sequence
	timeMargin := int64(s.cfg.L1BlockTimestampMargin.Seconds())
	for {
		// Get header of the last L1 block
		lastL1BlockHeader, err := s.etherman.GetLatestBlockHeader(ctx)
		if err != nil {
			s.logger.Errorf("failed to get last L1 block timestamp, err: %v", err)
			return
		}

		elapsed, waitTime := s.marginTimeElapsed(lastL2BlockTimestamp, lastL1BlockHeader.Time, timeMargin)

		if !elapsed {
			s.logger.Infof("waiting at least %d seconds to send sequences, time difference between last L1 block %d (ts: %d) "+
				"and last L2 block %d (ts: %d) in the sequence is lower than %d seconds",
				waitTime, lastL1BlockHeader.Number, lastL1BlockHeader.Time,
				lastBatch.BatchNumber(), lastL2BlockTimestamp, timeMargin,
			)
			time.Sleep(time.Duration(waitTime) * time.Second)
		} else {
			s.logger.Infof("continuing, time difference between last L1 block %d (ts: %d) and last L2 block %d (ts: %d) "+
				"in the sequence is greater than %d seconds",
				lastL1BlockHeader.Number,
				lastL1BlockHeader.Time,
				lastBatch.BatchNumber,
				lastL2BlockTimestamp,
				timeMargin,
			)
			break
		}
	}

	// Sanity check: Wait also until current time is L1BlockTimestampMargin seconds above the
	// timestamp of the last L2 block in the sequence
	for {
		currentTime := uint64(time.Now().Unix())

		elapsed, waitTime := s.marginTimeElapsed(lastL2BlockTimestamp, currentTime, timeMargin)

		// Wait if the time difference is less than L1BlockTimestampMargin
		if !elapsed {
			s.logger.Infof("waiting at least %d seconds to send sequences, time difference between now (ts: %d) "+
				"and last L2 block %d (ts: %d) in the sequence is lower than %d seconds",
				waitTime, currentTime, lastBatch.BatchNumber, lastL2BlockTimestamp, timeMargin)
			time.Sleep(time.Duration(waitTime) * time.Second)
		} else {
			s.logger.Infof("sending sequences now, time difference between now (ts: %d) and last L2 block %d (ts: %d) "+
				"in the sequence is also greater than %d seconds",
				currentTime, lastBatch.BatchNumber, lastL2BlockTimestamp, timeMargin)
			break
		}
	}

	// Send sequences to L1
	s.logger.Debugf(sequence.String())
	s.logger.Infof("sending sequences to L1. From batch %d to batch %d", firstBatch.BatchNumber(), lastBatch.BatchNumber())

	tx, err := s.TxBuilder.BuildSequenceBatchesTx(ctx, sequence)
	if err != nil {
		s.logger.Errorf("error building sequenceBatches tx: %v", err)
		return
	}

	// Get latest virtual state batch from L1
	err = s.getLatestVirtualBatch()
	if err != nil {
		s.logger.Fatalf("error getting latest sequenced batch, error: %v", err)
	}

	sequence.SetLastVirtualBatchNumber(s.latestVirtualBatchNumber)

	txToEstimateGas, err := s.TxBuilder.BuildSequenceBatchesTx(ctx, sequence)
	if err != nil {
		s.logger.Errorf("error building sequenceBatches tx to estimate gas: %v", err)
		return
	}

	gas, err := s.etherman.EstimateGas(ctx, s.cfg.SenderAddress, tx.To(), nil, txToEstimateGas.Data())
	if err != nil {
		s.logger.Errorf("error estimating gas: ", err)
		return
	}

	// Add sequence tx
	err = s.sendTx(ctx, false, nil, tx.To(), firstBatch.BatchNumber(), lastBatch.BatchNumber(), tx.Data(), gas)
	if err != nil {
		return
	}

	// Purge sequences data from memory
	s.purgeSequences()
}

func (s *SequenceSender) getSequencesToSend(ctx context.Context) (seqsendertypes.Sequence, error) {
	// Add sequences until too big for a single L1 tx or last batch is reached
	s.mutexSequence.Lock()
	defer s.mutexSequence.Unlock()
	var prevCoinbase common.Address
	sequenceBatches := make([]seqsendertypes.Batch, 0)
	for i := 0; i < len(s.sequenceList); i++ {
		batchNumber := s.sequenceList[i]
		if batchNumber <= s.latestVirtualBatchNumber || batchNumber <= s.latestSentToL1Batch {
			continue
		}

		// Check if the next batch belongs to a new forkid, in this case we need to stop sequencing as we need to
		// wait the upgrade of forkid is completed and s.cfg.NumBatchForkIdUpgrade is disabled (=0) again
		if (s.cfg.ForkUpgradeBatchNumber != 0) && (batchNumber == (s.cfg.ForkUpgradeBatchNumber + 1)) {
			return nil, fmt.Errorf(
				"aborting sequencing process as we reached the batch %d where a new forkid is applied (upgrade)",
				s.cfg.ForkUpgradeBatchNumber+1,
			)
		}

		// New potential batch to add to the sequence
		batch := s.sequenceData[batchNumber].batch.DeepCopy()

		// If the coinbase changes, the sequence ends here
		if len(sequenceBatches) > 0 && batch.LastCoinbase() != prevCoinbase {
			s.logger.Infof(
				"batch with different coinbase (batch %v, sequence %v), sequence will be sent to this point",
				prevCoinbase, batch.LastCoinbase,
			)
			return s.TxBuilder.NewSequence(ctx, sequenceBatches, s.cfg.L2Coinbase)
		}
		prevCoinbase = batch.LastCoinbase()

		// Add new sequence batch
		sequenceBatches = append(sequenceBatches, batch)

		newSeq, err := s.TxBuilder.NewSequenceIfWorthToSend(ctx, sequenceBatches, s.cfg.L2Coinbase, batchNumber)
		if err != nil {
			return nil, err
		}
		if newSeq != nil {
			return newSeq, nil
		}

		// Check if the current batch is the last before a change to a new forkid
		// In this case we need to close and send the sequence to L1
		if (s.cfg.ForkUpgradeBatchNumber != 0) && (batchNumber == (s.cfg.ForkUpgradeBatchNumber)) {
			s.logger.Infof("sequence should be sent to L1, as we have reached the batch %d "+
				"from which a new forkid is applied (upgrade)",
				s.cfg.ForkUpgradeBatchNumber,
			)
			return s.TxBuilder.NewSequence(ctx, sequenceBatches, s.cfg.L2Coinbase)
		}
	}

	// Reached the latest batch. Decide if it's worth to send the sequence, or wait for new batches
	if len(sequenceBatches) == 0 {
		s.logger.Infof("no batches to be sequenced")
		return nil, nil
	}

	if s.latestVirtualTime.Before(time.Now().Add(-s.cfg.LastBatchVirtualizationTimeMaxWaitPeriod.Duration)) {
		s.logger.Infof("sequence should be sent, too much time without sending anything to L1")
		return s.TxBuilder.NewSequence(ctx, sequenceBatches, s.cfg.L2Coinbase)
	}

	s.logger.Infof("not enough time has passed since last batch was virtualized and the sequence could be bigger")
	return nil, nil
}

<<<<<<< HEAD
// getLatestVirtualBatch queries the value in L1 and updates the latest virtual batch field
func (s *SequenceSender) getLatestVirtualBatch() error {
=======
// loadSentSequencesTransactions loads the file into the memory structure
func (s *SequenceSender) loadSentSequencesTransactions() error {
	// Check if file exists
	if _, err := os.Stat(s.cfg.SequencesTxFileName); os.IsNotExist(err) {
		s.logger.Infof("file not found %s: %v", s.cfg.SequencesTxFileName, err)
		return nil
	} else if err != nil {
		s.logger.Errorf("error opening file %s: %v", s.cfg.SequencesTxFileName, err)
		return err
	}

	// Read file
	data, err := os.ReadFile(s.cfg.SequencesTxFileName)
	if err != nil {
		s.logger.Errorf("error reading file %s: %v", s.cfg.SequencesTxFileName, err)
		return err
	}

	// Restore memory structure
	s.mutexEthTx.Lock()
	err = json.Unmarshal(data, &s.ethTransactions)
	s.mutexEthTx.Unlock()
	if err != nil {
		s.logger.Errorf("error decoding data from %s: %v", s.cfg.SequencesTxFileName, err)
		return err
	}

	return nil
}

// saveSentSequencesTransactions saves memory structure into persistent file
func (s *SequenceSender) saveSentSequencesTransactions(ctx context.Context) error {
	var err error

	// Purge tx
	s.purgeEthTx(ctx)

	// Ceate file
	fileName := s.cfg.SequencesTxFileName[0:strings.IndexRune(s.cfg.SequencesTxFileName, '.')] + ".tmp"
	s.sequencesTxFile, err = os.Create(fileName)
	if err != nil {
		s.logger.Errorf("error creating file %s: %v", fileName, err)
		return err
	}
	defer s.sequencesTxFile.Close()

	// Write data JSON encoded
	encoder := json.NewEncoder(s.sequencesTxFile)
	encoder.SetIndent("", "  ")
	s.mutexEthTx.Lock()
	err = encoder.Encode(s.ethTransactions)
	s.mutexEthTx.Unlock()
	if err != nil {
		s.logger.Errorf("error writing file %s: %v", fileName, err)
		return err
	}

	// Rename the new file
	err = os.Rename(fileName, s.cfg.SequencesTxFileName)
	if err != nil {
		s.logger.Errorf("error renaming file %s to %s: %v", fileName, s.cfg.SequencesTxFileName, err)
		return err
	}

	return nil
}

func (s *SequenceSender) entryTypeToString(entryType datastream.EntryType) string {
	switch entryType {
	case datastream.EntryType_ENTRY_TYPE_BATCH_START:
		return "BatchStart"
	case datastream.EntryType_ENTRY_TYPE_L2_BLOCK:
		return "L2Block"
	case datastream.EntryType_ENTRY_TYPE_TRANSACTION:
		return "Transaction"
	case datastream.EntryType_ENTRY_TYPE_BATCH_END:
		return "BatchEnd"
	default:
		return fmt.Sprintf("%d", entryType)
	}
}

// handleReceivedDataStream manages the events received by the streaming
func (s *SequenceSender) handleReceivedDataStream(
	entry *datastreamer.FileEntry, client *datastreamer.StreamClient, server *datastreamer.StreamServer,
) error {
	dsType := datastream.EntryType(entry.Type)

	var prevEntryType datastream.EntryType
	if s.prevStreamEntry != nil {
		prevEntryType = datastream.EntryType(s.prevStreamEntry.Type)
	}

	switch dsType {
	case datastream.EntryType_ENTRY_TYPE_L2_BLOCK:
		// Handle stream entry: L2Block
		l2Block := &datastream.L2Block{}

		err := proto.Unmarshal(entry.Data, l2Block)
		if err != nil {
			s.logger.Errorf("error unmarshalling L2Block: %v", err)
			return err
		}

		s.logger.Infof("received L2Block entry, l2Block.Number: %d, l2Block.BatchNumber: %d, entry.Number: %d",
			l2Block.Number, l2Block.BatchNumber, entry.Number,
		)

		// Sanity checks
		if s.prevStreamEntry != nil &&
			!(prevEntryType == datastream.EntryType_ENTRY_TYPE_BATCH_START ||
				prevEntryType == datastream.EntryType_ENTRY_TYPE_L2_BLOCK ||
				prevEntryType == datastream.EntryType_ENTRY_TYPE_TRANSACTION) {
			s.logger.Fatalf("unexpected L2Block entry received, entry.Number: %d, l2Block.Number: %d, "+
				"prevEntry: %s, prevEntry.Number: %d",
				entry.Number,
				l2Block.Number,
				s.entryTypeToString(prevEntryType),
				s.prevStreamEntry.Number,
			)
		} else if prevEntryType == datastream.EntryType_ENTRY_TYPE_L2_BLOCK {
			prevL2Block := &datastream.L2Block{}

			err := proto.Unmarshal(s.prevStreamEntry.Data, prevL2Block)
			if err != nil {
				s.logger.Errorf("error unmarshalling prevL2Block: %v", err)
				return err
			}
			if l2Block.Number != prevL2Block.Number+1 {
				s.logger.Fatalf("unexpected L2Block number %d received, it should be %d, entry.Number: %d, prevEntry.Number: %d",
					l2Block.Number, prevL2Block.Number+1, entry.Number, s.prevStreamEntry.Number)
			}
		}

		switch {
		case l2Block.BatchNumber <= s.fromStreamBatch:
			// Already virtualized
			if l2Block.BatchNumber != s.latestStreamBatch {
				s.logger.Infof("skipped! batch already virtualized, number %d", l2Block.BatchNumber)
			}

		case !s.validStream && l2Block.BatchNumber == s.fromStreamBatch+1:
			// Initial case after startup
			s.addNewSequenceBatch(l2Block)
			s.validStream = true

		case l2Block.BatchNumber > s.wipBatch:
			// Handle whether it's only a new block or also a new batch
			// Create new sequential batch
			s.addNewSequenceBatch(l2Block)
		}

		// Latest stream batch
		s.latestStreamBatch = l2Block.BatchNumber
		if !s.validStream {
			return nil
		}

		// Add L2 block
		s.addNewBatchL2Block(l2Block)

		s.prevStreamEntry = entry

	case datastream.EntryType_ENTRY_TYPE_TRANSACTION:
		// Handle stream entry: Transaction
		if !s.validStream {
			return nil
		}

		l2Tx := &datastream.Transaction{}
		err := proto.Unmarshal(entry.Data, l2Tx)
		if err != nil {
			s.logger.Errorf("error unmarshalling Transaction: %v", err)
			return err
		}

		s.logger.Debugf(
			"received Transaction entry, tx.L2BlockNumber: %d, tx.Index: %d, entry.Number: %d",
			l2Tx.L2BlockNumber, l2Tx.Index, entry.Number,
		)

		// Sanity checks
		if !(prevEntryType == datastream.EntryType_ENTRY_TYPE_L2_BLOCK ||
			prevEntryType == datastream.EntryType_ENTRY_TYPE_TRANSACTION) {
			s.logger.Fatalf("unexpected Transaction entry received, entry.Number: %d, transaction.L2BlockNumber: %d, "+
				"transaction.Index: %d, prevEntry: %s, prevEntry.Number: %d",
				entry.Number, l2Tx.L2BlockNumber, l2Tx.Index, s.entryTypeToString(prevEntryType), s.prevStreamEntry.Number)
		}

		// Sanity check: tx should be decodable
		_, err = state.DecodeTx(common.Bytes2Hex(l2Tx.Encoded))
		if err != nil {
			s.logger.Fatalf("error decoding tx during sanity check: %v", err)
		}

		// Add tx data
		s.addNewBlockTx(l2Tx)

		s.prevStreamEntry = entry

	case datastream.EntryType_ENTRY_TYPE_BATCH_START:
		// Handle stream entry: BatchStart
		if !s.validStream {
			return nil
		}

		batch := &datastream.BatchStart{}
		err := proto.Unmarshal(entry.Data, batch)
		if err != nil {
			s.logger.Errorf("error unmarshalling BatchStart: %v", err)
			return err
		}

		s.logger.Infof("received BatchStart entry, batchStart.Number: %d, entry.Number: %d", batch.Number, entry.Number)

		// Add batch start data
		s.addInfoSequenceBatchStart(batch)

		s.prevStreamEntry = entry

	case datastream.EntryType_ENTRY_TYPE_BATCH_END:
		// Handle stream entry: BatchEnd
		if !s.validStream {
			return nil
		}

		batch := &datastream.BatchEnd{}
		err := proto.Unmarshal(entry.Data, batch)
		if err != nil {
			s.logger.Errorf("error unmarshalling BatchEnd: %v", err)
			return err
		}

		s.logger.Infof("received BatchEnd entry, batchEnd.Number: %d, entry.Number: %d", batch.Number, entry.Number)

		// Sanity checks
		if !(prevEntryType == datastream.EntryType_ENTRY_TYPE_L2_BLOCK ||
			prevEntryType == datastream.EntryType_ENTRY_TYPE_TRANSACTION) {
			s.logger.Fatalf(
				"unexpected BatchEnd entry received, entry.Number: %d, batchEnd.Number: %d, "+
					"prevEntry.Type: %s, prevEntry.Number: %d",
				entry.Number, batch.Number, s.entryTypeToString(prevEntryType), s.prevStreamEntry.Number)
		}

		// Add batch end data
		s.addInfoSequenceBatchEnd(batch)

		// Close current wip batch
		err = s.closeSequenceBatch()
		if err != nil {
			s.logger.Fatalf("error closing wip batch")
			return err
		}

		s.prevStreamEntry = entry
	}

	return nil
}

// closeSequenceBatch closes the current batch
func (s *SequenceSender) closeSequenceBatch() error {
	s.mutexSequence.Lock()
	defer s.mutexSequence.Unlock()

	s.logger.Infof("closing batch %d", s.wipBatch)

	data := s.sequenceData[s.wipBatch]
	if data != nil {
		data.batchClosed = true

		batchL2Data, err := state.EncodeBatchV2(data.batchRaw)
		if err != nil {
			s.logger.Errorf("error closing and encoding the batch %d: %v", s.wipBatch, err)
			return err
		}

		data.batch.SetL2Data(batchL2Data)
	} else {
		s.logger.Fatalf("wipBatch %d not found in sequenceData slice", s.wipBatch)
	}

	// Sanity Check
	if s.cfg.SanityCheckRPCURL != "" {
		rpcNumberOfBlocks, batchL2Data, err := s.getBatchFromRPC(s.wipBatch)
		if err != nil {
			s.logger.Fatalf("error getting batch number from RPC while trying to perform sanity check: %v", err)
		} else {
			dsNumberOfBlocks := len(s.sequenceData[s.wipBatch].batchRaw.Blocks)
			if rpcNumberOfBlocks != dsNumberOfBlocks {
				s.logger.Fatalf(
					"number of blocks in batch %d (%d) does not match the number of blocks in the batch from the RPC (%d)",
					s.wipBatch, dsNumberOfBlocks, rpcNumberOfBlocks,
				)
			}

			if data.batchType == datastream.BatchType_BATCH_TYPE_REGULAR &&
				common.Bytes2Hex(data.batch.L2Data()) != batchL2Data {
				s.logger.Infof("datastream batchL2Data: %s", common.Bytes2Hex(data.batch.L2Data()))
				s.logger.Infof("RPC batchL2Data: %s", batchL2Data)
				s.logger.Fatalf("batchL2Data in batch %d does not match batchL2Data from the RPC (%d)", s.wipBatch)
			}

			s.logger.Infof("sanity check of batch %d against RPC successful", s.wipBatch)
		}
	} else {
		s.logger.Warnf("config param SanityCheckRPCURL not set, sanity check with RPC can't be done")
	}

	return nil
}

func (s *SequenceSender) getBatchFromRPC(batchNumber uint64) (int, string, error) {
	type zkEVMBatch struct {
		Blocks      []string `mapstructure:"blocks"`
		BatchL2Data string   `mapstructure:"batchL2Data"`
	}

	zkEVMBatchData := zkEVMBatch{}

	response, err := rpc.JSONRPCCall(s.cfg.SanityCheckRPCURL, "zkevm_getBatchByNumber", batchNumber)
	if err != nil {
		return 0, "", err
	}

	// Check if the response is an error
	if response.Error != nil {
		return 0, "", fmt.Errorf("error in the response calling zkevm_getBatchByNumber: %v", response.Error)
	}

	// Get the batch number from the response hex string
	err = json.Unmarshal(response.Result, &zkEVMBatchData)
	if err != nil {
		return 0, "", fmt.Errorf(
			"error unmarshalling the batch number from the response calling zkevm_getBatchByNumber: %w",
			err,
		)
	}

	return len(zkEVMBatchData.Blocks), zkEVMBatchData.BatchL2Data, nil
}

// addNewSequenceBatch adds a new batch to the sequence
func (s *SequenceSender) addNewSequenceBatch(l2Block *datastream.L2Block) {
	s.mutexSequence.Lock()
	s.logger.Infof("...new batch, number %d", l2Block.BatchNumber)

	if l2Block.BatchNumber > s.wipBatch+1 {
		s.logFatalf("new batch number (%d) is not consecutive to the current one (%d)", l2Block.BatchNumber, s.wipBatch)
	} else if l2Block.BatchNumber < s.wipBatch {
		s.logFatalf("new batch number (%d) is lower than the current one (%d)", l2Block.BatchNumber, s.wipBatch)
	}

	batch := s.TxBuilder.NewBatchFromL2Block(l2Block)

	// Add to the list
	s.sequenceList = append(s.sequenceList, l2Block.BatchNumber)

	// Create initial data
	batchRaw := state.BatchRawV2{}
	data := sequenceData{
		batchClosed: false,
		batch:       batch,
		batchRaw:    &batchRaw,
	}
	s.sequenceData[l2Block.BatchNumber] = &data

	// Update wip batch
	s.wipBatch = l2Block.BatchNumber
	s.mutexSequence.Unlock()
}

// addInfoSequenceBatchStart adds info from the batch start
func (s *SequenceSender) addInfoSequenceBatchStart(batch *datastream.BatchStart) {
	s.mutexSequence.Lock()
	s.logger.Infof(
		"batch %d (%s) Start: type %d forkId %d chainId %d",
		batch.Number, datastream.BatchType_name[int32(batch.Type)], batch.Type, batch.ForkId, batch.ChainId,
	)

	// Current batch
	data := s.sequenceData[s.wipBatch]
	if data != nil {
		wipBatch := data.batch
		if wipBatch.BatchNumber()+1 != batch.Number {
			s.logFatalf(
				"batch start number (%d) does not match the current consecutive one (%d)",
				batch.Number, wipBatch.BatchNumber,
			)
		}
		data.batchType = batch.Type
	}

	s.mutexSequence.Unlock()
}

// addInfoSequenceBatchEnd adds info from the batch end
func (s *SequenceSender) addInfoSequenceBatchEnd(batch *datastream.BatchEnd) {
	s.mutexSequence.Lock()

	// Current batch
	data := s.sequenceData[s.wipBatch]
	if data != nil {
		wipBatch := data.batch
		if wipBatch.BatchNumber() == batch.Number {
			// wipBatch.StateRoot = common.BytesToHash(batch) TODO: check if this is needed
		} else {
			s.logFatalf("batch end number (%d) does not match the current one (%d)", batch.Number, wipBatch.BatchNumber)
		}
	}

	s.mutexSequence.Unlock()
}

// addNewBatchL2Block adds a new L2 block to the work in progress batch
func (s *SequenceSender) addNewBatchL2Block(l2Block *datastream.L2Block) {
	s.mutexSequence.Lock()
	defer s.mutexSequence.Unlock()
	s.logger.Infof(".....new L2 block, number %d (batch %d) l1infotree %d",
		l2Block.Number, l2Block.BatchNumber, l2Block.L1InfotreeIndex)

	// Current batch
	data := s.sequenceData[s.wipBatch]
	if data != nil {
		wipBatchRaw := data.batchRaw
		data.batch.SetLastL2BLockTimestamp(l2Block.Timestamp)
		// Sanity check: should be the same coinbase within the batch
		if common.BytesToAddress(l2Block.Coinbase) != data.batch.LastCoinbase() {
			s.logFatalf(
				"coinbase changed within the batch! (Previous %v, Current %v)",
				data.batch.LastCoinbase, common.BytesToAddress(l2Block.Coinbase),
			)
		}
		data.batch.SetLastCoinbase(common.BytesToAddress(l2Block.Coinbase))
		if l2Block.L1InfotreeIndex != 0 {
			data.batch.SetL1InfoTreeIndex(l2Block.L1InfotreeIndex)
		} else {
			s.logger.Warnf("L2 Block L1InfotreeIndex is 0, we don't change batch L1InfotreeIndex (%d)",
				data.batch.L1InfoTreeIndex())
		}
		// New L2 block raw
		newBlockRaw := state.L2BlockRaw{}

		// Add L2 block
		wipBatchRaw.Blocks = append(wipBatchRaw.Blocks, newBlockRaw)
		// Get current L2 block
		_, blockRaw := s.getWipL2Block()
		if blockRaw == nil {
			s.logger.Debugf("wip block %d not found!")
			return
		}

		// Fill in data
		blockRaw.DeltaTimestamp = l2Block.DeltaTimestamp
		blockRaw.IndexL1InfoTree = l2Block.L1InfotreeIndex
	}
}

// addNewBlockTx adds a new Tx to the current L2 block
func (s *SequenceSender) addNewBlockTx(l2Tx *datastream.Transaction) {
	s.mutexSequence.Lock()
	defer s.mutexSequence.Unlock()
	s.logger.Debugf("........new tx, length %d EGP %d SR %x..",
		len(l2Tx.Encoded), l2Tx.EffectiveGasPricePercentage, l2Tx.ImStateRoot[:8],
	)

	// Current L2 block
	_, blockRaw := s.getWipL2Block()

	// New Tx raw
	tx, err := state.DecodeTx(common.Bytes2Hex(l2Tx.Encoded))
	if err != nil {
		s.logger.Fatalf("error decoding tx: %v", err)
		return
	}

	l2TxRaw := state.L2TxRaw{
		EfficiencyPercentage: uint8(l2Tx.EffectiveGasPricePercentage),
		TxAlreadyEncoded:     false,
		Tx:                   tx,
	}

	// Add Tx
	blockRaw.Transactions = append(blockRaw.Transactions, l2TxRaw)
}

// getWipL2Block returns index of the array and pointer to the current L2 block (helper func)
func (s *SequenceSender) getWipL2Block() (uint64, *state.L2BlockRaw) { //nolint:unparam
	// Current batch
	var wipBatchRaw *state.BatchRawV2
	if s.sequenceData[s.wipBatch] != nil {
		wipBatchRaw = s.sequenceData[s.wipBatch].batchRaw
	}

	// Current wip block
	if len(wipBatchRaw.Blocks) > 0 {
		blockIndex := uint64(len(wipBatchRaw.Blocks)) - 1
		return blockIndex, &wipBatchRaw.Blocks[blockIndex]
	} else {
		return 0, nil
	}
}

// updateLatestVirtualBatch queries the value in L1 and updates the latest virtual batch field
func (s *SequenceSender) updateLatestVirtualBatch() error {
>>>>>>> 0f18cf58
	s.latestVirtualBatchLock.Lock()
	defer s.latestVirtualBatchLock.Unlock()

	// Get latest virtual state batch from L1
	var err error

	s.latestVirtualBatchNumber, err = s.etherman.GetLatestBatchNumber()
	if err != nil {
		s.logger.Errorf("error getting latest virtual batch, error: %v", err)
		return errors.New("fail to get latest virtual batch")
	}

	s.logger.Infof("latest virtual batch is %d", s.latestVirtualBatchNumber)

	return nil
}

// marginTimeElapsed checks if the time between currentTime and l2BlockTimestamp is greater than timeMargin.
// If it's greater returns true, otherwise it returns false and the waitTime needed to achieve this timeMargin
func (s *SequenceSender) marginTimeElapsed(
	l2BlockTimestamp uint64, currentTime uint64, timeMargin int64,
) (bool, int64) {
	// Check the time difference between L2 block and currentTime
	var timeDiff int64
	if l2BlockTimestamp >= currentTime {
		// L2 block timestamp is above currentTime, negative timeDiff. We do in this way to avoid uint64 overflow
		timeDiff = int64(-(l2BlockTimestamp - currentTime))
	} else {
		timeDiff = int64(currentTime - l2BlockTimestamp)
	}

	// Check if the time difference is less than timeMargin (L1BlockTimestampMargin)
	if timeDiff < timeMargin {
		var waitTime int64
		if timeDiff < 0 { // L2 block timestamp is above currentTime
			waitTime = timeMargin + (-timeDiff)
		} else {
			waitTime = timeMargin - timeDiff
		}
		return false, waitTime
	} else { // timeDiff is greater than timeMargin
		return true, 0
	}
}

// logFatalf logs error, activates flag to stop sequencing, and remains in an infinite loop
func (s *SequenceSender) logFatalf(template string, args ...interface{}) {
	s.seqSendingStopped = true
	for {
		s.logger.Errorf(template, args...)
		s.logger.Errorf("sequence sending stopped.")
		time.Sleep(ten * time.Second)
	}
}<|MERGE_RESOLUTION|>--- conflicted
+++ resolved
@@ -249,216 +249,6 @@
 	}
 }
 
-<<<<<<< HEAD
-=======
-// purgeEthTx purges transactions from memory structures
-func (s *SequenceSender) purgeEthTx(ctx context.Context) {
-	// If sequence sending is stopped, do not purge
-	if s.seqSendingStopped {
-		return
-	}
-
-	// Purge old transactions that are finalized
-	s.mutexEthTx.Lock()
-	defer s.mutexEthTx.Unlock()
-	timePurge := time.Now().Add(-s.cfg.WaitPeriodPurgeTxFile.Duration)
-	toPurge := make([]common.Hash, 0)
-	for hash, data := range s.ethTransactions {
-		if !data.StatusTimestamp.Before(timePurge) {
-			continue
-		}
-
-		if !data.OnMonitor || data.Status == ethtxmanager.MonitoredTxStatusFinalized.String() {
-			toPurge = append(toPurge, hash)
-
-			// Remove from tx monitor
-			if data.OnMonitor {
-				err := s.ethTxManager.Remove(ctx, hash)
-				if err != nil {
-					s.logger.Warnf("error removing monitor tx %v from ethtxmanager: %v", hash, err)
-				} else {
-					s.logger.Infof("removed monitor tx %v from ethtxmanager", hash)
-				}
-			}
-		}
-	}
-
-	if len(toPurge) > 0 {
-		var firstPurged uint64 = math.MaxUint64
-		var lastPurged uint64
-		for i := 0; i < len(toPurge); i++ {
-			if s.ethTransactions[toPurge[i]].Nonce < firstPurged {
-				firstPurged = s.ethTransactions[toPurge[i]].Nonce
-			}
-			if s.ethTransactions[toPurge[i]].Nonce > lastPurged {
-				lastPurged = s.ethTransactions[toPurge[i]].Nonce
-			}
-			delete(s.ethTransactions, toPurge[i])
-			delete(s.ethTxData, toPurge[i])
-		}
-		s.logger.Infof("txs purged count: %d, fromNonce: %d, toNonce: %d", len(toPurge), firstPurged, lastPurged)
-	}
-}
-
-// syncEthTxResults syncs results from L1 for transactions in the memory structure
-func (s *SequenceSender) syncEthTxResults(ctx context.Context) (uint64, error) { //nolint:unparam
-	s.mutexEthTx.Lock()
-	var txPending uint64
-	var txSync uint64
-	for hash, data := range s.ethTransactions {
-		if data.Status == ethtxmanager.MonitoredTxStatusFinalized.String() {
-			continue
-		}
-
-		_ = s.getResultAndUpdateEthTx(ctx, hash)
-		txSync++
-		txStatus := s.ethTransactions[hash].Status
-		// Count if it is not in a final state
-		if s.ethTransactions[hash].OnMonitor &&
-			txStatus != ethtxmanager.MonitoredTxStatusFailed.String() &&
-			txStatus != ethtxmanager.MonitoredTxStatusSafe.String() &&
-			txStatus != ethtxmanager.MonitoredTxStatusFinalized.String() {
-			txPending++
-		}
-	}
-	s.mutexEthTx.Unlock()
-
-	// Save updated sequences transactions
-	err := s.saveSentSequencesTransactions(ctx)
-	if err != nil {
-		s.logger.Errorf("error saving tx sequence, error: %v", err)
-	}
-
-	s.logger.Infof("%d tx results synchronized (%d in pending state)", txSync, txPending)
-	return txPending, nil
-}
-
-// syncAllEthTxResults syncs all tx results from L1
-func (s *SequenceSender) syncAllEthTxResults(ctx context.Context) error {
-	// Get all results
-	results, err := s.ethTxManager.ResultsByStatus(ctx, nil)
-	if err != nil {
-		s.logger.Warnf("error getting results for all tx: %v", err)
-		return err
-	}
-
-	// Check and update tx status
-	numResults := len(results)
-	s.mutexEthTx.Lock()
-	for _, result := range results {
-		txSequence, exists := s.ethTransactions[result.ID]
-		if !exists {
-			s.logger.Infof("transaction %v missing in memory structure. Adding it", result.ID)
-			// No info: from/to batch and the sent timestamp
-			s.ethTransactions[result.ID] = &ethTxData{
-				SentL1Timestamp: time.Time{},
-				StatusTimestamp: time.Now(),
-				OnMonitor:       true,
-				Status:          "*missing",
-			}
-			txSequence = s.ethTransactions[result.ID]
-		}
-
-		s.updateEthTxResult(txSequence, result)
-	}
-	s.mutexEthTx.Unlock()
-
-	// Save updated sequences transactions
-	err = s.saveSentSequencesTransactions(ctx)
-	if err != nil {
-		s.logger.Errorf("error saving tx sequence, error: %v", err)
-	}
-
-	s.logger.Infof("%d tx results synchronized", numResults)
-	return nil
-}
-
-// copyTxData copies tx data in the internal structure
-func (s *SequenceSender) copyTxData(
-	txHash common.Hash, txData []byte, txsResults map[common.Hash]ethtxmanager.TxResult,
-) {
-	s.ethTxData[txHash] = make([]byte, len(txData))
-	copy(s.ethTxData[txHash], txData)
-
-	s.ethTransactions[txHash].Txs = make(map[common.Hash]ethTxAdditionalData, 0)
-	for hash, result := range txsResults {
-		var gasPrice *big.Int
-		if result.Tx != nil {
-			gasPrice = result.Tx.GasPrice()
-		}
-
-		add := ethTxAdditionalData{
-			GasPrice:      gasPrice,
-			RevertMessage: result.RevertMessage,
-		}
-		s.ethTransactions[txHash].Txs[hash] = add
-	}
-}
-
-// updateEthTxResult handles updating transaction state
-func (s *SequenceSender) updateEthTxResult(txData *ethTxData, txResult ethtxmanager.MonitoredTxResult) {
-	if txData.Status != txResult.Status.String() {
-		s.logger.Infof("update transaction %v to state %s", txResult.ID, txResult.Status.String())
-		txData.StatusTimestamp = time.Now()
-		stTrans := txData.StatusTimestamp.Format("2006-01-02T15:04:05.000-07:00") + ", " +
-			txData.Status + ", " + txResult.Status.String()
-
-		txData.Status = txResult.Status.String()
-		txData.StateHistory = append(txData.StateHistory, stTrans)
-
-		// Manage according to the state
-		statusConsolidated := txData.Status == ethtxmanager.MonitoredTxStatusSafe.String() ||
-			txData.Status == ethtxmanager.MonitoredTxStatusFinalized.String()
-
-		if txData.Status == ethtxmanager.MonitoredTxStatusFailed.String() {
-			s.logFatalf("transaction %v result failed!")
-		} else if statusConsolidated && txData.ToBatch >= s.latestVirtualBatch {
-			s.latestVirtualTime = txData.StatusTimestamp
-		}
-	}
-
-	// Update info received from L1
-	txData.Nonce = txResult.Nonce
-	if txResult.To != nil {
-		txData.To = *txResult.To
-	}
-	if txResult.MinedAtBlockNumber != nil {
-		txData.MinedAtBlock = *txResult.MinedAtBlockNumber
-	}
-	s.copyTxData(txResult.ID, txResult.Data, txResult.Txs)
-}
-
-// getResultAndUpdateEthTx updates the tx status from the ethTxManager
-func (s *SequenceSender) getResultAndUpdateEthTx(ctx context.Context, txHash common.Hash) error {
-	txData, exists := s.ethTransactions[txHash]
-	if !exists {
-		s.logger.Errorf("transaction %v not found in memory", txHash)
-		return errors.New("transaction not found in memory structure")
-	}
-
-	txResult, err := s.ethTxManager.Result(ctx, txHash)
-	switch {
-	case errors.Is(err, ethtxmanager.ErrNotFound):
-		s.logger.Infof("transaction %v does not exist in ethtxmanager. Marking it", txHash)
-		txData.OnMonitor = false
-		// Resend tx
-		errSend := s.sendTx(ctx, true, &txHash, nil, 0, 0, nil, txData.Gas)
-		if errSend == nil {
-			txData.OnMonitor = false
-		}
-
-	case err != nil:
-		s.logger.Errorf("error getting result for tx %v: %v", txHash, err)
-		return err
-
-	default:
-		s.updateEthTxResult(txData, txResult)
-	}
-
-	return nil
-}
-
->>>>>>> 0f18cf58
 // tryToSendSequence checks if there is a sequence and it's worth it to send to L1
 func (s *SequenceSender) tryToSendSequence(ctx context.Context) {
 	// Update latest virtual batch
@@ -670,516 +460,8 @@
 	return nil, nil
 }
 
-<<<<<<< HEAD
 // getLatestVirtualBatch queries the value in L1 and updates the latest virtual batch field
 func (s *SequenceSender) getLatestVirtualBatch() error {
-=======
-// loadSentSequencesTransactions loads the file into the memory structure
-func (s *SequenceSender) loadSentSequencesTransactions() error {
-	// Check if file exists
-	if _, err := os.Stat(s.cfg.SequencesTxFileName); os.IsNotExist(err) {
-		s.logger.Infof("file not found %s: %v", s.cfg.SequencesTxFileName, err)
-		return nil
-	} else if err != nil {
-		s.logger.Errorf("error opening file %s: %v", s.cfg.SequencesTxFileName, err)
-		return err
-	}
-
-	// Read file
-	data, err := os.ReadFile(s.cfg.SequencesTxFileName)
-	if err != nil {
-		s.logger.Errorf("error reading file %s: %v", s.cfg.SequencesTxFileName, err)
-		return err
-	}
-
-	// Restore memory structure
-	s.mutexEthTx.Lock()
-	err = json.Unmarshal(data, &s.ethTransactions)
-	s.mutexEthTx.Unlock()
-	if err != nil {
-		s.logger.Errorf("error decoding data from %s: %v", s.cfg.SequencesTxFileName, err)
-		return err
-	}
-
-	return nil
-}
-
-// saveSentSequencesTransactions saves memory structure into persistent file
-func (s *SequenceSender) saveSentSequencesTransactions(ctx context.Context) error {
-	var err error
-
-	// Purge tx
-	s.purgeEthTx(ctx)
-
-	// Ceate file
-	fileName := s.cfg.SequencesTxFileName[0:strings.IndexRune(s.cfg.SequencesTxFileName, '.')] + ".tmp"
-	s.sequencesTxFile, err = os.Create(fileName)
-	if err != nil {
-		s.logger.Errorf("error creating file %s: %v", fileName, err)
-		return err
-	}
-	defer s.sequencesTxFile.Close()
-
-	// Write data JSON encoded
-	encoder := json.NewEncoder(s.sequencesTxFile)
-	encoder.SetIndent("", "  ")
-	s.mutexEthTx.Lock()
-	err = encoder.Encode(s.ethTransactions)
-	s.mutexEthTx.Unlock()
-	if err != nil {
-		s.logger.Errorf("error writing file %s: %v", fileName, err)
-		return err
-	}
-
-	// Rename the new file
-	err = os.Rename(fileName, s.cfg.SequencesTxFileName)
-	if err != nil {
-		s.logger.Errorf("error renaming file %s to %s: %v", fileName, s.cfg.SequencesTxFileName, err)
-		return err
-	}
-
-	return nil
-}
-
-func (s *SequenceSender) entryTypeToString(entryType datastream.EntryType) string {
-	switch entryType {
-	case datastream.EntryType_ENTRY_TYPE_BATCH_START:
-		return "BatchStart"
-	case datastream.EntryType_ENTRY_TYPE_L2_BLOCK:
-		return "L2Block"
-	case datastream.EntryType_ENTRY_TYPE_TRANSACTION:
-		return "Transaction"
-	case datastream.EntryType_ENTRY_TYPE_BATCH_END:
-		return "BatchEnd"
-	default:
-		return fmt.Sprintf("%d", entryType)
-	}
-}
-
-// handleReceivedDataStream manages the events received by the streaming
-func (s *SequenceSender) handleReceivedDataStream(
-	entry *datastreamer.FileEntry, client *datastreamer.StreamClient, server *datastreamer.StreamServer,
-) error {
-	dsType := datastream.EntryType(entry.Type)
-
-	var prevEntryType datastream.EntryType
-	if s.prevStreamEntry != nil {
-		prevEntryType = datastream.EntryType(s.prevStreamEntry.Type)
-	}
-
-	switch dsType {
-	case datastream.EntryType_ENTRY_TYPE_L2_BLOCK:
-		// Handle stream entry: L2Block
-		l2Block := &datastream.L2Block{}
-
-		err := proto.Unmarshal(entry.Data, l2Block)
-		if err != nil {
-			s.logger.Errorf("error unmarshalling L2Block: %v", err)
-			return err
-		}
-
-		s.logger.Infof("received L2Block entry, l2Block.Number: %d, l2Block.BatchNumber: %d, entry.Number: %d",
-			l2Block.Number, l2Block.BatchNumber, entry.Number,
-		)
-
-		// Sanity checks
-		if s.prevStreamEntry != nil &&
-			!(prevEntryType == datastream.EntryType_ENTRY_TYPE_BATCH_START ||
-				prevEntryType == datastream.EntryType_ENTRY_TYPE_L2_BLOCK ||
-				prevEntryType == datastream.EntryType_ENTRY_TYPE_TRANSACTION) {
-			s.logger.Fatalf("unexpected L2Block entry received, entry.Number: %d, l2Block.Number: %d, "+
-				"prevEntry: %s, prevEntry.Number: %d",
-				entry.Number,
-				l2Block.Number,
-				s.entryTypeToString(prevEntryType),
-				s.prevStreamEntry.Number,
-			)
-		} else if prevEntryType == datastream.EntryType_ENTRY_TYPE_L2_BLOCK {
-			prevL2Block := &datastream.L2Block{}
-
-			err := proto.Unmarshal(s.prevStreamEntry.Data, prevL2Block)
-			if err != nil {
-				s.logger.Errorf("error unmarshalling prevL2Block: %v", err)
-				return err
-			}
-			if l2Block.Number != prevL2Block.Number+1 {
-				s.logger.Fatalf("unexpected L2Block number %d received, it should be %d, entry.Number: %d, prevEntry.Number: %d",
-					l2Block.Number, prevL2Block.Number+1, entry.Number, s.prevStreamEntry.Number)
-			}
-		}
-
-		switch {
-		case l2Block.BatchNumber <= s.fromStreamBatch:
-			// Already virtualized
-			if l2Block.BatchNumber != s.latestStreamBatch {
-				s.logger.Infof("skipped! batch already virtualized, number %d", l2Block.BatchNumber)
-			}
-
-		case !s.validStream && l2Block.BatchNumber == s.fromStreamBatch+1:
-			// Initial case after startup
-			s.addNewSequenceBatch(l2Block)
-			s.validStream = true
-
-		case l2Block.BatchNumber > s.wipBatch:
-			// Handle whether it's only a new block or also a new batch
-			// Create new sequential batch
-			s.addNewSequenceBatch(l2Block)
-		}
-
-		// Latest stream batch
-		s.latestStreamBatch = l2Block.BatchNumber
-		if !s.validStream {
-			return nil
-		}
-
-		// Add L2 block
-		s.addNewBatchL2Block(l2Block)
-
-		s.prevStreamEntry = entry
-
-	case datastream.EntryType_ENTRY_TYPE_TRANSACTION:
-		// Handle stream entry: Transaction
-		if !s.validStream {
-			return nil
-		}
-
-		l2Tx := &datastream.Transaction{}
-		err := proto.Unmarshal(entry.Data, l2Tx)
-		if err != nil {
-			s.logger.Errorf("error unmarshalling Transaction: %v", err)
-			return err
-		}
-
-		s.logger.Debugf(
-			"received Transaction entry, tx.L2BlockNumber: %d, tx.Index: %d, entry.Number: %d",
-			l2Tx.L2BlockNumber, l2Tx.Index, entry.Number,
-		)
-
-		// Sanity checks
-		if !(prevEntryType == datastream.EntryType_ENTRY_TYPE_L2_BLOCK ||
-			prevEntryType == datastream.EntryType_ENTRY_TYPE_TRANSACTION) {
-			s.logger.Fatalf("unexpected Transaction entry received, entry.Number: %d, transaction.L2BlockNumber: %d, "+
-				"transaction.Index: %d, prevEntry: %s, prevEntry.Number: %d",
-				entry.Number, l2Tx.L2BlockNumber, l2Tx.Index, s.entryTypeToString(prevEntryType), s.prevStreamEntry.Number)
-		}
-
-		// Sanity check: tx should be decodable
-		_, err = state.DecodeTx(common.Bytes2Hex(l2Tx.Encoded))
-		if err != nil {
-			s.logger.Fatalf("error decoding tx during sanity check: %v", err)
-		}
-
-		// Add tx data
-		s.addNewBlockTx(l2Tx)
-
-		s.prevStreamEntry = entry
-
-	case datastream.EntryType_ENTRY_TYPE_BATCH_START:
-		// Handle stream entry: BatchStart
-		if !s.validStream {
-			return nil
-		}
-
-		batch := &datastream.BatchStart{}
-		err := proto.Unmarshal(entry.Data, batch)
-		if err != nil {
-			s.logger.Errorf("error unmarshalling BatchStart: %v", err)
-			return err
-		}
-
-		s.logger.Infof("received BatchStart entry, batchStart.Number: %d, entry.Number: %d", batch.Number, entry.Number)
-
-		// Add batch start data
-		s.addInfoSequenceBatchStart(batch)
-
-		s.prevStreamEntry = entry
-
-	case datastream.EntryType_ENTRY_TYPE_BATCH_END:
-		// Handle stream entry: BatchEnd
-		if !s.validStream {
-			return nil
-		}
-
-		batch := &datastream.BatchEnd{}
-		err := proto.Unmarshal(entry.Data, batch)
-		if err != nil {
-			s.logger.Errorf("error unmarshalling BatchEnd: %v", err)
-			return err
-		}
-
-		s.logger.Infof("received BatchEnd entry, batchEnd.Number: %d, entry.Number: %d", batch.Number, entry.Number)
-
-		// Sanity checks
-		if !(prevEntryType == datastream.EntryType_ENTRY_TYPE_L2_BLOCK ||
-			prevEntryType == datastream.EntryType_ENTRY_TYPE_TRANSACTION) {
-			s.logger.Fatalf(
-				"unexpected BatchEnd entry received, entry.Number: %d, batchEnd.Number: %d, "+
-					"prevEntry.Type: %s, prevEntry.Number: %d",
-				entry.Number, batch.Number, s.entryTypeToString(prevEntryType), s.prevStreamEntry.Number)
-		}
-
-		// Add batch end data
-		s.addInfoSequenceBatchEnd(batch)
-
-		// Close current wip batch
-		err = s.closeSequenceBatch()
-		if err != nil {
-			s.logger.Fatalf("error closing wip batch")
-			return err
-		}
-
-		s.prevStreamEntry = entry
-	}
-
-	return nil
-}
-
-// closeSequenceBatch closes the current batch
-func (s *SequenceSender) closeSequenceBatch() error {
-	s.mutexSequence.Lock()
-	defer s.mutexSequence.Unlock()
-
-	s.logger.Infof("closing batch %d", s.wipBatch)
-
-	data := s.sequenceData[s.wipBatch]
-	if data != nil {
-		data.batchClosed = true
-
-		batchL2Data, err := state.EncodeBatchV2(data.batchRaw)
-		if err != nil {
-			s.logger.Errorf("error closing and encoding the batch %d: %v", s.wipBatch, err)
-			return err
-		}
-
-		data.batch.SetL2Data(batchL2Data)
-	} else {
-		s.logger.Fatalf("wipBatch %d not found in sequenceData slice", s.wipBatch)
-	}
-
-	// Sanity Check
-	if s.cfg.SanityCheckRPCURL != "" {
-		rpcNumberOfBlocks, batchL2Data, err := s.getBatchFromRPC(s.wipBatch)
-		if err != nil {
-			s.logger.Fatalf("error getting batch number from RPC while trying to perform sanity check: %v", err)
-		} else {
-			dsNumberOfBlocks := len(s.sequenceData[s.wipBatch].batchRaw.Blocks)
-			if rpcNumberOfBlocks != dsNumberOfBlocks {
-				s.logger.Fatalf(
-					"number of blocks in batch %d (%d) does not match the number of blocks in the batch from the RPC (%d)",
-					s.wipBatch, dsNumberOfBlocks, rpcNumberOfBlocks,
-				)
-			}
-
-			if data.batchType == datastream.BatchType_BATCH_TYPE_REGULAR &&
-				common.Bytes2Hex(data.batch.L2Data()) != batchL2Data {
-				s.logger.Infof("datastream batchL2Data: %s", common.Bytes2Hex(data.batch.L2Data()))
-				s.logger.Infof("RPC batchL2Data: %s", batchL2Data)
-				s.logger.Fatalf("batchL2Data in batch %d does not match batchL2Data from the RPC (%d)", s.wipBatch)
-			}
-
-			s.logger.Infof("sanity check of batch %d against RPC successful", s.wipBatch)
-		}
-	} else {
-		s.logger.Warnf("config param SanityCheckRPCURL not set, sanity check with RPC can't be done")
-	}
-
-	return nil
-}
-
-func (s *SequenceSender) getBatchFromRPC(batchNumber uint64) (int, string, error) {
-	type zkEVMBatch struct {
-		Blocks      []string `mapstructure:"blocks"`
-		BatchL2Data string   `mapstructure:"batchL2Data"`
-	}
-
-	zkEVMBatchData := zkEVMBatch{}
-
-	response, err := rpc.JSONRPCCall(s.cfg.SanityCheckRPCURL, "zkevm_getBatchByNumber", batchNumber)
-	if err != nil {
-		return 0, "", err
-	}
-
-	// Check if the response is an error
-	if response.Error != nil {
-		return 0, "", fmt.Errorf("error in the response calling zkevm_getBatchByNumber: %v", response.Error)
-	}
-
-	// Get the batch number from the response hex string
-	err = json.Unmarshal(response.Result, &zkEVMBatchData)
-	if err != nil {
-		return 0, "", fmt.Errorf(
-			"error unmarshalling the batch number from the response calling zkevm_getBatchByNumber: %w",
-			err,
-		)
-	}
-
-	return len(zkEVMBatchData.Blocks), zkEVMBatchData.BatchL2Data, nil
-}
-
-// addNewSequenceBatch adds a new batch to the sequence
-func (s *SequenceSender) addNewSequenceBatch(l2Block *datastream.L2Block) {
-	s.mutexSequence.Lock()
-	s.logger.Infof("...new batch, number %d", l2Block.BatchNumber)
-
-	if l2Block.BatchNumber > s.wipBatch+1 {
-		s.logFatalf("new batch number (%d) is not consecutive to the current one (%d)", l2Block.BatchNumber, s.wipBatch)
-	} else if l2Block.BatchNumber < s.wipBatch {
-		s.logFatalf("new batch number (%d) is lower than the current one (%d)", l2Block.BatchNumber, s.wipBatch)
-	}
-
-	batch := s.TxBuilder.NewBatchFromL2Block(l2Block)
-
-	// Add to the list
-	s.sequenceList = append(s.sequenceList, l2Block.BatchNumber)
-
-	// Create initial data
-	batchRaw := state.BatchRawV2{}
-	data := sequenceData{
-		batchClosed: false,
-		batch:       batch,
-		batchRaw:    &batchRaw,
-	}
-	s.sequenceData[l2Block.BatchNumber] = &data
-
-	// Update wip batch
-	s.wipBatch = l2Block.BatchNumber
-	s.mutexSequence.Unlock()
-}
-
-// addInfoSequenceBatchStart adds info from the batch start
-func (s *SequenceSender) addInfoSequenceBatchStart(batch *datastream.BatchStart) {
-	s.mutexSequence.Lock()
-	s.logger.Infof(
-		"batch %d (%s) Start: type %d forkId %d chainId %d",
-		batch.Number, datastream.BatchType_name[int32(batch.Type)], batch.Type, batch.ForkId, batch.ChainId,
-	)
-
-	// Current batch
-	data := s.sequenceData[s.wipBatch]
-	if data != nil {
-		wipBatch := data.batch
-		if wipBatch.BatchNumber()+1 != batch.Number {
-			s.logFatalf(
-				"batch start number (%d) does not match the current consecutive one (%d)",
-				batch.Number, wipBatch.BatchNumber,
-			)
-		}
-		data.batchType = batch.Type
-	}
-
-	s.mutexSequence.Unlock()
-}
-
-// addInfoSequenceBatchEnd adds info from the batch end
-func (s *SequenceSender) addInfoSequenceBatchEnd(batch *datastream.BatchEnd) {
-	s.mutexSequence.Lock()
-
-	// Current batch
-	data := s.sequenceData[s.wipBatch]
-	if data != nil {
-		wipBatch := data.batch
-		if wipBatch.BatchNumber() == batch.Number {
-			// wipBatch.StateRoot = common.BytesToHash(batch) TODO: check if this is needed
-		} else {
-			s.logFatalf("batch end number (%d) does not match the current one (%d)", batch.Number, wipBatch.BatchNumber)
-		}
-	}
-
-	s.mutexSequence.Unlock()
-}
-
-// addNewBatchL2Block adds a new L2 block to the work in progress batch
-func (s *SequenceSender) addNewBatchL2Block(l2Block *datastream.L2Block) {
-	s.mutexSequence.Lock()
-	defer s.mutexSequence.Unlock()
-	s.logger.Infof(".....new L2 block, number %d (batch %d) l1infotree %d",
-		l2Block.Number, l2Block.BatchNumber, l2Block.L1InfotreeIndex)
-
-	// Current batch
-	data := s.sequenceData[s.wipBatch]
-	if data != nil {
-		wipBatchRaw := data.batchRaw
-		data.batch.SetLastL2BLockTimestamp(l2Block.Timestamp)
-		// Sanity check: should be the same coinbase within the batch
-		if common.BytesToAddress(l2Block.Coinbase) != data.batch.LastCoinbase() {
-			s.logFatalf(
-				"coinbase changed within the batch! (Previous %v, Current %v)",
-				data.batch.LastCoinbase, common.BytesToAddress(l2Block.Coinbase),
-			)
-		}
-		data.batch.SetLastCoinbase(common.BytesToAddress(l2Block.Coinbase))
-		if l2Block.L1InfotreeIndex != 0 {
-			data.batch.SetL1InfoTreeIndex(l2Block.L1InfotreeIndex)
-		} else {
-			s.logger.Warnf("L2 Block L1InfotreeIndex is 0, we don't change batch L1InfotreeIndex (%d)",
-				data.batch.L1InfoTreeIndex())
-		}
-		// New L2 block raw
-		newBlockRaw := state.L2BlockRaw{}
-
-		// Add L2 block
-		wipBatchRaw.Blocks = append(wipBatchRaw.Blocks, newBlockRaw)
-		// Get current L2 block
-		_, blockRaw := s.getWipL2Block()
-		if blockRaw == nil {
-			s.logger.Debugf("wip block %d not found!")
-			return
-		}
-
-		// Fill in data
-		blockRaw.DeltaTimestamp = l2Block.DeltaTimestamp
-		blockRaw.IndexL1InfoTree = l2Block.L1InfotreeIndex
-	}
-}
-
-// addNewBlockTx adds a new Tx to the current L2 block
-func (s *SequenceSender) addNewBlockTx(l2Tx *datastream.Transaction) {
-	s.mutexSequence.Lock()
-	defer s.mutexSequence.Unlock()
-	s.logger.Debugf("........new tx, length %d EGP %d SR %x..",
-		len(l2Tx.Encoded), l2Tx.EffectiveGasPricePercentage, l2Tx.ImStateRoot[:8],
-	)
-
-	// Current L2 block
-	_, blockRaw := s.getWipL2Block()
-
-	// New Tx raw
-	tx, err := state.DecodeTx(common.Bytes2Hex(l2Tx.Encoded))
-	if err != nil {
-		s.logger.Fatalf("error decoding tx: %v", err)
-		return
-	}
-
-	l2TxRaw := state.L2TxRaw{
-		EfficiencyPercentage: uint8(l2Tx.EffectiveGasPricePercentage),
-		TxAlreadyEncoded:     false,
-		Tx:                   tx,
-	}
-
-	// Add Tx
-	blockRaw.Transactions = append(blockRaw.Transactions, l2TxRaw)
-}
-
-// getWipL2Block returns index of the array and pointer to the current L2 block (helper func)
-func (s *SequenceSender) getWipL2Block() (uint64, *state.L2BlockRaw) { //nolint:unparam
-	// Current batch
-	var wipBatchRaw *state.BatchRawV2
-	if s.sequenceData[s.wipBatch] != nil {
-		wipBatchRaw = s.sequenceData[s.wipBatch].batchRaw
-	}
-
-	// Current wip block
-	if len(wipBatchRaw.Blocks) > 0 {
-		blockIndex := uint64(len(wipBatchRaw.Blocks)) - 1
-		return blockIndex, &wipBatchRaw.Blocks[blockIndex]
-	} else {
-		return 0, nil
-	}
-}
-
-// updateLatestVirtualBatch queries the value in L1 and updates the latest virtual batch field
-func (s *SequenceSender) updateLatestVirtualBatch() error {
->>>>>>> 0f18cf58
 	s.latestVirtualBatchLock.Lock()
 	defer s.latestVirtualBatchLock.Unlock()
 
