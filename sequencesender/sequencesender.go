--- conflicted
+++ resolved
@@ -23,13 +23,10 @@
 
 // SequenceSender represents a sequence sender
 type SequenceSender struct {
-<<<<<<< HEAD
 	cfg                      Config
 	logger                   *log.Logger
 	ethTxManager             *ethtxmanager.Client
 	etherman                 *etherman.Client
-	currentNonce             uint64
-	nonceMutex               sync.Mutex
 	latestVirtualBatchNumber uint64                     // Latest virtualized batch obtained from L1
 	latestVirtualTime        time.Time                  // Latest virtual batch timestamp
 	latestSentToL1Batch      uint64                     // Latest batch sent to L1
@@ -44,31 +41,6 @@
 	seqSendingStopped        bool                       // If there is a critical error
 	TxBuilder                txbuilder.TxBuilder
 	latestVirtualBatchLock   sync.Mutex
-=======
-	cfg                    Config
-	logger                 *log.Logger
-	ethTxManager           *ethtxmanager.Client
-	etherman               *etherman.Client
-	latestVirtualBatch     uint64                     // Latest virtualized batch obtained from L1
-	latestVirtualTime      time.Time                  // Latest virtual batch timestamp
-	latestSentToL1Batch    uint64                     // Latest batch sent to L1
-	wipBatch               uint64                     // Work in progress batch
-	sequenceList           []uint64                   // Sequence of batch number to be send to L1
-	sequenceData           map[uint64]*sequenceData   // All the batch data indexed by batch number
-	mutexSequence          sync.Mutex                 // Mutex to access sequenceData and sequenceList
-	ethTransactions        map[common.Hash]*ethTxData // All the eth tx sent to L1 indexed by hash
-	ethTxData              map[common.Hash][]byte     // Tx data send to or received from L1
-	mutexEthTx             sync.Mutex                 // Mutex to access ethTransactions
-	sequencesTxFile        *os.File                   // Persistence of sent transactions
-	validStream            bool                       // Not valid while receiving data before the desired batch
-	fromStreamBatch        uint64                     // Initial batch to connect to the streaming
-	latestStreamBatch      uint64                     // Latest batch received by the streaming
-	seqSendingStopped      bool                       // If there is a critical error
-	prevStreamEntry        *datastreamer.FileEntry
-	streamClient           *datastreamer.StreamClient
-	TxBuilder              txbuilder.TxBuilder
-	latestVirtualBatchLock sync.Mutex
->>>>>>> 473cc880
 }
 
 type sequenceData struct {
@@ -407,82 +379,6 @@
 	s.purgeSequences()
 }
 
-<<<<<<< HEAD
-=======
-// sendTx adds transaction to the ethTxManager to send it to L1
-func (s *SequenceSender) sendTx(
-	ctx context.Context, resend bool, txOldHash *common.Hash, to *common.Address,
-	fromBatch uint64, toBatch uint64, data []byte, gas uint64,
-) error {
-	// Params if new tx to send or resend a previous tx
-	var paramTo *common.Address
-	var paramData []byte
-	var valueFromBatch uint64
-	var valueToBatch uint64
-	var valueToAddress common.Address
-
-	if !resend {
-		paramTo = to
-		paramData = data
-		valueFromBatch = fromBatch
-		valueToBatch = toBatch
-	} else {
-		if txOldHash == nil {
-			s.logger.Errorf("trying to resend a tx with nil hash")
-			return errors.New("resend tx with nil hash monitor id")
-		}
-		paramTo = &s.ethTransactions[*txOldHash].To
-		paramData = s.ethTxData[*txOldHash]
-		valueFromBatch = s.ethTransactions[*txOldHash].FromBatch
-		valueToBatch = s.ethTransactions[*txOldHash].ToBatch
-	}
-	if paramTo != nil {
-		valueToAddress = *paramTo
-	}
-
-	// Add sequence tx
-	txHash, err := s.ethTxManager.AddWithGas(ctx, paramTo, big.NewInt(0), paramData, s.cfg.GasOffset, nil, gas)
-	if err != nil {
-		s.logger.Errorf("error adding sequence to ethtxmanager: %v", err)
-		return err
-	}
-
-	// Add new eth tx
-	txData := ethTxData{
-		SentL1Timestamp: time.Now(),
-		StatusTimestamp: time.Now(),
-		Status:          "*new",
-		FromBatch:       valueFromBatch,
-		ToBatch:         valueToBatch,
-		OnMonitor:       true,
-		To:              valueToAddress,
-		Gas:             gas,
-	}
-
-	// Add tx to internal structure
-	s.mutexEthTx.Lock()
-	s.ethTransactions[txHash] = &txData
-	txResults := make(map[common.Hash]ethtxmanager.TxResult, 0)
-	s.copyTxData(txHash, paramData, txResults)
-	_ = s.getResultAndUpdateEthTx(ctx, txHash)
-	if !resend {
-		s.latestSentToL1Batch = valueToBatch
-	} else {
-		s.ethTransactions[*txOldHash].Status = "*resent"
-	}
-	s.mutexEthTx.Unlock()
-
-	// Save sent sequences
-	err = s.saveSentSequencesTransactions(ctx)
-	if err != nil {
-		s.logger.Errorf("error saving tx sequence sent, error: %v", err)
-	}
-	return nil
-}
-
-// getSequencesToSend generates sequences to be sent to L1.
-// Empty array means there are no sequences to send or it's not worth sending
->>>>>>> 473cc880
 func (s *SequenceSender) getSequencesToSend(ctx context.Context) (seqsendertypes.Sequence, error) {
 	// Add sequences until too big for a single L1 tx or last batch is reached
 	s.mutexSequence.Lock()
