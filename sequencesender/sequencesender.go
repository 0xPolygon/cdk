--- conflicted
+++ resolved
@@ -429,28 +429,18 @@
 	}
 
 	txResult, err := s.ethTxManager.Result(ctx, txHash)
-<<<<<<< HEAD
 	switch {
 	case errors.Is(err, ethtxmanager.ErrNotFound):
-		log.Infof("transaction %v does not exist in ethtxmanager. Marking it", txHash)
-=======
-	if errors.Is(err, ethtxmanager.ErrNotFound) {
 		s.logger.Infof("transaction %v does not exist in ethtxmanager. Marking it", txHash)
->>>>>>> 803540b8
 		txData.OnMonitor = false
 		// Resend tx
 		errSend := s.sendTx(ctx, true, &txHash, nil, 0, 0, nil, txData.Gas)
 		if errSend == nil {
 			txData.OnMonitor = false
 		}
-<<<<<<< HEAD
 
 	case err != nil:
-		log.Errorf("error getting result for tx %v: %v", txHash, err)
-=======
-	} else if err != nil {
 		s.logger.Errorf("error getting result for tx %v: %v", txHash, err)
->>>>>>> 803540b8
 		return err
 
 	default:
@@ -1040,26 +1030,13 @@
 
 		data.batch.SetL2Data(batchL2Data)
 	} else {
-<<<<<<< HEAD
-		return fmt.Errorf("pending batch %d not found in sequence data", s.wipBatch)
-=======
 		s.logger.Fatalf("wipBatch %d not found in sequenceData slice", s.wipBatch)
->>>>>>> 803540b8
 	}
 
 	// Sanity Check
 	if s.cfg.SanityCheckRPCURL != "" {
 		rpcNumberOfBlocks, batchL2Data, err := s.getBatchFromRPC(s.wipBatch)
 		if err != nil {
-<<<<<<< HEAD
-			return fmt.Errorf("error getting batch number from RPC while trying to perform sanity check: %w", err)
-		} else {
-			dsNumberOfBlocks := len(s.sequenceData[s.wipBatch].batchRaw.Blocks)
-			if rpcNumberOfBlocks != dsNumberOfBlocks {
-				return fmt.Errorf("number of blocks in batch %d (%d) does not match "+
-					"the number of blocks in the batch from the RPC (%d)",
-					s.wipBatch, dsNumberOfBlocks, rpcNumberOfBlocks)
-=======
 			s.logger.Fatalf("error getting batch number from RPC while trying to perform sanity check: %v", err)
 		} else {
 			dsNumberOfBlocks := len(s.sequenceData[s.wipBatch].batchRaw.Blocks)
@@ -1068,20 +1045,13 @@
 					"number of blocks in batch %d (%d) does not match the number of blocks in the batch from the RPC (%d)",
 					s.wipBatch, dsNumberOfBlocks, rpcNumberOfBlocks,
 				)
->>>>>>> 803540b8
 			}
 
 			if data.batchType == datastream.BatchType_BATCH_TYPE_REGULAR &&
 				common.Bytes2Hex(data.batch.L2Data()) != batchL2Data {
-<<<<<<< HEAD
-				log.Infof("datastream batchL2Data: %s", common.Bytes2Hex(data.batch.L2Data()))
-				log.Infof("RPC batchL2Data: %s", batchL2Data)
-				return fmt.Errorf("batchL2Data in batch %d does not match batchL2Data from the RPC ", s.wipBatch)
-=======
 				s.logger.Infof("datastream batchL2Data: %s", common.Bytes2Hex(data.batch.L2Data()))
 				s.logger.Infof("RPC batchL2Data: %s", batchL2Data)
 				s.logger.Fatalf("batchL2Data in batch %d does not match batchL2Data from the RPC (%d)", s.wipBatch)
->>>>>>> 803540b8
 			}
 
 			s.logger.Infof("sanity check of batch %d against RPC successful", s.wipBatch)
