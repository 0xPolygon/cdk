package sequencesender

import (
	"context"
	"encoding/json"
	"errors"
	"fmt"
	"math"
	"math/big"
	"os"
	"strings"
	"sync"
	"time"

	"github.com/0xPolygon/cdk-rpc/rpc"
	"github.com/0xPolygon/cdk/etherman"
	"github.com/0xPolygon/cdk/log"
	"github.com/0xPolygon/cdk/sequencesender/seqsendertypes"
	"github.com/0xPolygon/cdk/sequencesender/txbuilder"
	"github.com/0xPolygon/cdk/state"
	"github.com/0xPolygon/cdk/state/datastream"
	"github.com/0xPolygonHermez/zkevm-data-streamer/datastreamer"
	"github.com/0xPolygonHermez/zkevm-ethtx-manager/ethtxmanager"
	ethtxlog "github.com/0xPolygonHermez/zkevm-ethtx-manager/log"
	"github.com/ethereum/go-ethereum/common"
	"google.golang.org/protobuf/proto"
)

// SequenceSender represents a sequence sender
type SequenceSender struct {
	cfg                    Config
	ethTxManager           *ethtxmanager.Client
	etherman               *etherman.Client
	currentNonce           uint64
	latestVirtualBatch     uint64                     // Latest virtualized batch obtained from L1
	latestVirtualTime      time.Time                  // Latest virtual batch timestamp
	latestSentToL1Batch    uint64                     // Latest batch sent to L1
	wipBatch               uint64                     // Work in progress batch
	sequenceList           []uint64                   // Sequence of batch number to be send to L1
	sequenceData           map[uint64]*sequenceData   // All the batch data indexed by batch number
	mutexSequence          sync.Mutex                 // Mutex to access sequenceData and sequenceList
	ethTransactions        map[common.Hash]*ethTxData // All the eth tx sent to L1 indexed by hash
	ethTxData              map[common.Hash][]byte     // Tx data send to or received from L1
	mutexEthTx             sync.Mutex                 // Mutex to access ethTransactions
	sequencesTxFile        *os.File                   // Persistence of sent transactions
	validStream            bool                       // Not valid while receiving data before the desired batch
	fromStreamBatch        uint64                     // Initial batch to connect to the streaming
	latestStreamBatch      uint64                     // Latest batch received by the streaming
	seqSendingStopped      bool                       // If there is a critical error
	prevStreamEntry        *datastreamer.FileEntry
	streamClient           *datastreamer.StreamClient
	TxBuilder              txbuilder.TxBuilder
	latestVirtualBatchLock sync.Mutex
}

type sequenceData struct {
	batchClosed bool
	batch       seqsendertypes.Batch
	batchRaw    *state.BatchRawV2
	batchType   datastream.BatchType
}

type ethTxData struct {
	Nonce           uint64                              `json:"nonce"`
	Status          string                              `json:"status"`
	SentL1Timestamp time.Time                           `json:"sentL1Timestamp"`
	StatusTimestamp time.Time                           `json:"statusTimestamp"`
	FromBatch       uint64                              `json:"fromBatch"`
	ToBatch         uint64                              `json:"toBatch"`
	MinedAtBlock    big.Int                             `json:"minedAtBlock"`
	OnMonitor       bool                                `json:"onMonitor"`
	To              common.Address                      `json:"to"`
	StateHistory    []string                            `json:"stateHistory"`
	Txs             map[common.Hash]ethTxAdditionalData `json:"txs"`
	Gas             uint64                              `json:"gas"`
}

type ethTxAdditionalData struct {
	GasPrice      *big.Int `json:"gasPrice,omitempty"`
	RevertMessage string   `json:"revertMessage,omitempty"`
}

// New inits sequence sender
func New(cfg Config, etherman *etherman.Client, txBuilder txbuilder.TxBuilder) (*SequenceSender, error) {
	// Create sequencesender
	s := SequenceSender{
		cfg:               cfg,
		etherman:          etherman,
		ethTransactions:   make(map[common.Hash]*ethTxData),
		ethTxData:         make(map[common.Hash][]byte),
		sequenceData:      make(map[uint64]*sequenceData),
		validStream:       false,
		latestStreamBatch: 0,
		seqSendingStopped: false,
		TxBuilder:         txBuilder,
	}
	log.Infof("Seq_sender: %s", txBuilder.String())

	// Restore pending sent sequences
	err := s.loadSentSequencesTransactions()
	if err != nil {
		log.Fatalf("error restoring sent sequences from file", err)
		return nil, err
	}

	// Create ethtxmanager client
	cfg.EthTxManager.Log = ethtxlog.Config{
		Environment: ethtxlog.LogEnvironment(cfg.Log.Environment),
		Level:       cfg.Log.Level,
		Outputs:     cfg.Log.Outputs,
	}

	s.ethTxManager, err = ethtxmanager.New(cfg.EthTxManager)
	if err != nil {
		log.Fatalf("error creating ethtxmanager client: %v", err)
		return nil, err
	}

	// Create datastream client
	s.streamClient, err = datastreamer.NewClient(s.cfg.StreamClient.Server, 1)
	if err != nil {
		log.Fatalf("failed to create stream client, error: %v", err)
	} else {
		log.Infof("new stream client")
	}
	// Set func to handle the streaming
	s.streamClient.SetProcessEntryFunc(s.handleReceivedDataStream)

	return &s, nil
}

// Start starts the sequence sender
func (s *SequenceSender) Start(ctx context.Context) {
	// Start ethtxmanager client
	go s.ethTxManager.Start()

	// Get current nonce
	var err error
	s.currentNonce, err = s.etherman.CurrentNonce(ctx, s.cfg.L2Coinbase)
	if err != nil {
		log.Fatalf("failed to get current nonce from %v, error: %v", s.cfg.L2Coinbase, err)
	} else {
		log.Infof("current nonce for %v is %d", s.cfg.L2Coinbase, s.currentNonce)
	}

	// Get latest virtual state batch from L1
	err = s.updateLatestVirtualBatch()
	if err != nil {
		log.Fatalf("error getting latest sequenced batch, error: %v", err)
	}

	// Sync all monitored sent L1 tx
	err = s.syncAllEthTxResults(ctx)
	if err != nil {
		log.Fatalf("failed to sync monitored tx results, error: %v", err)
	}

	// Start datastream client
	err = s.streamClient.Start()
	if err != nil {
		log.Fatalf("failed to start stream client, error: %v", err)
	}

	// Set starting point of the streaming
	s.fromStreamBatch = s.latestVirtualBatch

	bookmark := &datastream.BookMark{
		Type:  datastream.BookmarkType_BOOKMARK_TYPE_BATCH,
		Value: s.fromStreamBatch,
	}

	marshalledBookmark, err := proto.Marshal(bookmark)
	if err != nil {
		log.Fatalf("failed to marshal bookmark, error: %v", err)
	}

	log.Infof("stream client from bookmark %v", bookmark)

	// Current batch to sequence
	s.wipBatch = s.latestVirtualBatch + 1
	s.latestSentToL1Batch = s.latestVirtualBatch

	// Start sequence sending
	go s.sequenceSending(ctx)

	// Start receiving the streaming
	err = s.streamClient.ExecCommandStartBookmark(marshalledBookmark)
	if err != nil {
		log.Fatalf("failed to connect to the streaming: %v", err)
	}
}

// sequenceSending starts loop to check if there are sequences to send and sends them if it's convenient
func (s *SequenceSender) sequenceSending(ctx context.Context) {
	for {
		s.tryToSendSequence(ctx)
		time.Sleep(s.cfg.WaitPeriodSendSequence.Duration)
	}
}

// purgeSequences purges batches from memory structures
func (s *SequenceSender) purgeSequences() {
	// If sequence sending is stopped, do not purge
	if s.seqSendingStopped {
		return
	}

	// Purge the information of batches that are already virtualized
	s.mutexSequence.Lock()
	truncateUntil := 0
	toPurge := make([]uint64, 0)
	for i := 0; i < len(s.sequenceList); i++ {
		batchNumber := s.sequenceList[i]
		if batchNumber <= s.latestVirtualBatch {
			truncateUntil = i + 1
			toPurge = append(toPurge, batchNumber)
		}
	}

	if len(toPurge) > 0 {
		s.sequenceList = s.sequenceList[truncateUntil:]

		var firstPurged uint64
		var lastPurged uint64
		for i := 0; i < len(toPurge); i++ {
			if i == 0 {
				firstPurged = toPurge[i]
			}
			if i == len(toPurge)-1 {
				lastPurged = toPurge[i]
			}
			delete(s.sequenceData, toPurge[i])
		}
		log.Infof("batches purged count: %d, fromBatch: %d, toBatch: %d", len(toPurge), firstPurged, lastPurged)
	}
	s.mutexSequence.Unlock()
}

// purgeEthTx purges transactions from memory structures
func (s *SequenceSender) purgeEthTx(ctx context.Context) {
	// If sequence sending is stopped, do not purge
	if s.seqSendingStopped {
		return
	}

	// Purge old transactions that are finalized
	s.mutexEthTx.Lock()
	timePurge := time.Now().Add(-s.cfg.WaitPeriodPurgeTxFile.Duration)
	toPurge := make([]common.Hash, 0)
	for hash, data := range s.ethTransactions {
		if !data.StatusTimestamp.Before(timePurge) {
			continue
		}

		if !data.OnMonitor || data.Status == ethtxmanager.MonitoredTxStatusFinalized.String() {
			toPurge = append(toPurge, hash)

			// Remove from tx monitor
			if data.OnMonitor {
				err := s.ethTxManager.Remove(ctx, hash)
				if err != nil {
					log.Warnf("error removing monitor tx %v from ethtxmanager: %v", hash, err)
				} else {
					log.Infof("removed monitor tx %v from ethtxmanager", hash)
				}
			}
		}
	}

	if len(toPurge) > 0 {
		var firstPurged uint64 = math.MaxUint64
		var lastPurged uint64
		for i := 0; i < len(toPurge); i++ {
			if s.ethTransactions[toPurge[i]].Nonce < firstPurged {
				firstPurged = s.ethTransactions[toPurge[i]].Nonce
			}
			if s.ethTransactions[toPurge[i]].Nonce > lastPurged {
				lastPurged = s.ethTransactions[toPurge[i]].Nonce
			}
			delete(s.ethTransactions, toPurge[i])
			delete(s.ethTxData, toPurge[i])
		}
		log.Infof("txs purged count: %d, fromNonce: %d, toNonce: %d", len(toPurge), firstPurged, lastPurged)
	}
	s.mutexEthTx.Unlock()
}

// syncEthTxResults syncs results from L1 for transactions in the memory structure
func (s *SequenceSender) syncEthTxResults(ctx context.Context) (uint64, error) {
	s.mutexEthTx.Lock()
	var txPending uint64
	var txSync uint64
	for hash, data := range s.ethTransactions {
		if data.Status == ethtxmanager.MonitoredTxStatusFinalized.String() {
			continue
		}

		_ = s.getResultAndUpdateEthTx(ctx, hash)
		txSync++
		txStatus := s.ethTransactions[hash].Status
		// Count if it is not in a final state
		if s.ethTransactions[hash].OnMonitor &&
			txStatus != ethtxmanager.MonitoredTxStatusFailed.String() &&
			txStatus != ethtxmanager.MonitoredTxStatusSafe.String() &&
			txStatus != ethtxmanager.MonitoredTxStatusFinalized.String() {
			txPending++
		}
	}
	s.mutexEthTx.Unlock()

	// Save updated sequences transactions
	err := s.saveSentSequencesTransactions(ctx)
	if err != nil {
		log.Errorf("error saving tx sequence, error: %v", err)
	}

	log.Infof("%d tx results synchronized (%d in pending state)", txSync, txPending)
	return txPending, nil
}

// syncAllEthTxResults syncs all tx results from L1
func (s *SequenceSender) syncAllEthTxResults(ctx context.Context) error {
	// Get all results
	results, err := s.ethTxManager.ResultsByStatus(ctx, nil)
	if err != nil {
		log.Warnf("error getting results for all tx: %v", err)
		return err
	}

	// Check and update tx status
	numResults := len(results)
	s.mutexEthTx.Lock()
	for _, result := range results {
		txSequence, exists := s.ethTransactions[result.ID]
		if !exists {
			log.Infof("transaction %v missing in memory structure. Adding it", result.ID)
			// No info: from/to batch and the sent timestamp
			s.ethTransactions[result.ID] = &ethTxData{
				SentL1Timestamp: time.Time{},
				StatusTimestamp: time.Now(),
				OnMonitor:       true,
				Status:          "*missing",
			}
			txSequence = s.ethTransactions[result.ID]
		}

		s.updateEthTxResult(txSequence, result)
	}
	s.mutexEthTx.Unlock()

	// Save updated sequences transactions
	err = s.saveSentSequencesTransactions(ctx)
	if err != nil {
		log.Errorf("error saving tx sequence, error: %v", err)
	}

	log.Infof("%d tx results synchronized", numResults)
	return nil
}

// copyTxData copies tx data in the internal structure
func (s *SequenceSender) copyTxData(txHash common.Hash, txData []byte, txsResults map[common.Hash]ethtxmanager.TxResult) {
	s.ethTxData[txHash] = make([]byte, len(txData))
	copy(s.ethTxData[txHash], txData)

	s.ethTransactions[txHash].Txs = make(map[common.Hash]ethTxAdditionalData, 0)
	for hash, result := range txsResults {
		var gasPrice *big.Int
		if result.Tx != nil {
			gasPrice = result.Tx.GasPrice()
		}

		add := ethTxAdditionalData{
			GasPrice:      gasPrice,
			RevertMessage: result.RevertMessage,
		}
		s.ethTransactions[txHash].Txs[hash] = add
	}
}

// updateEthTxResult handles updating transaction state
func (s *SequenceSender) updateEthTxResult(txData *ethTxData, txResult ethtxmanager.MonitoredTxResult) {
	if txData.Status != txResult.Status.String() {
		log.Infof("update transaction %v to state %s", txResult.ID, txResult.Status.String())
		txData.StatusTimestamp = time.Now()
		stTrans := txData.StatusTimestamp.Format("2006-01-02T15:04:05.000-07:00") + ", " + txData.Status + ", " + txResult.Status.String()
		txData.Status = txResult.Status.String()
		txData.StateHistory = append(txData.StateHistory, stTrans)

		// Manage according to the state
		statusConsolidated := txData.Status == ethtxmanager.MonitoredTxStatusSafe.String() || txData.Status == ethtxmanager.MonitoredTxStatusFinalized.String()
		if txData.Status == ethtxmanager.MonitoredTxStatusFailed.String() {
			s.logFatalf("transaction %v result failed!")
		} else if statusConsolidated && txData.ToBatch >= s.latestVirtualBatch {
			s.latestVirtualTime = txData.StatusTimestamp
		}
	}

	// Update info received from L1
	txData.Nonce = txResult.Nonce
	if txResult.To != nil {
		txData.To = *txResult.To
	}
	if txResult.MinedAtBlockNumber != nil {
		txData.MinedAtBlock = *txResult.MinedAtBlockNumber
	}
	s.copyTxData(txResult.ID, txResult.Data, txResult.Txs)
}

// getResultAndUpdateEthTx updates the tx status from the ethTxManager
func (s *SequenceSender) getResultAndUpdateEthTx(ctx context.Context, txHash common.Hash) error {
	txData, exists := s.ethTransactions[txHash]
	if !exists {
		log.Errorf("transaction %v not found in memory", txHash)
		return errors.New("transaction not found in memory structure")
	}

	txResult, err := s.ethTxManager.Result(ctx, txHash)
	if err == ethtxmanager.ErrNotFound {
		log.Infof("transaction %v does not exist in ethtxmanager. Marking it", txHash)
		txData.OnMonitor = false
		// Resend tx
		errSend := s.sendTx(ctx, true, &txHash, nil, 0, 0, nil, txData.Gas)
		if errSend == nil {
			txData.OnMonitor = false
		}
	} else if err != nil {
		log.Errorf("error getting result for tx %v: %v", txHash, err)
		return err
	} else {
		s.updateEthTxResult(txData, txResult)
	}

	return nil
}

// tryToSendSequence checks if there is a sequence and it's worth it to send to L1
func (s *SequenceSender) tryToSendSequence(ctx context.Context) {
	// Update latest virtual batch
	log.Infof("updating virtual batch")
	err := s.updateLatestVirtualBatch()
	if err != nil {
		return
	}

	// Update state of transactions
	log.Infof("updating tx results")
	countPending, err := s.syncEthTxResults(ctx)
	if err != nil {
		return
	}

	// Check if the sequence sending is stopped
	if s.seqSendingStopped {
		log.Warnf("sending is stopped!")
		return
	}

	// Check if reached the maximum number of pending transactions
	if countPending >= s.cfg.MaxPendingTx {
		log.Infof("max number of pending txs (%d) reached. Waiting for some to be completed", countPending)
		return
	}

	// Check if should send sequence to L1
	log.Infof("getting sequences to send")
	sequence, err := s.getSequencesToSend(ctx)
	if err != nil || sequence == nil || sequence.Len() == 0 {
		if err != nil {
			log.Errorf("error getting sequences: %v", err)
		}
		return
	}

	// Send sequences to L1
	firstSequence := sequence.FirstBatch()
	lastSequence := sequence.LastBatch()
	lastL2BlockTimestamp := lastSequence.LastL2BLockTimestamp()

<<<<<<< HEAD
	log.Infof("[SeqSender] sending sequences to L1. From batch %d to batch %d", firstSequence.BatchNumber(), lastSequence.BatchNumber())
	log.Debugf(sequence.String())
=======
	log.Infof("sending sequences to L1. From batch %d to batch %d", firstSequence.BatchNumber(), lastSequence.BatchNumber())
	log.Infof(sequence.String())
>>>>>>> b9b57496

	// Wait until last L1 block timestamp is L1BlockTimestampMargin seconds above the timestamp of the last L2 block in the sequence
	timeMargin := int64(s.cfg.L1BlockTimestampMargin.Seconds())
	for {
		// Get header of the last L1 block
		lastL1BlockHeader, err := s.etherman.GetLatestBlockHeader(ctx)
		if err != nil {
			log.Errorf("failed to get last L1 block timestamp, err: %v", err)
			return
		}

		elapsed, waitTime := s.marginTimeElapsed(lastL2BlockTimestamp, lastL1BlockHeader.Time, timeMargin)

		if !elapsed {
			log.Infof("waiting at least %d seconds to send sequences, time difference between last L1 block %d (ts: %d) and last L2 block %d (ts: %d) in the sequence is lower than %d seconds",
				waitTime, lastL1BlockHeader.Number, lastL1BlockHeader.Time, lastSequence.BatchNumber(), lastL2BlockTimestamp, timeMargin)
			time.Sleep(time.Duration(waitTime) * time.Second)
		} else {
			log.Infof("continuing, time difference between last L1 block %d (ts: %d) and last L2 block %d (ts: %d) in the sequence is greater than %d seconds",
				lastL1BlockHeader.Number, lastL1BlockHeader.Time, lastSequence.BatchNumber, lastL2BlockTimestamp, timeMargin)
			break
		}
	}

	// Sanity check: Wait also until current time is L1BlockTimestampMargin seconds above the timestamp of the last L2 block in the sequence
	for {
		currentTime := uint64(time.Now().Unix())

		elapsed, waitTime := s.marginTimeElapsed(lastL2BlockTimestamp, currentTime, timeMargin)

		// Wait if the time difference is less than L1BlockTimestampMargin
		if !elapsed {
			log.Infof("waiting at least %d seconds to send sequences, time difference between now (ts: %d) and last L2 block %d (ts: %d) in the sequence is lower than %d seconds",
				waitTime, currentTime, lastSequence.BatchNumber, lastL2BlockTimestamp, timeMargin)
			time.Sleep(time.Duration(waitTime) * time.Second)
		} else {
			log.Infof("[SeqSender]sending sequences now, time difference between now (ts: %d) and last L2 block %d (ts: %d) in the sequence is also greater than %d seconds",
				currentTime, lastSequence.BatchNumber, lastL2BlockTimestamp, timeMargin)
			break
		}
	}

	// Send sequences to L1
<<<<<<< HEAD
	log.Infof("[SeqSender] sending sequences to L1. From batch %d to batch %d", firstSequence.BatchNumber(), lastSequence.BatchNumber())
	log.Debugf(sequence.String())
=======
	log.Infof("sending sequences to L1. From batch %d to batch %d", firstSequence.BatchNumber(), lastSequence.BatchNumber())
	log.Infof(sequence.String())
>>>>>>> b9b57496

	tx, err := s.TxBuilder.BuildSequenceBatchesTx(ctx, sequence)
	if err != nil {
		log.Errorf("error building sequenceBatches tx: %v", err)
		return
	}

	// Get latest virtual state batch from L1
	err = s.updateLatestVirtualBatch()
	if err != nil {
		log.Fatalf("error getting latest sequenced batch, error: %v", err)
	}

	sequence.SetLastVirtualBatchNumber(s.latestVirtualBatch)

	txToEstimateGas, err := s.TxBuilder.BuildSequenceBatchesTx(ctx, sequence)
	if err != nil {
		log.Errorf("error building sequenceBatches tx to estimate gas: %v", err)
		return
	}

	gas, err := s.etherman.EstimateGas(ctx, s.cfg.SenderAddress, tx.To(), nil, txToEstimateGas.Data())
	if err != nil {
		log.Errorf("error estimating gas: ", err)
		return
	}

	// Add sequence tx
	err = s.sendTx(ctx, false, nil, tx.To(), firstSequence.BatchNumber(), lastSequence.BatchNumber(), tx.Data(), gas)
	if err != nil {
		return
	}

	// Purge sequences data from memory
	s.purgeSequences()
}

// sendTx adds transaction to the ethTxManager to send it to L1
func (s *SequenceSender) sendTx(ctx context.Context, resend bool, txOldHash *common.Hash, to *common.Address, fromBatch uint64, toBatch uint64, data []byte, gas uint64) error {
	// Params if new tx to send or resend a previous tx
	var paramTo *common.Address
	var paramNonce *uint64
	var paramData []byte
	var valueFromBatch uint64
	var valueToBatch uint64
	var valueToAddress common.Address

	if !resend {
		paramTo = to
		paramNonce = &s.currentNonce
		paramData = data
		valueFromBatch = fromBatch
		valueToBatch = toBatch
	} else {
		if txOldHash == nil {
			log.Errorf("trying to resend a tx with nil hash")
			return errors.New("resend tx with nil hash monitor id")
		}
		paramTo = &s.ethTransactions[*txOldHash].To
		paramNonce = &s.ethTransactions[*txOldHash].Nonce
		paramData = s.ethTxData[*txOldHash]
		valueFromBatch = s.ethTransactions[*txOldHash].FromBatch
		valueToBatch = s.ethTransactions[*txOldHash].ToBatch
	}
	if paramTo != nil {
		valueToAddress = *paramTo
	}

	// Add sequence tx
	txHash, err := s.ethTxManager.AddWithGas(ctx, paramTo, paramNonce, big.NewInt(0), paramData, s.cfg.GasOffset, nil, gas)
	if err != nil {
		log.Errorf("error adding sequence to ethtxmanager: %v", err)
		return err
	}
	if !resend {
		s.currentNonce++
	}

	// Add new eth tx
	txData := ethTxData{
		SentL1Timestamp: time.Now(),
		StatusTimestamp: time.Now(),
		Status:          "*new",
		FromBatch:       valueFromBatch,
		ToBatch:         valueToBatch,
		OnMonitor:       true,
		To:              valueToAddress,
		Gas:             gas,
	}

	// Add tx to internal structure
	s.mutexEthTx.Lock()
	s.ethTransactions[txHash] = &txData
	txResults := make(map[common.Hash]ethtxmanager.TxResult, 0)
	s.copyTxData(txHash, paramData, txResults)
	_ = s.getResultAndUpdateEthTx(ctx, txHash)
	if !resend {
		s.latestSentToL1Batch = valueToBatch
	} else {
		s.ethTransactions[*txOldHash].Status = "*resent"
	}
	s.mutexEthTx.Unlock()

	// Save sent sequences
	err = s.saveSentSequencesTransactions(ctx)
	if err != nil {
		log.Errorf("error saving tx sequence sent, error: %v", err)
	}
	return nil
}

// getSequencesToSend generates sequences to be sent to L1. Empty array means there are no sequences to send or it's not worth sending
func (s *SequenceSender) getSequencesToSend(ctx context.Context) (seqsendertypes.Sequence, error) {
	// Add sequences until too big for a single L1 tx or last batch is reached
	s.mutexSequence.Lock()
	defer s.mutexSequence.Unlock()
	var prevCoinbase common.Address
	sequenceBatches := make([]seqsendertypes.Batch, 0)
	for i := 0; i < len(s.sequenceList); i++ {
		batchNumber := s.sequenceList[i]
		if batchNumber <= s.latestVirtualBatch || batchNumber <= s.latestSentToL1Batch {
			continue
		}

		// Check if the next batch belongs to a new forkid, in this case we need to stop sequencing as we need to
		// wait the upgrade of forkid is completed and s.cfg.NumBatchForkIdUpgrade is disabled (=0) again
		if (s.cfg.ForkUpgradeBatchNumber != 0) && (batchNumber == (s.cfg.ForkUpgradeBatchNumber + 1)) {
			return nil, fmt.Errorf("aborting sequencing process as we reached the batch %d where a new forkid is applied (upgrade)", s.cfg.ForkUpgradeBatchNumber+1)
		}

		// Check if batch is closed
		if !s.sequenceData[batchNumber].batchClosed {
			// Reached current wip batch
			break
		}

		// New potential batch to add to the sequence
		batch := s.sequenceData[batchNumber].batch.DeepCopy()

		// If the coinbase changes, the sequence ends here
		if len(sequenceBatches) > 0 && batch.LastCoinbase() != prevCoinbase {
<<<<<<< HEAD
			log.Infof("[SeqSender] batch with different coinbase (batch %v, sequence %v), sequence will be sent to this point", prevCoinbase, batch.LastCoinbase)
			return s.TxBuilder.NewSequence(ctx, sequenceBatches, s.cfg.L2Coinbase)
=======
			log.Infof("batch with different coinbase (batch %v, sequence %v), sequence will be sent to this point", prevCoinbase, batch.LastCoinbase)
			return s.TxBuilder.NewSequence(sequenceBatches, s.cfg.L2Coinbase)
>>>>>>> b9b57496
		}
		prevCoinbase = batch.LastCoinbase()

		// Add new sequence batch
		sequenceBatches = append(sequenceBatches, batch)

		newSeq, err := s.TxBuilder.NewSequenceIfWorthToSend(ctx, sequenceBatches, s.cfg.L2Coinbase, batchNumber)
		if err != nil {
			return nil, err
		}
		if newSeq != nil {
			return newSeq, nil
		}

		// Check if the current batch is the last before a change to a new forkid, in this case we need to close and send the sequence to L1
		if (s.cfg.ForkUpgradeBatchNumber != 0) && (batchNumber == (s.cfg.ForkUpgradeBatchNumber)) {
<<<<<<< HEAD
			log.Infof("[SeqSender] sequence should be sent to L1, as we have reached the batch %d from which a new forkid is applied (upgrade)", s.cfg.ForkUpgradeBatchNumber)
			return s.TxBuilder.NewSequence(ctx, sequenceBatches, s.cfg.L2Coinbase)
=======
			log.Infof("sequence should be sent to L1, as we have reached the batch %d from which a new forkid is applied (upgrade)", s.cfg.ForkUpgradeBatchNumber)
			return s.TxBuilder.NewSequence(sequenceBatches, s.cfg.L2Coinbase)
>>>>>>> b9b57496
		}
	}

	// Reached the latest batch. Decide if it's worth to send the sequence, or wait for new batches
	if len(sequenceBatches) == 0 {
		log.Infof("no batches to be sequenced")
		return nil, nil
	}

	if s.latestVirtualTime.Before(time.Now().Add(-s.cfg.LastBatchVirtualizationTimeMaxWaitPeriod.Duration)) {
<<<<<<< HEAD
		log.Infof("[SeqSender] sequence should be sent, too much time without sending anything to L1")
		return s.TxBuilder.NewSequence(ctx, sequenceBatches, s.cfg.L2Coinbase)
=======
		log.Infof("sequence should be sent, too much time without sending anything to L1")
		return s.TxBuilder.NewSequence(sequenceBatches, s.cfg.L2Coinbase)
>>>>>>> b9b57496
	}

	log.Infof("not enough time has passed since last batch was virtualized and the sequence could be bigger")
	return nil, nil
}

// loadSentSequencesTransactions loads the file into the memory structure
func (s *SequenceSender) loadSentSequencesTransactions() error {
	// Check if file exists
	if _, err := os.Stat(s.cfg.SequencesTxFileName); os.IsNotExist(err) {
		log.Infof("file not found %s: %v", s.cfg.SequencesTxFileName, err)
		return nil
	} else if err != nil {
		log.Errorf("error opening file %s: %v", s.cfg.SequencesTxFileName, err)
		return err
	}

	// Read file
	data, err := os.ReadFile(s.cfg.SequencesTxFileName)
	if err != nil {
		log.Errorf("error reading file %s: %v", s.cfg.SequencesTxFileName, err)
		return err
	}

	// Restore memory structure
	s.mutexEthTx.Lock()
	err = json.Unmarshal(data, &s.ethTransactions)
	s.mutexEthTx.Unlock()
	if err != nil {
		log.Errorf("error decoding data from %s: %v", s.cfg.SequencesTxFileName, err)
		return err
	}

	return nil
}

// saveSentSequencesTransactions saves memory structure into persistent file
func (s *SequenceSender) saveSentSequencesTransactions(ctx context.Context) error {
	var err error

	// Purge tx
	s.purgeEthTx(ctx)

	// Ceate file
	fileName := s.cfg.SequencesTxFileName[0:strings.IndexRune(s.cfg.SequencesTxFileName, '.')] + ".tmp"
	s.sequencesTxFile, err = os.Create(fileName)
	if err != nil {
		log.Errorf("error creating file %s: %v", fileName, err)
		return err
	}
	defer s.sequencesTxFile.Close()

	// Write data JSON encoded
	encoder := json.NewEncoder(s.sequencesTxFile)
	encoder.SetIndent("", "  ")
	s.mutexEthTx.Lock()
	err = encoder.Encode(s.ethTransactions)
	s.mutexEthTx.Unlock()
	if err != nil {
		log.Errorf("error writing file %s: %v", fileName, err)
		return err
	}

	// Rename the new file
	err = os.Rename(fileName, s.cfg.SequencesTxFileName)
	if err != nil {
		log.Errorf("error renaming file %s to %s: %v", fileName, s.cfg.SequencesTxFileName, err)
		return err
	}

	return nil
}

func (s *SequenceSender) entryTypeToString(entryType datastream.EntryType) string {
	switch entryType {
	case datastream.EntryType_ENTRY_TYPE_BATCH_START:
		return "BatchStart"
	case datastream.EntryType_ENTRY_TYPE_L2_BLOCK:
		return "L2Block"
	case datastream.EntryType_ENTRY_TYPE_TRANSACTION:
		return "Transaction"
	case datastream.EntryType_ENTRY_TYPE_BATCH_END:
		return "BatchEnd"
	default:
		return fmt.Sprintf("%d", entryType)
	}
}

// handleReceivedDataStream manages the events received by the streaming
func (s *SequenceSender) handleReceivedDataStream(entry *datastreamer.FileEntry, client *datastreamer.StreamClient, server *datastreamer.StreamServer) error {
	dsType := datastream.EntryType(entry.Type)

	var prevEntryType datastream.EntryType
	if s.prevStreamEntry != nil {
		prevEntryType = datastream.EntryType(s.prevStreamEntry.Type)
	}

	switch dsType {
	case datastream.EntryType_ENTRY_TYPE_L2_BLOCK:
		// Handle stream entry: L2Block
		l2Block := &datastream.L2Block{}

		err := proto.Unmarshal(entry.Data, l2Block)
		if err != nil {
			log.Errorf("error unmarshalling L2Block: %v", err)
			return err
		}

		log.Infof("received L2Block entry, l2Block.Number: %d, l2Block.BatchNumber: %d, entry.Number: %d", l2Block.Number, l2Block.BatchNumber, entry.Number)

		// Sanity checks
		if s.prevStreamEntry != nil && !(prevEntryType == datastream.EntryType_ENTRY_TYPE_BATCH_START || prevEntryType == datastream.EntryType_ENTRY_TYPE_L2_BLOCK || prevEntryType == datastream.EntryType_ENTRY_TYPE_TRANSACTION) {
			log.Fatalf("unexpected L2Block entry received, entry.Number: %d, l2Block.Number: %d, prevEntry: %s, prevEntry.Number: %d",
				entry.Number, l2Block.Number, s.entryTypeToString(prevEntryType), s.prevStreamEntry.Number)
		} else if prevEntryType == datastream.EntryType_ENTRY_TYPE_L2_BLOCK {
			prevL2Block := &datastream.L2Block{}

			err := proto.Unmarshal(s.prevStreamEntry.Data, prevL2Block)
			if err != nil {
				log.Errorf("error unmarshalling prevL2Block: %v", err)
				return err
			}
			if l2Block.Number != prevL2Block.Number+1 {
				log.Fatalf("unexpected L2Block number %d received, it should be %d, entry.Number: %d, prevEntry.Number: %d",
					l2Block.Number, prevL2Block.Number+1, entry.Number, s.prevStreamEntry.Number)
			}
		}

		// Already virtualized
		if l2Block.BatchNumber <= s.fromStreamBatch {
			if l2Block.BatchNumber != s.latestStreamBatch {
				log.Infof("skipped! batch already virtualized, number %d", l2Block.BatchNumber)
			}
		} else if !s.validStream && l2Block.BatchNumber == s.fromStreamBatch+1 {
			// Initial case after startup
			s.addNewSequenceBatch(l2Block)
			s.validStream = true
		} else {
			// Handle whether it's only a new block or also a new batch
			if l2Block.BatchNumber > s.wipBatch {
				// Create new sequential batch
				s.addNewSequenceBatch(l2Block)
			}
		}

		// Latest stream batch
		s.latestStreamBatch = l2Block.BatchNumber
		if !s.validStream {
			return nil
		}

		// Add L2 block
		s.addNewBatchL2Block(l2Block)

		s.prevStreamEntry = entry

	case datastream.EntryType_ENTRY_TYPE_TRANSACTION:
		// Handle stream entry: Transaction
		if !s.validStream {
			return nil
		}

		l2Tx := &datastream.Transaction{}
		err := proto.Unmarshal(entry.Data, l2Tx)
		if err != nil {
			log.Errorf("error unmarshalling Transaction: %v", err)
			return err
		}

		log.Debugf("received Transaction entry, tx.L2BlockNumber: %d, tx.Index: %d, entry.Number: %d", l2Tx.L2BlockNumber, l2Tx.Index, entry.Number)

		// Sanity checks
		if !(prevEntryType == datastream.EntryType_ENTRY_TYPE_L2_BLOCK || prevEntryType == datastream.EntryType_ENTRY_TYPE_TRANSACTION) {
			log.Fatalf("unexpected Transaction entry received, entry.Number: %d, transaction.L2BlockNumber: %d, transaction.Index: %d, prevEntry: %s, prevEntry.Number: %d",
				entry.Number, l2Tx.L2BlockNumber, l2Tx.Index, s.entryTypeToString(prevEntryType), s.prevStreamEntry.Number)
		}

		// Add tx data
		s.addNewBlockTx(l2Tx)

		s.prevStreamEntry = entry

	case datastream.EntryType_ENTRY_TYPE_BATCH_START:
		// Handle stream entry: BatchStart
		if !s.validStream {
			return nil
		}

		batch := &datastream.BatchStart{}
		err := proto.Unmarshal(entry.Data, batch)
		if err != nil {
			log.Errorf("error unmarshalling BatchStart: %v", err)
			return err
		}

		log.Infof("received BatchStart entry, batchStart.Number: %d, entry.Number: %d", batch.Number, entry.Number)

		// Sanity checks
		if !(prevEntryType == datastream.EntryType_ENTRY_TYPE_BATCH_END) {
			log.Fatalf("unexpected BatchStart entry received, entry.Number: %d, batchStart.Number: %d, prevEntry.Type: %s, prevEntry.Number: %d",
				entry.Number, batch.Number, s.entryTypeToString(prevEntryType), s.prevStreamEntry.Number)
		} else if batch.Number != s.wipBatch+1 {
			log.Fatalf("unexpected BatchStart.Number %d received, if should be wipBatch %d+1, entry.Number: %d", s.wipBatch, batch.Number, entry.Number)
		}

		// Add batch start data
		s.addInfoSequenceBatchStart(batch)

		s.prevStreamEntry = entry

	case datastream.EntryType_ENTRY_TYPE_BATCH_END:
		// Handle stream entry: BatchEnd
		if !s.validStream {
			return nil
		}

		batch := &datastream.BatchEnd{}
		err := proto.Unmarshal(entry.Data, batch)
		if err != nil {
			log.Errorf("error unmarshalling BatchEnd: %v", err)
			return err
		}

		log.Infof("received BatchEnd entry, batchEnd.Number: %d, entry.Number: %d", batch.Number, entry.Number)

		// Sanity checks
		if !(prevEntryType == datastream.EntryType_ENTRY_TYPE_L2_BLOCK || prevEntryType == datastream.EntryType_ENTRY_TYPE_TRANSACTION) {
			log.Fatalf("unexpected BatchEnd entry received, entry.Number: %d, batchEnd.Number: %d, prevEntry.Type: %s, prevEntry.Number: %d",
				entry.Number, batch.Number, s.entryTypeToString(prevEntryType), s.prevStreamEntry.Number)
		}

		// Add batch end data
		s.addInfoSequenceBatchEnd(batch)

		// Close current wip batch
		err = s.closeSequenceBatch()
		if err != nil {
			log.Fatalf("error closing wip batch")
			return err
		}

		s.prevStreamEntry = entry
	}

	return nil
}

// closeSequenceBatch closes the current batch
func (s *SequenceSender) closeSequenceBatch() error {
	s.mutexSequence.Lock()
	defer s.mutexSequence.Unlock()

	log.Infof("closing batch %d", s.wipBatch)

	data := s.sequenceData[s.wipBatch]
	if data != nil {
		data.batchClosed = true

		batchL2Data, err := state.EncodeBatchV2(data.batchRaw)
		if err != nil {
			log.Errorf("error closing and encoding the batch %d: %v", s.wipBatch, err)
			return err
		}

		data.batch.SetL2Data(batchL2Data)
	} else {
		log.Fatalf("wipBatch %d not found in sequenceData slice", s.wipBatch)
	}

	// Sanity Check
	if s.cfg.SanityCheckRPCURL != "" {
		rpcNumberOfBlocks, batchL2Data, err := s.getBatchFromRPC(s.wipBatch)
		if err != nil {
			log.Fatalf("error getting batch number from RPC while trying to perform sanity check: %v", err)
		} else {
			dsNumberOfBlocks := len(s.sequenceData[s.wipBatch].batchRaw.Blocks)
			if rpcNumberOfBlocks != dsNumberOfBlocks {
				log.Fatalf("number of blocks in batch %d (%d) does not match the number of blocks in the batch from the RPC (%d)", s.wipBatch, dsNumberOfBlocks, rpcNumberOfBlocks)
			}

			if data.batchType == datastream.BatchType_BATCH_TYPE_REGULAR && common.Bytes2Hex(data.batch.L2Data()) != batchL2Data {
				log.Infof("datastream batchL2Data: %s", common.Bytes2Hex(data.batch.L2Data()))
				log.Infof("RPC batchL2Data: %s", batchL2Data)
				log.Fatalf("batchL2Data in batch %d does not match batchL2Data from the RPC (%d)", s.wipBatch)
			}

			log.Infof("sanity check of batch %d against RPC successful", s.wipBatch)
		}
	} else {
		log.Warnf("config param SanityCheckRPCURL not set, sanity check with RPC can't be done")
	}

	return nil
}

func (s *SequenceSender) getBatchFromRPC(batchNumber uint64) (int, string, error) {
	type zkEVMBatch struct {
		Blocks      []string `mapstructure:"blocks"`
		BatchL2Data string   `mapstructure:"batchL2Data"`
	}

	zkEVMBatchData := zkEVMBatch{}

	response, err := rpc.JSONRPCCall(s.cfg.SanityCheckRPCURL, "zkevm_getBatchByNumber", batchNumber)
	if err != nil {
		return 0, "", err
	}

	// Check if the response is an error
	if response.Error != nil {
		return 0, "", fmt.Errorf("error in the response calling zkevm_getBatchByNumber: %v", response.Error)
	}

	// Get the batch number from the response hex string
	err = json.Unmarshal(response.Result, &zkEVMBatchData)
	if err != nil {
		return 0, "", fmt.Errorf("error unmarshalling the batch number from the response calling zkevm_getBatchByNumber: %v", err)
	}

	return len(zkEVMBatchData.Blocks), zkEVMBatchData.BatchL2Data, nil
}

// addNewSequenceBatch adds a new batch to the sequence
func (s *SequenceSender) addNewSequenceBatch(l2Block *datastream.L2Block) {
	s.mutexSequence.Lock()
	log.Infof("...new batch, number %d", l2Block.BatchNumber)

	if l2Block.BatchNumber > s.wipBatch+1 {
		s.logFatalf("new batch number (%d) is not consecutive to the current one (%d)", l2Block.BatchNumber, s.wipBatch)
	} else if l2Block.BatchNumber < s.wipBatch {
		s.logFatalf("new batch number (%d) is lower than the current one (%d)", l2Block.BatchNumber, s.wipBatch)
	}

	batch := s.TxBuilder.NewBatchFromL2Block(l2Block)

	// Add to the list
	s.sequenceList = append(s.sequenceList, l2Block.BatchNumber)

	// Create initial data
	batchRaw := state.BatchRawV2{}
	data := sequenceData{
		batchClosed: false,
		batch:       batch,
		batchRaw:    &batchRaw,
	}
	s.sequenceData[l2Block.BatchNumber] = &data

	// Update wip batch
	s.wipBatch = l2Block.BatchNumber
	s.mutexSequence.Unlock()
}

// addInfoSequenceBatchStart adds info from the batch start
func (s *SequenceSender) addInfoSequenceBatchStart(batch *datastream.BatchStart) {
	s.mutexSequence.Lock()
	log.Infof("batch %d (%s) Start: type %d forkId %d chainId %d", batch.Number, datastream.BatchType_name[int32(batch.Type)], batch.Type, batch.ForkId, batch.ChainId)

	// Current batch
	data := s.sequenceData[s.wipBatch]
	if data != nil {
		wipBatch := data.batch
		if wipBatch.BatchNumber()+1 != batch.Number {
			s.logFatalf("batch start number (%d) does not match the current consecutive one (%d)", batch.Number, wipBatch.BatchNumber)
		}
		data.batchType = batch.Type
	}

	s.mutexSequence.Unlock()
}

// addInfoSequenceBatchEnd adds info from the batch end
func (s *SequenceSender) addInfoSequenceBatchEnd(batch *datastream.BatchEnd) {
	s.mutexSequence.Lock()

	// Current batch
	data := s.sequenceData[s.wipBatch]
	if data != nil {
		wipBatch := data.batch
		if wipBatch.BatchNumber() == batch.Number {
			// wipBatch.StateRoot = common.BytesToHash(batch) TODO: check if this is needed
		} else {
			s.logFatalf("batch end number (%d) does not match the current one (%d)", batch.Number, wipBatch.BatchNumber)
		}
	}

	s.mutexSequence.Unlock()
}

// addNewBatchL2Block adds a new L2 block to the work in progress batch
func (s *SequenceSender) addNewBatchL2Block(l2Block *datastream.L2Block) {
	s.mutexSequence.Lock()
	log.Infof(".....new L2 block, number %d (batch %d)", l2Block.Number, l2Block.BatchNumber)

	// Current batch
	data := s.sequenceData[s.wipBatch]
	if data != nil {
		wipBatchRaw := data.batchRaw
		data.batch.SetLastL2BLockTimestamp(l2Block.Timestamp)
		// Sanity check: should be the same coinbase within the batch
		if common.BytesToAddress(l2Block.Coinbase) != data.batch.LastCoinbase() {
			s.logFatalf("coinbase changed within the batch! (Previous %v, Current %v)", data.batch.LastCoinbase, common.BytesToAddress(l2Block.Coinbase))
		}
		data.batch.SetLastCoinbase(common.BytesToAddress(l2Block.Coinbase))
		data.batch.SetL1InfoTreeIndex(l2Block.L1InfotreeIndex)
		// New L2 block raw
		newBlockRaw := state.L2BlockRaw{}

		// Add L2 block
		wipBatchRaw.Blocks = append(wipBatchRaw.Blocks, newBlockRaw)
		// Get current L2 block
		_, blockRaw := s.getWipL2Block()
		if blockRaw == nil {
			log.Debugf("wip block %d not found!")
			return
		}

		// Fill in data
		blockRaw.DeltaTimestamp = l2Block.DeltaTimestamp
		blockRaw.IndexL1InfoTree = l2Block.L1InfotreeIndex
	}

	s.mutexSequence.Unlock()
}

// addNewBlockTx adds a new Tx to the current L2 block
func (s *SequenceSender) addNewBlockTx(l2Tx *datastream.Transaction) {
	s.mutexSequence.Lock()
	log.Debugf("........new tx, length %d EGP %d SR %x..", len(l2Tx.Encoded), l2Tx.EffectiveGasPricePercentage, l2Tx.ImStateRoot[:8])

	// Current L2 block
	_, blockRaw := s.getWipL2Block()

	// New Tx raw
	tx, err := state.DecodeTx(common.Bytes2Hex(l2Tx.Encoded))
	if err != nil {
		log.Fatalf("error decoding tx: %v", err)
		return
	}

	l2TxRaw := state.L2TxRaw{
		EfficiencyPercentage: uint8(l2Tx.EffectiveGasPricePercentage),
		TxAlreadyEncoded:     false,
		Tx:                   tx,
	}

	// Add Tx
	blockRaw.Transactions = append(blockRaw.Transactions, l2TxRaw)
	s.mutexSequence.Unlock()
}

// getWipL2Block returns index of the array and pointer to the current L2 block (helper func)
func (s *SequenceSender) getWipL2Block() (uint64, *state.L2BlockRaw) {
	// Current batch
	var wipBatchRaw *state.BatchRawV2
	if s.sequenceData[s.wipBatch] != nil {
		wipBatchRaw = s.sequenceData[s.wipBatch].batchRaw
	}

	// Current wip block
	if len(wipBatchRaw.Blocks) > 0 {
		blockIndex := uint64(len(wipBatchRaw.Blocks)) - 1
		return blockIndex, &wipBatchRaw.Blocks[blockIndex]
	} else {
		return 0, nil
	}
}

// updateLatestVirtualBatch queries the value in L1 and updates the latest virtual batch field
func (s *SequenceSender) updateLatestVirtualBatch() error {
	s.latestVirtualBatchLock.Lock()
	defer s.latestVirtualBatchLock.Unlock()

	// Get latest virtual state batch from L1
	var err error

	s.latestVirtualBatch, err = s.etherman.GetLatestBatchNumber()
	if err != nil {
		log.Errorf("error getting latest virtual batch, error: %v", err)
		return errors.New("fail to get latest virtual batch")
	} else {
		log.Infof("latest virtual batch is %d", s.latestVirtualBatch)
	}
	return nil
}

// marginTimeElapsed checks if the time between currentTime and l2BlockTimestamp is greater than timeMargin.
// If it's greater returns true, otherwise it returns false and the waitTime needed to achieve this timeMargin
func (s *SequenceSender) marginTimeElapsed(l2BlockTimestamp uint64, currentTime uint64, timeMargin int64) (bool, int64) {
	// Check the time difference between L2 block and currentTime
	var timeDiff int64
	if l2BlockTimestamp >= currentTime {
		//L2 block timestamp is above currentTime, negative timeDiff. We do in this way to avoid uint64 overflow
		timeDiff = int64(-(l2BlockTimestamp - currentTime))
	} else {
		timeDiff = int64(currentTime - l2BlockTimestamp)
	}

	// Check if the time difference is less than timeMargin (L1BlockTimestampMargin)
	if timeDiff < timeMargin {
		var waitTime int64
		if timeDiff < 0 { //L2 block timestamp is above currentTime
			waitTime = timeMargin + (-timeDiff)
		} else {
			waitTime = timeMargin - timeDiff
		}
		return false, waitTime
	} else { // timeDiff is greater than timeMargin
		return true, 0
	}
}

// logFatalf logs error, activates flag to stop sequencing, and remains in an infinite loop
func (s *SequenceSender) logFatalf(template string, args ...interface{}) {
	s.seqSendingStopped = true
	log.Errorf(template, args...)
	log.Errorf("sequence sending stopped.")
	for {
		time.Sleep(1 * time.Second)
	}
}

// printBatch prints data from batch raw V2
func printBatch(raw *state.BatchRawV2, showBlock bool, showTx bool) {
	// Total amount of L2 tx in the batch
	totalL2Txs := 0
	for k := 0; k < len(raw.Blocks); k++ {
		totalL2Txs += len(raw.Blocks[k].Transactions)
	}

	log.Debugf("// #blocks: %d, #L2txs: %d", len(raw.Blocks), totalL2Txs)

	// Blocks info
	if showBlock {
		numBlocks := len(raw.Blocks)
		var firstBlock *state.L2BlockRaw
		var lastBlock *state.L2BlockRaw
		if numBlocks > 0 {
			firstBlock = &raw.Blocks[0]
		}
		if numBlocks > 1 {
			lastBlock = &raw.Blocks[numBlocks-1]
		}
		if firstBlock != nil {
			log.Debugf("//    block first (indL1info: %d, delta-timestamp: %d, #L2txs: %d)", firstBlock.IndexL1InfoTree, firstBlock.DeltaTimestamp, len(firstBlock.Transactions))
			// Tx info
			if showTx {
				for iTx, tx := range firstBlock.Transactions {
					v, r, s := tx.Tx.RawSignatureValues()
					log.Debugf("//       tx(%d) effPct: %d, encoded: %t, v: %v, r: %v, s: %v", iTx, tx.EfficiencyPercentage, tx.TxAlreadyEncoded, v, r, s)
				}
			}
		}
		if lastBlock != nil {
			log.Debugf("//    block last (indL1info: %d, delta-timestamp: %d, #L2txs: %d)", lastBlock.DeltaTimestamp, lastBlock.DeltaTimestamp, len(lastBlock.Transactions))
		}
	}
}<|MERGE_RESOLUTION|>--- conflicted
+++ resolved
@@ -477,13 +477,8 @@
 	lastSequence := sequence.LastBatch()
 	lastL2BlockTimestamp := lastSequence.LastL2BLockTimestamp()
 
-<<<<<<< HEAD
-	log.Infof("[SeqSender] sending sequences to L1. From batch %d to batch %d", firstSequence.BatchNumber(), lastSequence.BatchNumber())
 	log.Debugf(sequence.String())
-=======
 	log.Infof("sending sequences to L1. From batch %d to batch %d", firstSequence.BatchNumber(), lastSequence.BatchNumber())
-	log.Infof(sequence.String())
->>>>>>> b9b57496
 
 	// Wait until last L1 block timestamp is L1BlockTimestampMargin seconds above the timestamp of the last L2 block in the sequence
 	timeMargin := int64(s.cfg.L1BlockTimestampMargin.Seconds())
@@ -527,13 +522,8 @@
 	}
 
 	// Send sequences to L1
-<<<<<<< HEAD
-	log.Infof("[SeqSender] sending sequences to L1. From batch %d to batch %d", firstSequence.BatchNumber(), lastSequence.BatchNumber())
 	log.Debugf(sequence.String())
-=======
 	log.Infof("sending sequences to L1. From batch %d to batch %d", firstSequence.BatchNumber(), lastSequence.BatchNumber())
-	log.Infof(sequence.String())
->>>>>>> b9b57496
 
 	tx, err := s.TxBuilder.BuildSequenceBatchesTx(ctx, sequence)
 	if err != nil {
@@ -675,13 +665,8 @@
 
 		// If the coinbase changes, the sequence ends here
 		if len(sequenceBatches) > 0 && batch.LastCoinbase() != prevCoinbase {
-<<<<<<< HEAD
-			log.Infof("[SeqSender] batch with different coinbase (batch %v, sequence %v), sequence will be sent to this point", prevCoinbase, batch.LastCoinbase)
+			log.Infof("batch with different coinbase (batch %v, sequence %v), sequence will be sent to this point", prevCoinbase, batch.LastCoinbase)
 			return s.TxBuilder.NewSequence(ctx, sequenceBatches, s.cfg.L2Coinbase)
-=======
-			log.Infof("batch with different coinbase (batch %v, sequence %v), sequence will be sent to this point", prevCoinbase, batch.LastCoinbase)
-			return s.TxBuilder.NewSequence(sequenceBatches, s.cfg.L2Coinbase)
->>>>>>> b9b57496
 		}
 		prevCoinbase = batch.LastCoinbase()
 
@@ -698,13 +683,8 @@
 
 		// Check if the current batch is the last before a change to a new forkid, in this case we need to close and send the sequence to L1
 		if (s.cfg.ForkUpgradeBatchNumber != 0) && (batchNumber == (s.cfg.ForkUpgradeBatchNumber)) {
-<<<<<<< HEAD
-			log.Infof("[SeqSender] sequence should be sent to L1, as we have reached the batch %d from which a new forkid is applied (upgrade)", s.cfg.ForkUpgradeBatchNumber)
+			log.Infof("sequence should be sent to L1, as we have reached the batch %d from which a new forkid is applied (upgrade)", s.cfg.ForkUpgradeBatchNumber)
 			return s.TxBuilder.NewSequence(ctx, sequenceBatches, s.cfg.L2Coinbase)
-=======
-			log.Infof("sequence should be sent to L1, as we have reached the batch %d from which a new forkid is applied (upgrade)", s.cfg.ForkUpgradeBatchNumber)
-			return s.TxBuilder.NewSequence(sequenceBatches, s.cfg.L2Coinbase)
->>>>>>> b9b57496
 		}
 	}
 
@@ -715,13 +695,8 @@
 	}
 
 	if s.latestVirtualTime.Before(time.Now().Add(-s.cfg.LastBatchVirtualizationTimeMaxWaitPeriod.Duration)) {
-<<<<<<< HEAD
-		log.Infof("[SeqSender] sequence should be sent, too much time without sending anything to L1")
+		log.Infof("sequence should be sent, too much time without sending anything to L1")
 		return s.TxBuilder.NewSequence(ctx, sequenceBatches, s.cfg.L2Coinbase)
-=======
-		log.Infof("sequence should be sent, too much time without sending anything to L1")
-		return s.TxBuilder.NewSequence(sequenceBatches, s.cfg.L2Coinbase)
->>>>>>> b9b57496
 	}
 
 	log.Infof("not enough time has passed since last batch was virtualized and the sequence could be bigger")
