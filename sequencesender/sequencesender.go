package sequencesender

import (
	"context"
	"encoding/json"
	"errors"
	"fmt"
	"math"
	"math/big"
	"os"
	"strings"
	"sync"
	"time"

	"github.com/0xPolygon/cdk-rpc/rpc"
	"github.com/0xPolygon/cdk/etherman"
	"github.com/0xPolygon/cdk/log"
	"github.com/0xPolygon/cdk/sequencesender/seqsendertypes"
	"github.com/0xPolygon/cdk/sequencesender/txbuilder"
	"github.com/0xPolygon/cdk/state"
	"github.com/0xPolygon/cdk/state/datastream"
	"github.com/0xPolygonHermez/zkevm-data-streamer/datastreamer"
	"github.com/0xPolygonHermez/zkevm-ethtx-manager/ethtxmanager"
	ethtxlog "github.com/0xPolygonHermez/zkevm-ethtx-manager/log"
	"github.com/ethereum/go-ethereum/common"
	"google.golang.org/protobuf/proto"
)

// SequenceSender represents a sequence sender
type SequenceSender struct {
	cfg                    Config
	ethTxManager           *ethtxmanager.Client
	etherman               *etherman.Client
	currentNonce           uint64
	latestVirtualBatch     uint64                     // Latest virtualized batch obtained from L1
	latestVirtualTime      time.Time                  // Latest virtual batch timestamp
	latestSentToL1Batch    uint64                     // Latest batch sent to L1
	wipBatch               uint64                     // Work in progress batch
	sequenceList           []uint64                   // Sequence of batch number to be send to L1
	sequenceData           map[uint64]*sequenceData   // All the batch data indexed by batch number
	mutexSequence          sync.Mutex                 // Mutex to access sequenceData and sequenceList
	ethTransactions        map[common.Hash]*ethTxData // All the eth tx sent to L1 indexed by hash
	ethTxData              map[common.Hash][]byte     // Tx data send to or received from L1
	mutexEthTx             sync.Mutex                 // Mutex to access ethTransactions
	sequencesTxFile        *os.File                   // Persistence of sent transactions
	validStream            bool                       // Not valid while receiving data before the desired batch
	fromStreamBatch        uint64                     // Initial batch to connect to the streaming
	latestStreamBatch      uint64                     // Latest batch received by the streaming
	seqSendingStopped      bool                       // If there is a critical error
	prevStreamEntry        *datastreamer.FileEntry
	streamClient           *datastreamer.StreamClient
	TxBuilder              txbuilder.TxBuilder
	latestVirtualBatchLock sync.Mutex
}

type sequenceData struct {
	batchClosed bool
	batch       seqsendertypes.Batch
	batchRaw    *state.BatchRawV2
	batchType   datastream.BatchType
}

type ethTxData struct {
	Nonce           uint64                              `json:"nonce"`
	Status          string                              `json:"status"`
	SentL1Timestamp time.Time                           `json:"sentL1Timestamp"`
	StatusTimestamp time.Time                           `json:"statusTimestamp"`
	FromBatch       uint64                              `json:"fromBatch"`
	ToBatch         uint64                              `json:"toBatch"`
	MinedAtBlock    big.Int                             `json:"minedAtBlock"`
	OnMonitor       bool                                `json:"onMonitor"`
	To              common.Address                      `json:"to"`
	StateHistory    []string                            `json:"stateHistory"`
	Txs             map[common.Hash]ethTxAdditionalData `json:"txs"`
	Gas             uint64                              `json:"gas"`
}

type ethTxAdditionalData struct {
	GasPrice      *big.Int `json:"gasPrice,omitempty"`
	RevertMessage string   `json:"revertMessage,omitempty"`
}

// New inits sequence sender
func New(cfg Config, etherman *etherman.Client, txBuilder txbuilder.TxBuilder) (*SequenceSender, error) {
	// Create sequencesender
	s := SequenceSender{
		cfg:               cfg,
		etherman:          etherman,
		ethTransactions:   make(map[common.Hash]*ethTxData),
		ethTxData:         make(map[common.Hash][]byte),
		sequenceData:      make(map[uint64]*sequenceData),
		validStream:       false,
		latestStreamBatch: 0,
		seqSendingStopped: false,
		TxBuilder:         txBuilder,
	}
	log.Infof("Seq_sender: %s", txBuilder.String())

	// Restore pending sent sequences
	err := s.loadSentSequencesTransactions()
	if err != nil {
		log.Fatalf("error restoring sent sequences from file", err)
		return nil, err
	}

	// Create ethtxmanager client
	cfg.EthTxManager.Log = ethtxlog.Config{
		Environment: ethtxlog.LogEnvironment(cfg.Log.Environment),
		Level:       cfg.Log.Level,
		Outputs:     cfg.Log.Outputs,
	}

	s.ethTxManager, err = ethtxmanager.New(cfg.EthTxManager)
	if err != nil {
		log.Fatalf("error creating ethtxmanager client: %v", err)
		return nil, err
	}

	// Create datastream client
	s.streamClient, err = datastreamer.NewClient(s.cfg.StreamClient.Server, 1)
	if err != nil {
		log.Fatalf("failed to create stream client, error: %v", err)
	} else {
		log.Infof("new stream client")
	}
	// Set func to handle the streaming
	s.streamClient.SetProcessEntryFunc(s.handleReceivedDataStream)

	return &s, nil
}

// Start starts the sequence sender
func (s *SequenceSender) Start(ctx context.Context) {
	// Start ethtxmanager client
	go s.ethTxManager.Start()

	// Get current nonce
	var err error
	s.currentNonce, err = s.etherman.CurrentNonce(ctx, s.cfg.L2Coinbase)
	if err != nil {
		log.Fatalf("failed to get current nonce from %v, error: %v", s.cfg.L2Coinbase, err)
	} else {
		log.Infof("current nonce for %v is %d", s.cfg.L2Coinbase, s.currentNonce)
	}

	// Get latest virtual state batch from L1
	err = s.updateLatestVirtualBatch()
	if err != nil {
		log.Fatalf("error getting latest sequenced batch, error: %v", err)
	}

	// Sync all monitored sent L1 tx
	err = s.syncAllEthTxResults(ctx)
	if err != nil {
		log.Fatalf("failed to sync monitored tx results, error: %v", err)
	}

	// Start datastream client
	err = s.streamClient.Start()
	if err != nil {
		log.Fatalf("failed to start stream client, error: %v", err)
	}

	// Set starting point of the streaming
	s.fromStreamBatch = s.latestVirtualBatch

	bookmark := &datastream.BookMark{
		Type:  datastream.BookmarkType_BOOKMARK_TYPE_BATCH,
		Value: s.fromStreamBatch,
	}

	marshalledBookmark, err := proto.Marshal(bookmark)
	if err != nil {
		log.Fatalf("failed to marshal bookmark, error: %v", err)
	}

	log.Infof("stream client from bookmark %v", bookmark)

	// Current batch to sequence
	s.wipBatch = s.latestVirtualBatch + 1
	s.latestSentToL1Batch = s.latestVirtualBatch

	// Start sequence sending
	go s.sequenceSending(ctx)

	// Start receiving the streaming
	err = s.streamClient.ExecCommandStartBookmark(marshalledBookmark)
	if err != nil {
		log.Fatalf("failed to connect to the streaming: %v", err)
	}
}

// sequenceSending starts loop to check if there are sequences to send and sends them if it's convenient
func (s *SequenceSender) sequenceSending(ctx context.Context) {
	for {
		s.tryToSendSequence(ctx)
		time.Sleep(s.cfg.WaitPeriodSendSequence.Duration)
	}
}

// purgeSequences purges batches from memory structures
func (s *SequenceSender) purgeSequences() {
	// If sequence sending is stopped, do not purge
	if s.seqSendingStopped {
		return
	}

	// Purge the information of batches that are already virtualized
	s.mutexSequence.Lock()
	truncateUntil := 0
	toPurge := make([]uint64, 0)
	for i := 0; i < len(s.sequenceList); i++ {
		batchNumber := s.sequenceList[i]
		if batchNumber <= s.latestVirtualBatch {
			truncateUntil = i + 1
			toPurge = append(toPurge, batchNumber)
		}
	}

	if len(toPurge) > 0 {
		s.sequenceList = s.sequenceList[truncateUntil:]

		var firstPurged uint64
		var lastPurged uint64
		for i := 0; i < len(toPurge); i++ {
			if i == 0 {
				firstPurged = toPurge[i]
			}
			if i == len(toPurge)-1 {
				lastPurged = toPurge[i]
			}
			delete(s.sequenceData, toPurge[i])
		}
		log.Infof("batches purged count: %d, fromBatch: %d, toBatch: %d", len(toPurge), firstPurged, lastPurged)
	}
	s.mutexSequence.Unlock()
}

// purgeEthTx purges transactions from memory structures
func (s *SequenceSender) purgeEthTx(ctx context.Context) {
	// If sequence sending is stopped, do not purge
	if s.seqSendingStopped {
		return
	}

	// Purge old transactions that are finalized
	s.mutexEthTx.Lock()
	timePurge := time.Now().Add(-s.cfg.WaitPeriodPurgeTxFile.Duration)
	toPurge := make([]common.Hash, 0)
	for hash, data := range s.ethTransactions {
		if !data.StatusTimestamp.Before(timePurge) {
			continue
		}

		if !data.OnMonitor || data.Status == ethtxmanager.MonitoredTxStatusFinalized.String() {
			toPurge = append(toPurge, hash)

			// Remove from tx monitor
			if data.OnMonitor {
				err := s.ethTxManager.Remove(ctx, hash)
				if err != nil {
					log.Warnf("error removing monitor tx %v from ethtxmanager: %v", hash, err)
				} else {
					log.Infof("removed monitor tx %v from ethtxmanager", hash)
				}
			}
		}
	}

	if len(toPurge) > 0 {
		var firstPurged uint64 = math.MaxUint64
		var lastPurged uint64
		for i := 0; i < len(toPurge); i++ {
			if s.ethTransactions[toPurge[i]].Nonce < firstPurged {
				firstPurged = s.ethTransactions[toPurge[i]].Nonce
			}
			if s.ethTransactions[toPurge[i]].Nonce > lastPurged {
				lastPurged = s.ethTransactions[toPurge[i]].Nonce
			}
			delete(s.ethTransactions, toPurge[i])
			delete(s.ethTxData, toPurge[i])
		}
		log.Infof("txs purged count: %d, fromNonce: %d, toNonce: %d", len(toPurge), firstPurged, lastPurged)
	}
	s.mutexEthTx.Unlock()
}

// syncEthTxResults syncs results from L1 for transactions in the memory structure
func (s *SequenceSender) syncEthTxResults(ctx context.Context) (uint64, error) {
	s.mutexEthTx.Lock()
	var txPending uint64
	var txSync uint64
	for hash, data := range s.ethTransactions {
		if data.Status == ethtxmanager.MonitoredTxStatusFinalized.String() {
			continue
		}

		_ = s.getResultAndUpdateEthTx(ctx, hash)
		txSync++
		txStatus := s.ethTransactions[hash].Status
		// Count if it is not in a final state
		if s.ethTransactions[hash].OnMonitor &&
			txStatus != ethtxmanager.MonitoredTxStatusFailed.String() &&
			txStatus != ethtxmanager.MonitoredTxStatusSafe.String() &&
			txStatus != ethtxmanager.MonitoredTxStatusFinalized.String() {
			txPending++
		}
	}
	s.mutexEthTx.Unlock()

	// Save updated sequences transactions
	err := s.saveSentSequencesTransactions(ctx)
	if err != nil {
		log.Errorf("error saving tx sequence, error: %v", err)
	}

	log.Infof("%d tx results synchronized (%d in pending state)", txSync, txPending)
	return txPending, nil
}

// syncAllEthTxResults syncs all tx results from L1
func (s *SequenceSender) syncAllEthTxResults(ctx context.Context) error {
	// Get all results
	results, err := s.ethTxManager.ResultsByStatus(ctx, nil)
	if err != nil {
		log.Warnf("error getting results for all tx: %v", err)
		return err
	}

	// Check and update tx status
	numResults := len(results)
	s.mutexEthTx.Lock()
	for _, result := range results {
		txSequence, exists := s.ethTransactions[result.ID]
		if !exists {
			log.Infof("transaction %v missing in memory structure. Adding it", result.ID)
			// No info: from/to batch and the sent timestamp
			s.ethTransactions[result.ID] = &ethTxData{
				SentL1Timestamp: time.Time{},
				StatusTimestamp: time.Now(),
				OnMonitor:       true,
				Status:          "*missing",
			}
			txSequence = s.ethTransactions[result.ID]
		}

		s.updateEthTxResult(txSequence, result)
	}
	s.mutexEthTx.Unlock()

	// Save updated sequences transactions
	err = s.saveSentSequencesTransactions(ctx)
	if err != nil {
		log.Errorf("error saving tx sequence, error: %v", err)
	}

	log.Infof("%d tx results synchronized", numResults)
	return nil
}

// copyTxData copies tx data in the internal structure
func (s *SequenceSender) copyTxData(txHash common.Hash, txData []byte, txsResults map[common.Hash]ethtxmanager.TxResult) {
	s.ethTxData[txHash] = make([]byte, len(txData))
	copy(s.ethTxData[txHash], txData)

	s.ethTransactions[txHash].Txs = make(map[common.Hash]ethTxAdditionalData, 0)
	for hash, result := range txsResults {
		var gasPrice *big.Int
		if result.Tx != nil {
			gasPrice = result.Tx.GasPrice()
		}

		add := ethTxAdditionalData{
			GasPrice:      gasPrice,
			RevertMessage: result.RevertMessage,
		}
		s.ethTransactions[txHash].Txs[hash] = add
	}
}

// updateEthTxResult handles updating transaction state
func (s *SequenceSender) updateEthTxResult(txData *ethTxData, txResult ethtxmanager.MonitoredTxResult) {
	if txData.Status != txResult.Status.String() {
		log.Infof("update transaction %v to state %s", txResult.ID, txResult.Status.String())
		txData.StatusTimestamp = time.Now()
		stTrans := txData.StatusTimestamp.Format("2006-01-02T15:04:05.000-07:00") + ", " + txData.Status + ", " + txResult.Status.String()
		txData.Status = txResult.Status.String()
		txData.StateHistory = append(txData.StateHistory, stTrans)

		// Manage according to the state
		statusConsolidated := txData.Status == ethtxmanager.MonitoredTxStatusSafe.String() || txData.Status == ethtxmanager.MonitoredTxStatusFinalized.String()
		if txData.Status == ethtxmanager.MonitoredTxStatusFailed.String() {
			s.logFatalf("transaction %v result failed!")
		} else if statusConsolidated && txData.ToBatch >= s.latestVirtualBatch {
			s.latestVirtualTime = txData.StatusTimestamp
		}
	}

	// Update info received from L1
	txData.Nonce = txResult.Nonce
	if txResult.To != nil {
		txData.To = *txResult.To
	}
	if txResult.MinedAtBlockNumber != nil {
		txData.MinedAtBlock = *txResult.MinedAtBlockNumber
	}
	s.copyTxData(txResult.ID, txResult.Data, txResult.Txs)
}

// getResultAndUpdateEthTx updates the tx status from the ethTxManager
func (s *SequenceSender) getResultAndUpdateEthTx(ctx context.Context, txHash common.Hash) error {
	txData, exists := s.ethTransactions[txHash]
	if !exists {
		log.Errorf("transaction %v not found in memory", txHash)
		return errors.New("transaction not found in memory structure")
	}

	txResult, err := s.ethTxManager.Result(ctx, txHash)
	if err == ethtxmanager.ErrNotFound {
		log.Infof("transaction %v does not exist in ethtxmanager. Marking it", txHash)
		txData.OnMonitor = false
		// Resend tx
		errSend := s.sendTx(ctx, true, &txHash, nil, 0, 0, nil, txData.Gas)
		if errSend == nil {
			txData.OnMonitor = false
		}
	} else if err != nil {
		log.Errorf("error getting result for tx %v: %v", txHash, err)
		return err
	} else {
		s.updateEthTxResult(txData, txResult)
	}

	return nil
}

// tryToSendSequence checks if there is a sequence and it's worth it to send to L1
func (s *SequenceSender) tryToSendSequence(ctx context.Context) {
	// Update latest virtual batch
	log.Infof("updating virtual batch")
	err := s.updateLatestVirtualBatch()
	if err != nil {
		return
	}

	// Update state of transactions
	log.Infof("updating tx results")
	countPending, err := s.syncEthTxResults(ctx)
	if err != nil {
		return
	}

	// Check if the sequence sending is stopped
	if s.seqSendingStopped {
		log.Warnf("sending is stopped!")
		return
	}

	// Check if reached the maximum number of pending transactions
	if countPending >= s.cfg.MaxPendingTx {
		log.Infof("max number of pending txs (%d) reached. Waiting for some to be completed", countPending)
		return
	}

	// Check if should send sequence to L1
	log.Infof("getting sequences to send")
	sequence, err := s.getSequencesToSend(ctx)
	if err != nil || sequence == nil || sequence.Len() == 0 {
		if err != nil {
			log.Errorf("error getting sequences: %v", err)
		}
		return
	}

	// Send sequences to L1
	firstSequence := sequence.FirstBatch()
	lastSequence := sequence.LastBatch()
	lastL2BlockTimestamp := lastSequence.LastL2BLockTimestamp()

	log.Infof("sending sequences to L1. From batch %d to batch %d", firstSequence.BatchNumber(), lastSequence.BatchNumber())
	log.Infof(sequence.String())

	// Wait until last L1 block timestamp is L1BlockTimestampMargin seconds above the timestamp of the last L2 block in the sequence
	timeMargin := int64(s.cfg.L1BlockTimestampMargin.Seconds())
	for {
		// Get header of the last L1 block
		lastL1BlockHeader, err := s.etherman.GetLatestBlockHeader(ctx)
		if err != nil {
			log.Errorf("failed to get last L1 block timestamp, err: %v", err)
			return
		}

		elapsed, waitTime := s.marginTimeElapsed(lastL2BlockTimestamp, lastL1BlockHeader.Time, timeMargin)

		if !elapsed {
			log.Infof("waiting at least %d seconds to send sequences, time difference between last L1 block %d (ts: %d) and last L2 block %d (ts: %d) in the sequence is lower than %d seconds",
				waitTime, lastL1BlockHeader.Number, lastL1BlockHeader.Time, lastSequence.BatchNumber(), lastL2BlockTimestamp, timeMargin)
			time.Sleep(time.Duration(waitTime) * time.Second)
		} else {
			log.Infof("continuing, time difference between last L1 block %d (ts: %d) and last L2 block %d (ts: %d) in the sequence is greater than %d seconds",
				lastL1BlockHeader.Number, lastL1BlockHeader.Time, lastSequence.BatchNumber, lastL2BlockTimestamp, timeMargin)
			break
		}
	}

	// Sanity check: Wait also until current time is L1BlockTimestampMargin seconds above the timestamp of the last L2 block in the sequence
	for {
		currentTime := uint64(time.Now().Unix())

		elapsed, waitTime := s.marginTimeElapsed(lastL2BlockTimestamp, currentTime, timeMargin)

		// Wait if the time difference is less than L1BlockTimestampMargin
		if !elapsed {
			log.Infof("waiting at least %d seconds to send sequences, time difference between now (ts: %d) and last L2 block %d (ts: %d) in the sequence is lower than %d seconds",
				waitTime, currentTime, lastSequence.BatchNumber, lastL2BlockTimestamp, timeMargin)
			time.Sleep(time.Duration(waitTime) * time.Second)
		} else {
			log.Infof("[SeqSender]sending sequences now, time difference between now (ts: %d) and last L2 block %d (ts: %d) in the sequence is also greater than %d seconds",
				currentTime, lastSequence.BatchNumber, lastL2BlockTimestamp, timeMargin)
			break
		}
	}

	// Send sequences to L1
	log.Infof("sending sequences to L1. From batch %d to batch %d", firstSequence.BatchNumber(), lastSequence.BatchNumber())
	log.Infof(sequence.String())

	tx, err := s.TxBuilder.BuildSequenceBatchesTx(ctx, sequence)
	if err != nil {
		log.Errorf("error building sequenceBatches tx: %v", err)
		return
	}

	// Get latest virtual state batch from L1
	err = s.updateLatestVirtualBatch()
	if err != nil {
		log.Fatalf("error getting latest sequenced batch, error: %v", err)
	}

	sequence.SetLastVirtualBatchNumber(s.latestVirtualBatch)

	txToEstimateGas, err := s.TxBuilder.BuildSequenceBatchesTx(ctx, sequence)
	if err != nil {
		log.Errorf("error building sequenceBatches tx to estimate gas: %v", err)
		return
	}

	gas, err := s.etherman.EstimateGas(ctx, s.cfg.SenderAddress, tx.To(), nil, txToEstimateGas.Data())
	if err != nil {
		log.Errorf("error estimating gas: ", err)
		return
	}

	// Add sequence tx
	err = s.sendTx(ctx, false, nil, tx.To(), firstSequence.BatchNumber(), lastSequence.BatchNumber(), tx.Data(), gas)
	if err != nil {
		return
	}

	// Purge sequences data from memory
	s.purgeSequences()
}

// sendTx adds transaction to the ethTxManager to send it to L1
func (s *SequenceSender) sendTx(ctx context.Context, resend bool, txOldHash *common.Hash, to *common.Address, fromBatch uint64, toBatch uint64, data []byte, gas uint64) error {
	// Params if new tx to send or resend a previous tx
	var paramTo *common.Address
	var paramNonce *uint64
	var paramData []byte
	var valueFromBatch uint64
	var valueToBatch uint64
	var valueToAddress common.Address

	if !resend {
		paramTo = to
		paramNonce = &s.currentNonce
		paramData = data
		valueFromBatch = fromBatch
		valueToBatch = toBatch
	} else {
		if txOldHash == nil {
			log.Errorf("trying to resend a tx with nil hash")
			return errors.New("resend tx with nil hash monitor id")
		}
		paramTo = &s.ethTransactions[*txOldHash].To
		paramNonce = &s.ethTransactions[*txOldHash].Nonce
		paramData = s.ethTxData[*txOldHash]
		valueFromBatch = s.ethTransactions[*txOldHash].FromBatch
		valueToBatch = s.ethTransactions[*txOldHash].ToBatch
	}
	if paramTo != nil {
		valueToAddress = *paramTo
	}

	// Add sequence tx
	txHash, err := s.ethTxManager.AddWithGas(ctx, paramTo, paramNonce, big.NewInt(0), paramData, s.cfg.GasOffset, nil, gas)
	if err != nil {
		log.Errorf("error adding sequence to ethtxmanager: %v", err)
		return err
	}
	if !resend {
		s.currentNonce++
	}

	// Add new eth tx
	txData := ethTxData{
		SentL1Timestamp: time.Now(),
		StatusTimestamp: time.Now(),
		Status:          "*new",
		FromBatch:       valueFromBatch,
		ToBatch:         valueToBatch,
		OnMonitor:       true,
		To:              valueToAddress,
		Gas:             gas,
	}

	// Add tx to internal structure
	s.mutexEthTx.Lock()
	s.ethTransactions[txHash] = &txData
	txResults := make(map[common.Hash]ethtxmanager.TxResult, 0)
	s.copyTxData(txHash, paramData, txResults)
	_ = s.getResultAndUpdateEthTx(ctx, txHash)
	if !resend {
		s.latestSentToL1Batch = valueToBatch
	} else {
		s.ethTransactions[*txOldHash].Status = "*resent"
	}
	s.mutexEthTx.Unlock()

	// Save sent sequences
	err = s.saveSentSequencesTransactions(ctx)
	if err != nil {
		log.Errorf("error saving tx sequence sent, error: %v", err)
	}
	return nil
}

// getSequencesToSend generates sequences to be sent to L1. Empty array means there are no sequences to send or it's not worth sending
func (s *SequenceSender) getSequencesToSend(ctx context.Context) (seqsendertypes.Sequence, error) {
	// Add sequences until too big for a single L1 tx or last batch is reached
	s.mutexSequence.Lock()
	defer s.mutexSequence.Unlock()
	var prevCoinbase common.Address
	sequenceBatches := make([]seqsendertypes.Batch, 0)
	for i := 0; i < len(s.sequenceList); i++ {
		batchNumber := s.sequenceList[i]
		if batchNumber <= s.latestVirtualBatch || batchNumber <= s.latestSentToL1Batch {
			continue
		}

		// Check if the next batch belongs to a new forkid, in this case we need to stop sequencing as we need to
		// wait the upgrade of forkid is completed and s.cfg.NumBatchForkIdUpgrade is disabled (=0) again
		if (s.cfg.ForkUpgradeBatchNumber != 0) && (batchNumber == (s.cfg.ForkUpgradeBatchNumber + 1)) {
			return nil, fmt.Errorf("aborting sequencing process as we reached the batch %d where a new forkid is applied (upgrade)", s.cfg.ForkUpgradeBatchNumber+1)
		}

		// Check if batch is closed
		if !s.sequenceData[batchNumber].batchClosed {
			// Reached current wip batch
			break
		}

		// New potential batch to add to the sequence
		batch := s.sequenceData[batchNumber].batch.DeepCopy()

		// If the coinbase changes, the sequence ends here
		if len(sequenceBatches) > 0 && batch.LastCoinbase() != prevCoinbase {
			log.Infof("batch with different coinbase (batch %v, sequence %v), sequence will be sent to this point", prevCoinbase, batch.LastCoinbase)
			return s.TxBuilder.NewSequence(sequenceBatches, s.cfg.L2Coinbase)
		}
		prevCoinbase = batch.LastCoinbase()

		// Add new sequence batch
		sequenceBatches = append(sequenceBatches, batch)

		newSeq, err := s.TxBuilder.NewSequenceIfWorthToSend(ctx, sequenceBatches, s.cfg.L2Coinbase, batchNumber)
		if err != nil {
			return nil, err
		}
		if newSeq != nil {
			return newSeq, nil
		}

		// Check if the current batch is the last before a change to a new forkid, in this case we need to close and send the sequence to L1
		if (s.cfg.ForkUpgradeBatchNumber != 0) && (batchNumber == (s.cfg.ForkUpgradeBatchNumber)) {
			log.Infof("sequence should be sent to L1, as we have reached the batch %d from which a new forkid is applied (upgrade)", s.cfg.ForkUpgradeBatchNumber)
			return s.TxBuilder.NewSequence(sequenceBatches, s.cfg.L2Coinbase)
		}
	}

	// Reached the latest batch. Decide if it's worth to send the sequence, or wait for new batches
	if len(sequenceBatches) == 0 {
		log.Infof("no batches to be sequenced")
		return nil, nil
	}

	if s.latestVirtualTime.Before(time.Now().Add(-s.cfg.LastBatchVirtualizationTimeMaxWaitPeriod.Duration)) {
		log.Infof("sequence should be sent, too much time without sending anything to L1")
		return s.TxBuilder.NewSequence(sequenceBatches, s.cfg.L2Coinbase)
	}

	log.Infof("not enough time has passed since last batch was virtualized and the sequence could be bigger")
	return nil, nil
}

// loadSentSequencesTransactions loads the file into the memory structure
func (s *SequenceSender) loadSentSequencesTransactions() error {
	// Check if file exists
	if _, err := os.Stat(s.cfg.SequencesTxFileName); os.IsNotExist(err) {
		log.Infof("file not found %s: %v", s.cfg.SequencesTxFileName, err)
		return nil
	} else if err != nil {
		log.Errorf("error opening file %s: %v", s.cfg.SequencesTxFileName, err)
		return err
	}

	// Read file
	data, err := os.ReadFile(s.cfg.SequencesTxFileName)
	if err != nil {
		log.Errorf("error reading file %s: %v", s.cfg.SequencesTxFileName, err)
		return err
	}

	// Restore memory structure
	s.mutexEthTx.Lock()
	err = json.Unmarshal(data, &s.ethTransactions)
	s.mutexEthTx.Unlock()
	if err != nil {
		log.Errorf("error decoding data from %s: %v", s.cfg.SequencesTxFileName, err)
		return err
	}

	return nil
}

// saveSentSequencesTransactions saves memory structure into persistent file
func (s *SequenceSender) saveSentSequencesTransactions(ctx context.Context) error {
	var err error

	// Purge tx
	s.purgeEthTx(ctx)

	// Ceate file
	fileName := s.cfg.SequencesTxFileName[0:strings.IndexRune(s.cfg.SequencesTxFileName, '.')] + ".tmp"
	s.sequencesTxFile, err = os.Create(fileName)
	if err != nil {
		log.Errorf("error creating file %s: %v", fileName, err)
		return err
	}
	defer s.sequencesTxFile.Close()

	// Write data JSON encoded
	encoder := json.NewEncoder(s.sequencesTxFile)
	encoder.SetIndent("", "  ")
	s.mutexEthTx.Lock()
	err = encoder.Encode(s.ethTransactions)
	s.mutexEthTx.Unlock()
	if err != nil {
		log.Errorf("error writing file %s: %v", fileName, err)
		return err
	}

	// Rename the new file
	err = os.Rename(fileName, s.cfg.SequencesTxFileName)
	if err != nil {
		log.Errorf("error renaming file %s to %s: %v", fileName, s.cfg.SequencesTxFileName, err)
		return err
	}

	return nil
}

func (s *SequenceSender) entryTypeToString(entryType datastream.EntryType) string {
	switch entryType {
	case datastream.EntryType_ENTRY_TYPE_BATCH_START:
		return "BatchStart"
	case datastream.EntryType_ENTRY_TYPE_L2_BLOCK:
		return "L2Block"
	case datastream.EntryType_ENTRY_TYPE_TRANSACTION:
		return "Transaction"
	case datastream.EntryType_ENTRY_TYPE_BATCH_END:
		return "BatchEnd"
	default:
		return fmt.Sprintf("%d", entryType)
	}
}

// handleReceivedDataStream manages the events received by the streaming
func (s *SequenceSender) handleReceivedDataStream(entry *datastreamer.FileEntry, client *datastreamer.StreamClient, server *datastreamer.StreamServer) error {
	dsType := datastream.EntryType(entry.Type)

	var prevEntryType datastream.EntryType
	if s.prevStreamEntry != nil {
		prevEntryType = datastream.EntryType(s.prevStreamEntry.Type)
	}

	switch dsType {
	case datastream.EntryType_ENTRY_TYPE_L2_BLOCK:
		// Handle stream entry: L2Block
		l2Block := &datastream.L2Block{}

		err := proto.Unmarshal(entry.Data, l2Block)
		if err != nil {
			log.Errorf("error unmarshalling L2Block: %v", err)
			return err
		}

		log.Infof("received L2Block entry, l2Block.Number: %d, l2Block.BatchNumber: %d, entry.Number: %d", l2Block.Number, l2Block.BatchNumber, entry.Number)

		// Sanity checks
		if s.prevStreamEntry != nil && !(prevEntryType == datastream.EntryType_ENTRY_TYPE_BATCH_START || prevEntryType == datastream.EntryType_ENTRY_TYPE_L2_BLOCK || prevEntryType == datastream.EntryType_ENTRY_TYPE_TRANSACTION) {
			log.Fatalf("unexpected L2Block entry received, entry.Number: %d, l2Block.Number: %d, prevEntry: %s, prevEntry.Number: %d",
				entry.Number, l2Block.Number, s.entryTypeToString(prevEntryType), s.prevStreamEntry.Number)
		} else if prevEntryType == datastream.EntryType_ENTRY_TYPE_L2_BLOCK {
			prevL2Block := &datastream.L2Block{}

			err := proto.Unmarshal(s.prevStreamEntry.Data, prevL2Block)
			if err != nil {
				log.Errorf("error unmarshalling prevL2Block: %v", err)
				return err
			}
			if l2Block.Number != prevL2Block.Number+1 {
				log.Fatalf("unexpected L2Block number %d received, it should be %d, entry.Number: %d, prevEntry.Number: %d",
					l2Block.Number, prevL2Block.Number+1, entry.Number, s.prevStreamEntry.Number)
			}
		}

		// Already virtualized
		if l2Block.BatchNumber <= s.fromStreamBatch {
			if l2Block.BatchNumber != s.latestStreamBatch {
				log.Infof("skipped! batch already virtualized, number %d", l2Block.BatchNumber)
			}
		} else if !s.validStream && l2Block.BatchNumber == s.fromStreamBatch+1 {
			// Initial case after startup
			s.addNewSequenceBatch(l2Block)
			s.validStream = true
		} else {
			// Handle whether it's only a new block or also a new batch
			if l2Block.BatchNumber > s.wipBatch {
				// Create new sequential batch
				s.addNewSequenceBatch(l2Block)
			}
		}

		// Latest stream batch
		s.latestStreamBatch = l2Block.BatchNumber
		if !s.validStream {
			return nil
		}

		// Add L2 block
		s.addNewBatchL2Block(l2Block)

		s.prevStreamEntry = entry

	case datastream.EntryType_ENTRY_TYPE_TRANSACTION:
		// Handle stream entry: Transaction
		if !s.validStream {
			return nil
		}

		l2Tx := &datastream.Transaction{}
		err := proto.Unmarshal(entry.Data, l2Tx)
		if err != nil {
			log.Errorf("error unmarshalling Transaction: %v", err)
			return err
		}

		log.Debugf("received Transaction entry, tx.L2BlockNumber: %d, tx.Index: %d, entry.Number: %d", l2Tx.L2BlockNumber, l2Tx.Index, entry.Number)

		// Sanity checks
		if !(prevEntryType == datastream.EntryType_ENTRY_TYPE_L2_BLOCK || prevEntryType == datastream.EntryType_ENTRY_TYPE_TRANSACTION) {
			log.Fatalf("unexpected Transaction entry received, entry.Number: %d, transaction.L2BlockNumber: %d, transaction.Index: %d, prevEntry: %s, prevEntry.Number: %d",
				entry.Number, l2Tx.L2BlockNumber, l2Tx.Index, s.entryTypeToString(prevEntryType), s.prevStreamEntry.Number)
		}

		// Add tx data
		s.addNewBlockTx(l2Tx)

		s.prevStreamEntry = entry

	case datastream.EntryType_ENTRY_TYPE_BATCH_START:
		// Handle stream entry: BatchStart
		if !s.validStream {
			return nil
		}

		batch := &datastream.BatchStart{}
		err := proto.Unmarshal(entry.Data, batch)
		if err != nil {
			log.Errorf("error unmarshalling BatchStart: %v", err)
			return err
		}

		log.Infof("received BatchStart entry, batchStart.Number: %d, entry.Number: %d", batch.Number, entry.Number)

		// Sanity checks
		if !(prevEntryType == datastream.EntryType_ENTRY_TYPE_BATCH_END) {
			log.Fatalf("unexpected BatchStart entry received, entry.Number: %d, batchStart.Number: %d, prevEntry.Type: %s, prevEntry.Number: %d",
				entry.Number, batch.Number, s.entryTypeToString(prevEntryType), s.prevStreamEntry.Number)
		} else if batch.Number != s.wipBatch+1 {
			log.Fatalf("unexpected BatchStart.Number %d received, if should be wipBatch %d+1, entry.Number: %d", s.wipBatch, batch.Number, entry.Number)
		}

		// Add batch start data
		s.addInfoSequenceBatchStart(batch)

		s.prevStreamEntry = entry

	case datastream.EntryType_ENTRY_TYPE_BATCH_END:
		// Handle stream entry: BatchEnd
		if !s.validStream {
			return nil
		}

		batch := &datastream.BatchEnd{}
		err := proto.Unmarshal(entry.Data, batch)
		if err != nil {
			log.Errorf("error unmarshalling BatchEnd: %v", err)
			return err
		}

		log.Infof("received BatchEnd entry, batchEnd.Number: %d, entry.Number: %d", batch.Number, entry.Number)

		// Sanity checks
		if !(prevEntryType == datastream.EntryType_ENTRY_TYPE_L2_BLOCK || prevEntryType == datastream.EntryType_ENTRY_TYPE_TRANSACTION) {
			log.Fatalf("unexpected BatchEnd entry received, entry.Number: %d, batchEnd.Number: %d, prevEntry.Type: %s, prevEntry.Number: %d",
				entry.Number, batch.Number, s.entryTypeToString(prevEntryType), s.prevStreamEntry.Number)
		}

		// Add batch end data
		s.addInfoSequenceBatchEnd(batch)

		// Close current wip batch
		err = s.closeSequenceBatch()
		if err != nil {
			log.Fatalf("error closing wip batch")
			return err
		}

		s.prevStreamEntry = entry
	}

	return nil
}

// closeSequenceBatch closes the current batch
func (s *SequenceSender) closeSequenceBatch() error {
	s.mutexSequence.Lock()
	defer s.mutexSequence.Unlock()

	log.Infof("closing batch %d", s.wipBatch)

	data := s.sequenceData[s.wipBatch]
	if data != nil {
		data.batchClosed = true

		batchL2Data, err := state.EncodeBatchV2(data.batchRaw)
		if err != nil {
			log.Errorf("error closing and encoding the batch %d: %v", s.wipBatch, err)
			return err
		}

		data.batch.SetL2Data(batchL2Data)
	} else {
		log.Fatalf("wipBatch %d not found in sequenceData slice", s.wipBatch)
	}

	// Sanity Check
	if s.cfg.SanityCheckRPCURL != "" {
		rpcNumberOfBlocks, batchL2Data, err := s.getBatchFromRPC(s.wipBatch)
		if err != nil {
			log.Fatalf("error getting batch number from RPC while trying to perform sanity check: %v", err)
		} else {
			dsNumberOfBlocks := len(s.sequenceData[s.wipBatch].batchRaw.Blocks)
			if rpcNumberOfBlocks != dsNumberOfBlocks {
				log.Fatalf("number of blocks in batch %d (%d) does not match the number of blocks in the batch from the RPC (%d)", s.wipBatch, dsNumberOfBlocks, rpcNumberOfBlocks)
			}

			if data.batchType == datastream.BatchType_BATCH_TYPE_REGULAR && common.Bytes2Hex(data.batch.L2Data()) != batchL2Data {
				log.Infof("datastream batchL2Data: %s", common.Bytes2Hex(data.batch.L2Data()))
				log.Infof("RPC batchL2Data: %s", batchL2Data)
				log.Fatalf("batchL2Data in batch %d does not match batchL2Data from the RPC (%d)", s.wipBatch)
			}

			log.Infof("sanity check of batch %d against RPC successful", s.wipBatch)
		}
	} else {
		log.Warnf("config param SanityCheckRPCURL not set, sanity check with RPC can't be done")
	}

	return nil
}

func (s *SequenceSender) getBatchFromRPC(batchNumber uint64) (int, string, error) {
	type zkEVMBatch struct {
		Blocks      []string `mapstructure:"blocks"`
		BatchL2Data string   `mapstructure:"batchL2Data"`
	}

	zkEVMBatchData := zkEVMBatch{}

	response, err := rpc.JSONRPCCall(s.cfg.SanityCheckRPCURL, "zkevm_getBatchByNumber", batchNumber)
	if err != nil {
		return 0, "", err
	}

	// Check if the response is an error
	if response.Error != nil {
		return 0, "", fmt.Errorf("error in the response calling zkevm_getBatchByNumber: %v", response.Error)
	}

	// Get the batch number from the response hex string
	err = json.Unmarshal(response.Result, &zkEVMBatchData)
	if err != nil {
		return 0, "", fmt.Errorf("error unmarshalling the batch number from the response calling zkevm_getBatchByNumber: %v", err)
	}

	return len(zkEVMBatchData.Blocks), zkEVMBatchData.BatchL2Data, nil
}

// addNewSequenceBatch adds a new batch to the sequence
func (s *SequenceSender) addNewSequenceBatch(l2Block *datastream.L2Block) {
	s.mutexSequence.Lock()
	log.Infof("...new batch, number %d", l2Block.BatchNumber)

	if l2Block.BatchNumber > s.wipBatch+1 {
		s.logFatalf("new batch number (%d) is not consecutive to the current one (%d)", l2Block.BatchNumber, s.wipBatch)
	} else if l2Block.BatchNumber < s.wipBatch {
		s.logFatalf("new batch number (%d) is lower than the current one (%d)", l2Block.BatchNumber, s.wipBatch)
	}

	batch := s.TxBuilder.NewBatchFromL2Block(l2Block)

	// Add to the list
	s.sequenceList = append(s.sequenceList, l2Block.BatchNumber)

	// Create initial data
	batchRaw := state.BatchRawV2{}
	data := sequenceData{
		batchClosed: false,
		batch:       batch,
		batchRaw:    &batchRaw,
	}
	s.sequenceData[l2Block.BatchNumber] = &data

	// Update wip batch
	s.wipBatch = l2Block.BatchNumber
	s.mutexSequence.Unlock()
}

// addInfoSequenceBatchStart adds info from the batch start
func (s *SequenceSender) addInfoSequenceBatchStart(batch *datastream.BatchStart) {
	s.mutexSequence.Lock()
	log.Infof("batch %d (%s) Start: type %d forkId %d chainId %d", batch.Number, datastream.BatchType_name[int32(batch.Type)], batch.Type, batch.ForkId, batch.ChainId)

	// Current batch
	data := s.sequenceData[s.wipBatch]
	if data != nil {
		wipBatch := data.batch
		if wipBatch.BatchNumber()+1 != batch.Number {
			s.logFatalf("batch start number (%d) does not match the current consecutive one (%d)", batch.Number, wipBatch.BatchNumber)
		}
		data.batchType = batch.Type
	}

	s.mutexSequence.Unlock()
}

// addInfoSequenceBatchEnd adds info from the batch end
func (s *SequenceSender) addInfoSequenceBatchEnd(batch *datastream.BatchEnd) {
	s.mutexSequence.Lock()

	// Current batch
	data := s.sequenceData[s.wipBatch]
	if data != nil {
		wipBatch := data.batch
		if wipBatch.BatchNumber() == batch.Number {
			// wipBatch.StateRoot = common.BytesToHash(batch) TODO: check if this is needed
		} else {
			s.logFatalf("batch end number (%d) does not match the current one (%d)", batch.Number, wipBatch.BatchNumber)
		}
	}

	s.mutexSequence.Unlock()
}

// addNewBatchL2Block adds a new L2 block to the work in progress batch
func (s *SequenceSender) addNewBatchL2Block(l2Block *datastream.L2Block) {
	s.mutexSequence.Lock()
	log.Infof(".....new L2 block, number %d (batch %d)", l2Block.Number, l2Block.BatchNumber)

	// Current batch
	data := s.sequenceData[s.wipBatch]
	if data != nil {
		wipBatchRaw := data.batchRaw
		data.batch.SetLastL2BLockTimestamp(l2Block.Timestamp)
		// Sanity check: should be the same coinbase within the batch
		if common.BytesToAddress(l2Block.Coinbase) != data.batch.LastCoinbase() {
			s.logFatalf("coinbase changed within the batch! (Previous %v, Current %v)", data.batch.LastCoinbase, common.BytesToAddress(l2Block.Coinbase))
		}
		data.batch.SetLastCoinbase(common.BytesToAddress(l2Block.Coinbase))
		data.batch.SetL1InfoTreeIndex(l2Block.L1InfotreeIndex)
		// New L2 block raw
		newBlockRaw := state.L2BlockRaw{}

		// Add L2 block
		wipBatchRaw.Blocks = append(wipBatchRaw.Blocks, newBlockRaw)
		// Get current L2 block
		_, blockRaw := s.getWipL2Block()
		if blockRaw == nil {
			log.Debugf("wip block %d not found!")
			return
		}

		// Fill in data
		blockRaw.DeltaTimestamp = l2Block.DeltaTimestamp
		blockRaw.IndexL1InfoTree = l2Block.L1InfotreeIndex
	}

	s.mutexSequence.Unlock()
}

// addNewBlockTx adds a new Tx to the current L2 block
func (s *SequenceSender) addNewBlockTx(l2Tx *datastream.Transaction) {
	s.mutexSequence.Lock()
	log.Debugf("........new tx, length %d EGP %d SR %x..", len(l2Tx.Encoded), l2Tx.EffectiveGasPricePercentage, l2Tx.ImStateRoot[:8])

	// Current L2 block
	_, blockRaw := s.getWipL2Block()

	// New Tx raw
	tx, err := state.DecodeTx(common.Bytes2Hex(l2Tx.Encoded))
	if err != nil {
		log.Fatalf("error decoding tx: %v", err)
		return
	}

	l2TxRaw := state.L2TxRaw{
		EfficiencyPercentage: uint8(l2Tx.EffectiveGasPricePercentage),
		TxAlreadyEncoded:     false,
		Tx:                   tx,
	}

	// Add Tx
	blockRaw.Transactions = append(blockRaw.Transactions, l2TxRaw)
	s.mutexSequence.Unlock()
}

// getWipL2Block returns index of the array and pointer to the current L2 block (helper func)
func (s *SequenceSender) getWipL2Block() (uint64, *state.L2BlockRaw) {
	// Current batch
	var wipBatchRaw *state.BatchRawV2
	if s.sequenceData[s.wipBatch] != nil {
		wipBatchRaw = s.sequenceData[s.wipBatch].batchRaw
	}

	// Current wip block
	if len(wipBatchRaw.Blocks) > 0 {
		blockIndex := uint64(len(wipBatchRaw.Blocks)) - 1
		return blockIndex, &wipBatchRaw.Blocks[blockIndex]
	} else {
		return 0, nil
	}
}

// updateLatestVirtualBatch queries the value in L1 and updates the latest virtual batch field
func (s *SequenceSender) updateLatestVirtualBatch() error {
	s.latestVirtualBatchLock.Lock()
	defer s.latestVirtualBatchLock.Unlock()

	// Get latest virtual state batch from L1
	var err error

	s.latestVirtualBatch, err = s.etherman.GetLatestBatchNumber()
	if err != nil {
		log.Errorf("error getting latest virtual batch, error: %v", err)
		return errors.New("fail to get latest virtual batch")
	} else {
		log.Infof("latest virtual batch is %d", s.latestVirtualBatch)
	}
	return nil
}

// marginTimeElapsed checks if the time between currentTime and l2BlockTimestamp is greater than timeMargin.
// If it's greater returns true, otherwise it returns false and the waitTime needed to achieve this timeMargin
func (s *SequenceSender) marginTimeElapsed(l2BlockTimestamp uint64, currentTime uint64, timeMargin int64) (bool, int64) {
	// Check the time difference between L2 block and currentTime
	var timeDiff int64
	if l2BlockTimestamp >= currentTime {
		//L2 block timestamp is above currentTime, negative timeDiff. We do in this way to avoid uint64 overflow
		timeDiff = int64(-(l2BlockTimestamp - currentTime))
	} else {
		timeDiff = int64(currentTime - l2BlockTimestamp)
	}

	// Check if the time difference is less than timeMargin (L1BlockTimestampMargin)
	if timeDiff < timeMargin {
		var waitTime int64
		if timeDiff < 0 { //L2 block timestamp is above currentTime
			waitTime = timeMargin + (-timeDiff)
		} else {
			waitTime = timeMargin - timeDiff
		}
		return false, waitTime
	} else { // timeDiff is greater than timeMargin
		return true, 0
	}
}

// logFatalf logs error, activates flag to stop sequencing, and remains in an infinite loop
func (s *SequenceSender) logFatalf(template string, args ...interface{}) {
	s.seqSendingStopped = true
	log.Errorf(template, args...)
	log.Errorf("sequence sending stopped.")
	for {
		time.Sleep(1 * time.Second)
	}
}

<<<<<<< HEAD
// printSequenceBatches prints data from slice of type sequence batches
func printSequenceBatches(sequence *etherman.SequenceBanana) {
	for i, b := range sequence.Batches {
		log.Debugf("// sequence(%d): batch: %d, ts: %v, lenData: %d, GER: %x..",
			i, b.BatchNumber, b.LastL2BLockTimestamp, len(b.L2Data), b.GlobalExitRoot[:8])
	}
}

=======
>>>>>>> bfde4b1a
// printBatch prints data from batch raw V2
func printBatch(raw *state.BatchRawV2, showBlock bool, showTx bool) {
	// Total amount of L2 tx in the batch
	totalL2Txs := 0
	for k := 0; k < len(raw.Blocks); k++ {
		totalL2Txs += len(raw.Blocks[k].Transactions)
	}

	log.Debugf("// #blocks: %d, #L2txs: %d", len(raw.Blocks), totalL2Txs)

	// Blocks info
	if showBlock {
		numBlocks := len(raw.Blocks)
		var firstBlock *state.L2BlockRaw
		var lastBlock *state.L2BlockRaw
		if numBlocks > 0 {
			firstBlock = &raw.Blocks[0]
		}
		if numBlocks > 1 {
			lastBlock = &raw.Blocks[numBlocks-1]
		}
		if firstBlock != nil {
			log.Debugf("//    block first (indL1info: %d, delta-timestamp: %d, #L2txs: %d)", firstBlock.IndexL1InfoTree, firstBlock.DeltaTimestamp, len(firstBlock.Transactions))
			// Tx info
			if showTx {
				for iTx, tx := range firstBlock.Transactions {
					v, r, s := tx.Tx.RawSignatureValues()
					log.Debugf("//       tx(%d) effPct: %d, encoded: %t, v: %v, r: %v, s: %v", iTx, tx.EfficiencyPercentage, tx.TxAlreadyEncoded, v, r, s)
				}
			}
		}
		if lastBlock != nil {
			log.Debugf("//    block last (indL1info: %d, delta-timestamp: %d, #L2txs: %d)", lastBlock.DeltaTimestamp, lastBlock.DeltaTimestamp, len(lastBlock.Transactions))
		}
	}
}<|MERGE_RESOLUTION|>--- conflicted
+++ resolved
@@ -1218,17 +1218,6 @@
 	}
 }
 
-<<<<<<< HEAD
-// printSequenceBatches prints data from slice of type sequence batches
-func printSequenceBatches(sequence *etherman.SequenceBanana) {
-	for i, b := range sequence.Batches {
-		log.Debugf("// sequence(%d): batch: %d, ts: %v, lenData: %d, GER: %x..",
-			i, b.BatchNumber, b.LastL2BLockTimestamp, len(b.L2Data), b.GlobalExitRoot[:8])
-	}
-}
-
-=======
->>>>>>> bfde4b1a
 // printBatch prints data from batch raw V2
 func printBatch(raw *state.BatchRawV2, showBlock bool, showTx bool) {
 	// Total amount of L2 tx in the batch
