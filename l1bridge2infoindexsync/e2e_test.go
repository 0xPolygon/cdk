--- conflicted
+++ resolved
@@ -99,12 +99,8 @@
 		return nil, common.Address{}, common.Address{}, nil, nil, err
 	}
 	if precalculatedAddr != checkGERAddr {
-<<<<<<< HEAD
 		err = errors.New("error deploying bridge")
 		return
-=======
-		return nil, common.Address{}, common.Address{}, nil, nil, errors.New("error deploying bridge")
->>>>>>> 0959afc7
 	}
 
 	gerAddr, _, gerContract, err = polygonzkevmglobalexitrootv2.DeployPolygonzkevmglobalexitrootv2(
