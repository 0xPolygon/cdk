--- conflicted
+++ resolved
@@ -129,19 +129,11 @@
 
 func (d *downloader) getGERsFromIndex(ctx context.Context, fromL1InfoTreeIndex uint32) ([]Event, error) {
 	lastRoot, err := d.l1InfoTreesync.GetLastL1InfoTreeRoot(ctx)
-<<<<<<< HEAD
-	if err == tree.ErrNotFound {
-		return nil, nil
-	}
-	if err != nil {
-		return nil, fmt.Errorf("error calling GetLastL1InfoTreeRoot: %v", err)
-=======
 	if errors.Is(err, tree.ErrNotFound) {
 		return nil, nil
 	}
 	if err != nil {
 		return nil, fmt.Errorf("error calling GetLastL1InfoTreeRoot: %w", err)
->>>>>>> 8a74627f
 	}
 
 	gers := []Event{}
