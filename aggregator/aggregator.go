--- conflicted
+++ resolved
@@ -405,11 +405,7 @@
 		// Halt the aggregator
 		a.halted.Store(true)
 		for {
-<<<<<<< HEAD
-			log.Errorf("Halting the aggregator due to an error handling rollback batches event: %v", err)
-=======
 			a.logger.Errorf("Halting the aggregator due to an error handling rollback batches event: %v", err)
->>>>>>> c6474133
 			time.Sleep(10 * time.Second) //nolint:mnd
 		}
 	}
@@ -746,11 +742,7 @@
 
 		err = a.streamClient.Start()
 		if err != nil {
-<<<<<<< HEAD
-			return fmt.Errorf("failed to start stream client, error: %w", err)
-=======
 			a.logger.Fatalf("failed to start stream client, error: %v", err)
->>>>>>> c6474133
 		}
 
 		bookMark := &datastream.BookMark{
@@ -760,20 +752,12 @@
 
 		marshalledBookMark, err := proto.Marshal(bookMark)
 		if err != nil {
-<<<<<<< HEAD
-			return fmt.Errorf("failed to marshal bookmark: %w", err)
-=======
 			a.logger.Fatalf("failed to marshal bookmark: %v", err)
->>>>>>> c6474133
 		}
 
 		err = a.streamClient.ExecCommandStartBookmark(marshalledBookMark)
 		if err != nil {
-<<<<<<< HEAD
-			return fmt.Errorf("failed to connect to data stream: %w", err)
-=======
 			a.logger.Fatalf("failed to connect to data stream: %v", err)
->>>>>>> c6474133
 		}
 
 		// A this point everything is ready, so start serving
@@ -1167,12 +1151,8 @@
 
 	if proof.BatchNumber != batchNumberToVerify {
 		//nolint:gocritic
-<<<<<<< HEAD
-		if proof.BatchNumber < batchNumberToVerify && proof.BatchNumberFinal >= batchNumberToVerify {
-=======
 		if proof.BatchNumber < batchNumberToVerify &&
 			proof.BatchNumberFinal >= batchNumberToVerify {
->>>>>>> c6474133
 			// We have a proof that contains some batches below the last batch verified, anyway can be eligible as final proof
 			a.logger.Warnf("Proof %d-%d contains some batches lower than last batch verified %d. Check anyway if it is eligible",
 				proof.BatchNumber, proof.BatchNumberFinal, lastVerifiedBatchNum)
@@ -1752,11 +1732,7 @@
 	l1InfoRoot := batchToVerify.L1InfoRoot.Bytes()
 	//nolint:gocritic
 	if !isForcedBatch {
-<<<<<<< HEAD
-		tree, err := l1infotree.NewL1InfoTree(32, [][32]byte{}) //nolint:mnd
-=======
 		tree, err := l1infotree.NewL1InfoTree(a.logger, 32, [][32]byte{}) //nolint:mnd
->>>>>>> c6474133
 		if err != nil {
 			return nil, err
 		}
@@ -1866,11 +1842,7 @@
 	return inputProver, nil
 }
 
-<<<<<<< HEAD
-func getWitness(batchNumber uint64, url string, fullWitness bool) ([]byte, error) {
-=======
 func (a *Aggregator) getWitness(batchNumber uint64, url string, fullWitness bool) ([]byte, error) {
->>>>>>> c6474133
 	var (
 		witness  string
 		response rpc.Response
