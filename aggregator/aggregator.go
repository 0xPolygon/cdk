package aggregator

import (
	"context"
	"crypto/ecdsa"
	"encoding/json"
	"errors"
	"fmt"
	"math/big"
	"net"
	"strings"
	"sync"
	"sync/atomic"
	"time"
	"unicode"

	"github.com/0xPolygon/cdk-rpc/rpc"
	cdkTypes "github.com/0xPolygon/cdk-rpc/types"
	ethmanTypes "github.com/0xPolygon/cdk/aggregator/ethmantypes"
	"github.com/0xPolygon/cdk/aggregator/prover"
	cdkcommon "github.com/0xPolygon/cdk/common"
	"github.com/0xPolygon/cdk/config/types"
	"github.com/0xPolygon/cdk/l1infotree"
	"github.com/0xPolygon/cdk/log"
	"github.com/0xPolygon/cdk/state"
	"github.com/0xPolygon/cdk/state/datastream"
	"github.com/0xPolygonHermez/zkevm-data-streamer/datastreamer"
	streamlog "github.com/0xPolygonHermez/zkevm-data-streamer/log"
	"github.com/0xPolygonHermez/zkevm-ethtx-manager/ethtxmanager"
	ethtxlog "github.com/0xPolygonHermez/zkevm-ethtx-manager/log"
	synclog "github.com/0xPolygonHermez/zkevm-synchronizer-l1/log"
	"github.com/0xPolygonHermez/zkevm-synchronizer-l1/state/entities"
	"github.com/0xPolygonHermez/zkevm-synchronizer-l1/synchronizer"
	"github.com/ethereum/go-ethereum/common"
	"google.golang.org/grpc"
	grpchealth "google.golang.org/grpc/health/grpc_health_v1"
	"google.golang.org/grpc/peer"
	"google.golang.org/protobuf/proto"
)

const (
	dataStreamType      = 1
	mockedStateRoot     = "0x090bcaf734c4f06c93954a827b45a6e8c67b8e0fd1e0a35a1c5982d6961828f9"
	mockedLocalExitRoot = "0x17c04c3760510b48c6012742c540a81aba4bca2f78b9d14bfd2f123e2e53ea3e"
	maxDBBigIntValue    = 9223372036854775807
)

var (
	errBusy = errors.New("witness server is busy")
)

type finalProofMsg struct {
	proverName     string
	proverID       string
	recursiveProof *state.Proof
	finalProof     *prover.FinalProof
}

// Aggregator represents an aggregator
type Aggregator struct {
	prover.UnimplementedAggregatorServiceServer

	cfg Config

	state        stateInterface
	etherman     etherman
	ethTxManager *ethtxmanager.Client
	streamClient *datastreamer.StreamClient
	l1Syncr      synchronizer.Synchronizer
	halted       atomic.Bool

	streamClientMutex *sync.Mutex

	profitabilityChecker    aggregatorTxProfitabilityChecker
	timeSendFinalProof      time.Time
	timeCleanupLockedProofs types.Duration
	stateDBMutex            *sync.Mutex
	timeSendFinalProofMutex *sync.RWMutex

	// Data stream handling variables
	currentBatchStreamData []byte
	currentStreamBatch     state.Batch
	currentStreamBatchRaw  state.BatchRawV2
	currentStreamL2Block   state.L2BlockRaw

	finalProof     chan finalProofMsg
	verifyingProof bool

	witnessRetrievalChan chan state.DBBatch

	srv  *grpc.Server
	ctx  context.Context
	exit context.CancelFunc

	sequencerPrivateKey *ecdsa.PrivateKey
	aggLayerClient      AgglayerClientInterface
}

// New creates a new aggregator.
func New(
	ctx context.Context,
	cfg Config,
	stateInterface stateInterface,
	etherman etherman) (*Aggregator, error) {
	var profitabilityChecker aggregatorTxProfitabilityChecker

	switch cfg.TxProfitabilityCheckerType {
	case ProfitabilityBase:
		profitabilityChecker = NewTxProfitabilityCheckerBase(
			stateInterface, cfg.IntervalAfterWhichBatchConsolidateAnyway.Duration, cfg.TxProfitabilityMinReward.Int,
		)
	case ProfitabilityAcceptAll:
		profitabilityChecker = NewTxProfitabilityCheckerAcceptAll(
			stateInterface, cfg.IntervalAfterWhichBatchConsolidateAnyway.Duration,
		)
	}

	// Create ethtxmanager client
	cfg.EthTxManager.Log = ethtxlog.Config{
		Environment: ethtxlog.LogEnvironment(cfg.Log.Environment),
		Level:       cfg.Log.Level,
		Outputs:     cfg.Log.Outputs,
	}
	ethTxManager, err := ethtxmanager.New(cfg.EthTxManager)
	if err != nil {
		log.Fatalf("error creating ethtxmanager client: %v", err)
	}

	var streamClient *datastreamer.StreamClient

	if !cfg.SyncModeOnlyEnabled {
		// Data stream client logs
		streamLogConfig := streamlog.Config{
			Environment: streamlog.LogEnvironment(cfg.Log.Environment),
			Level:       cfg.Log.Level,
			Outputs:     cfg.Log.Outputs,
		}

		log.Init(cfg.Log)

		log.Info("Creating data stream client....")
		streamClient, err = datastreamer.NewClientWithLogsConfig(cfg.StreamClient.Server, dataStreamType, streamLogConfig)
		if err != nil {
			log.Fatalf("failed to create stream client, error: %v", err)
		}
		log.Info("Data stream client created.")
	}

	// Synchonizer logs
	syncLogConfig := synclog.Config{
		Environment: synclog.LogEnvironment(cfg.Log.Environment),
		Level:       cfg.Log.Level,
		Outputs:     cfg.Log.Outputs,
	}

	cfg.Synchronizer.Log = syncLogConfig

	// Create L1 synchronizer client
	cfg.Synchronizer.Etherman.L1URL = cfg.EthTxManager.Etherman.URL
	log.Debugf("Creating synchronizer client with config: %+v", cfg.Synchronizer)
	l1Syncr, err := synchronizer.NewSynchronizer(ctx, cfg.Synchronizer)
	if err != nil {
		log.Fatalf("failed to create synchronizer client, error: %v", err)
	}

	var (
		aggLayerClient      AgglayerClientInterface
		sequencerPrivateKey *ecdsa.PrivateKey
	)

	if !cfg.SyncModeOnlyEnabled && cfg.SettlementBackend == AggLayer {
		aggLayerClient = NewAggLayerClient(cfg.AggLayerURL)

		sequencerPrivateKey, err = newKeyFromKeystore(cfg.SequencerPrivateKey)
		if err != nil {
			return nil, err
		}
	}

	a := &Aggregator{
		ctx:                     ctx,
		cfg:                     cfg,
		state:                   stateInterface,
		etherman:                etherman,
		ethTxManager:            ethTxManager,
		streamClient:            streamClient,
		streamClientMutex:       &sync.Mutex{},
		l1Syncr:                 l1Syncr,
		profitabilityChecker:    profitabilityChecker,
		stateDBMutex:            &sync.Mutex{},
		timeSendFinalProofMutex: &sync.RWMutex{},
		timeCleanupLockedProofs: cfg.CleanupLockedProofsInterval,
		finalProof:              make(chan finalProofMsg),
		currentBatchStreamData:  []byte{},
		aggLayerClient:          aggLayerClient,
		sequencerPrivateKey:     sequencerPrivateKey,
		witnessRetrievalChan:    make(chan state.DBBatch),
	}

	if a.ctx == nil {
		a.ctx, a.exit = context.WithCancel(a.ctx)
	}

	// Set function to handle the batches from the data stream
	if !cfg.SyncModeOnlyEnabled {
		a.streamClient.SetProcessEntryFunc(a.handleReceivedDataStream)
		a.l1Syncr.SetCallbackOnReorgDone(a.handleReorg)
		a.l1Syncr.SetCallbackOnRollbackBatches(a.handleRollbackBatches)
	}

	return a, nil
}

func (a *Aggregator) resetCurrentBatchData() {
	a.currentBatchStreamData = []byte{}
	a.currentStreamBatchRaw = state.BatchRawV2{
		Blocks: make([]state.L2BlockRaw, 0),
	}
	a.currentStreamL2Block = state.L2BlockRaw{}
}

func (a *Aggregator) retrieveWitness() {
	var success bool
	for {
		dbBatch := <-a.witnessRetrievalChan
	inner:
		for !success {
			var err error
			// Get Witness
			dbBatch.Witness, err = getWitness(dbBatch.Batch.BatchNumber, a.cfg.WitnessURL, a.cfg.UseFullWitness)
			if err != nil {
				if errors.Is(err, errBusy) {
					log.Debugf(
						"Witness server is busy, retrying get witness for batch %d in %v",
						dbBatch.Batch.BatchNumber, a.cfg.RetryTime.Duration,
					)
				} else {
					log.Errorf("Failed to get witness for batch %d, err: %v", dbBatch.Batch.BatchNumber, err)
				}
				time.Sleep(a.cfg.RetryTime.Duration)

				continue inner
			}

			err = a.state.AddBatch(a.ctx, &dbBatch, nil)
			if err != nil {
				log.Errorf("Error adding batch: %v", err)
				time.Sleep(a.cfg.RetryTime.Duration)

				continue inner
			}
			success = true
		}

		success = false
	}
}

func (a *Aggregator) handleReorg(reorgData synchronizer.ReorgExecutionResult) {
	log.Warnf("Reorg detected, reorgData: %+v", reorgData)

	// Get new latest verified batch number
	lastVBatchNumber, err := a.l1Syncr.GetLastestVirtualBatchNumber(a.ctx)
	if err != nil {
		log.Errorf("Error getting last virtual batch number: %v", err)
	} else {
		err = a.state.DeleteBatchesNewerThanBatchNumber(a.ctx, lastVBatchNumber, nil)
		if err != nil {
			log.Errorf("Error deleting batches newer than batch number %d: %v", lastVBatchNumber, err)
		}
	}

	// Halt the aggregator
	a.halted.Store(true)
	for {
<<<<<<< HEAD
		log.Warnf(
			"Halting the aggregator due to a L1 reorg. " +
				"Reorged data has been deleted, so it is safe to manually restart the aggregator.",
		)
		time.Sleep(10 * time.Second) //nolint:gomnd
=======
		log.Errorf("Halting the aggregator due to a L1 reorg. Reorged data has been deleted so it is safe to manually restart the aggregator.")
		time.Sleep(10 * time.Second) // nolint:gomnd
>>>>>>> 2a5f3115
	}
}

func (a *Aggregator) handleRollbackBatches(rollbackData synchronizer.RollbackBatchesData) {
	log.Warnf("Rollback batches event, rollbackBatchesData: %+v", rollbackData)

	a.streamClientMutex.Lock()
	defer a.streamClientMutex.Unlock()

	dsClientWasRunning := a.streamClient.IsStarted()

	var err error

	if dsClientWasRunning {
		// Disable the process entry function to avoid processing the data stream
		a.streamClient.ResetProcessEntryFunc()

		// Stop Reading the data stream
		err = a.streamClient.ExecCommandStop()
		if err != nil {
			log.Errorf("failed to stop data stream: %v.", err)
		} else {
			log.Info("Data stream client stopped")
		}
	}

	// Get new last verified batch number from L1
	var lastVerifiedBatchNumber uint64
	if err == nil {
		lastVerifiedBatchNumber, err = a.etherman.GetLatestVerifiedBatchNum()
		if err != nil {
			log.Errorf("Error getting latest verified batch number: %v", err)
		}
	}

	// Check lastVerifiedBatchNumber makes sense
	if err == nil && lastVerifiedBatchNumber > rollbackData.LastBatchNumber {
		err = fmt.Errorf(
			"last verified batch number %d is greater than the last batch number %d in the rollback data",
			lastVerifiedBatchNumber, rollbackData.LastBatchNumber,
		)
	}

	// Delete invalidated batches
	if err == nil {
		err = a.state.DeleteBatchesNewerThanBatchNumber(a.ctx, rollbackData.LastBatchNumber, nil)
		if err != nil {
			log.Errorf("Error deleting batches newer than batch number %d: %v", rollbackData.LastBatchNumber, err)
		} else {
			log.Infof("Deleted batches newer than batch number %d", rollbackData.LastBatchNumber)
		}
	}

	// Older batches data can also be deleted
	if err == nil {
		err = a.state.DeleteBatchesOlderThanBatchNumber(a.ctx, rollbackData.LastBatchNumber, nil)
		if err != nil {
			log.Errorf("Error deleting batches older than batch number %d: %v", rollbackData.LastBatchNumber, err)
		} else {
			log.Infof("Deleted batches older than batch number %d", rollbackData.LastBatchNumber)
		}
	}

	// Delete wip proofs
	if err == nil {
		err = a.state.DeleteUngeneratedProofs(a.ctx, nil)
		if err != nil {
			log.Errorf("Error deleting ungenerated proofs: %v", err)
		} else {
			log.Info("Deleted ungenerated proofs")
		}
	}

	// Delete any proof for the batches that have been rolled back
	if err == nil {
		err = a.state.DeleteGeneratedProofs(a.ctx, rollbackData.LastBatchNumber+1, maxDBBigIntValue, nil)
		if err != nil {
			log.Errorf("Error deleting generated proofs: %v", err)
		} else {
			log.Infof("Deleted generated proofs for batches newer than %d", rollbackData.LastBatchNumber)
		}
	}

	if err == nil {
		// Reset current batch data previously read from the data stream
		a.resetCurrentBatchData()
		a.currentStreamBatch = state.Batch{}
		log.Info("Current batch data reset")

		var marshalledBookMark []byte
		// Reset the data stream reading point
		bookMark := &datastream.BookMark{
			Type:  datastream.BookmarkType_BOOKMARK_TYPE_BATCH,
			Value: rollbackData.LastBatchNumber + 1,
		}

		marshalledBookMark, err = proto.Marshal(bookMark)
		if err != nil {
			log.Error("failed to marshal bookmark: %v", err)
		} else {
			// Restart the stream client if needed
			if dsClientWasRunning {
				a.streamClient.SetProcessEntryFunc(a.handleReceivedDataStream)
				err = a.streamClient.Start()
				if err != nil {
					log.Errorf("failed to start stream client, error: %v", err)
				} else {
					// Resume data stream reading
					err = a.streamClient.ExecCommandStartBookmark(marshalledBookMark)
					if err != nil {
						log.Errorf("failed to connect to data stream: %v", err)
					}
					log.Info("Data stream client resumed")
				}
			}
		}
	}

	if err == nil {
		log.Info("Handling rollback batches event finished successfully")
	} else {
		// Halt the aggregator
		a.halted.Store(true)
		for {
			log.Errorf("Halting the aggregator due to an error handling rollback batches event: %v", err)
			time.Sleep(10 * time.Second) // nolint:gomnd
		}
	}
}

func (a *Aggregator) handleReceivedDataStream(
	entry *datastreamer.FileEntry, client *datastreamer.StreamClient, server *datastreamer.StreamServer,
) error {
	forcedBlockhashL1 := common.Hash{}

	if !a.halted.Load() {
		if entry.Type != datastreamer.EntryType(datastreamer.EtBookmark) {
			a.currentBatchStreamData = append(a.currentBatchStreamData, entry.Encode()...)

			switch entry.Type {
			case datastreamer.EntryType(datastream.EntryType_ENTRY_TYPE_BATCH_START):
				batch := &datastream.BatchStart{}
				err := proto.Unmarshal(entry.Data, batch)
				if err != nil {
					log.Errorf("Error unmarshalling batch: %v", err)

					return err
				}

				a.currentStreamBatch.BatchNumber = batch.Number
				a.currentStreamBatch.ChainID = batch.ChainId
				a.currentStreamBatch.ForkID = batch.ForkId
				a.currentStreamBatch.Type = batch.Type
			case datastreamer.EntryType(datastream.EntryType_ENTRY_TYPE_BATCH_END):
				batch := &datastream.BatchEnd{}
				err := proto.Unmarshal(entry.Data, batch)
				if err != nil {
					log.Errorf("Error unmarshalling batch: %v", err)

					return err
				}

				a.currentStreamBatch.LocalExitRoot = common.BytesToHash(batch.LocalExitRoot)
				a.currentStreamBatch.StateRoot = common.BytesToHash(batch.StateRoot)

				// Add last block (if any) to the current batch
				if a.currentStreamL2Block.BlockNumber != 0 {
					a.currentStreamBatchRaw.Blocks = append(a.currentStreamBatchRaw.Blocks, a.currentStreamL2Block)
				}

				// Save Current Batch
				if a.currentStreamBatch.BatchNumber != 0 {
					var batchl2Data []byte

					// Get batchl2Data from L1
					virtualBatch, err := a.l1Syncr.GetVirtualBatchByBatchNumber(a.ctx, a.currentStreamBatch.BatchNumber)
					if err != nil && !errors.Is(err, entities.ErrNotFound) {
						log.Errorf("Error getting virtual batch: %v", err)

						return err
					}

					for errors.Is(err, entities.ErrNotFound) {
						log.Debug("Waiting for virtual batch to be available")
						time.Sleep(a.cfg.RetryTime.Duration)
						virtualBatch, err = a.l1Syncr.GetVirtualBatchByBatchNumber(a.ctx, a.currentStreamBatch.BatchNumber)

						if err != nil && !errors.Is(err, entities.ErrNotFound) {
							log.Errorf("Error getting virtual batch: %v", err)

							return err
						}
					}

					// Encode batch
					if a.currentStreamBatch.Type != datastream.BatchType_BATCH_TYPE_INVALID &&
						a.currentStreamBatch.Type != datastream.BatchType_BATCH_TYPE_INJECTED {
						batchl2Data, err = state.EncodeBatchV2(&a.currentStreamBatchRaw)
						if err != nil {
							log.Errorf("Error encoding batch: %v", err)

							return err
						}
					}

					// If the batch is marked as Invalid in the DS we enforce retrieve the data from L1
					if a.cfg.UseL1BatchData ||
						a.currentStreamBatch.Type == datastream.BatchType_BATCH_TYPE_INVALID ||
						a.currentStreamBatch.Type == datastream.BatchType_BATCH_TYPE_INJECTED {
						a.currentStreamBatch.BatchL2Data = virtualBatch.BatchL2Data
					} else {
						a.currentStreamBatch.BatchL2Data = batchl2Data
					}

					// Compare BatchL2Data from L1 and DataStream
					if common.Bytes2Hex(batchl2Data) != common.Bytes2Hex(virtualBatch.BatchL2Data) &&
						a.currentStreamBatch.Type != datastream.BatchType_BATCH_TYPE_INJECTED {
						log.Warnf("BatchL2Data from L1 and data stream are different for batch %d", a.currentStreamBatch.BatchNumber)

						if a.currentStreamBatch.Type == datastream.BatchType_BATCH_TYPE_INVALID {
							log.Warnf("Batch is marked as invalid in data stream")
						} else {
							log.Warnf("DataStream BatchL2Data:%v", common.Bytes2Hex(batchl2Data))
						}
						log.Warnf("L1 BatchL2Data:%v", common.Bytes2Hex(virtualBatch.BatchL2Data))
					}

					// Get L1InfoRoot
					sequence, err := a.l1Syncr.GetSequenceByBatchNumber(a.ctx, a.currentStreamBatch.BatchNumber)
					if err != nil {
						log.Errorf("Error getting sequence: %v", err)

						return err
					}

					for sequence == nil {
						log.Debug("Waiting for sequence to be available")
						time.Sleep(a.cfg.RetryTime.Duration)
						sequence, err = a.l1Syncr.GetSequenceByBatchNumber(a.ctx, a.currentStreamBatch.BatchNumber)
						if err != nil {
							log.Errorf("Error getting sequence: %v", err)

							return err
						}
					}

					a.currentStreamBatch.L1InfoRoot = sequence.L1InfoRoot
					a.currentStreamBatch.Timestamp = sequence.Timestamp

					// Calculate Acc Input Hash
					oldDBBatch, err := a.state.GetBatch(a.ctx, a.currentStreamBatch.BatchNumber-1, nil)
					if err != nil {
						log.Errorf("Error getting batch %d: %v", a.currentStreamBatch.BatchNumber-1, err)

						return err
					}

					// Injected Batch
					if a.currentStreamBatch.BatchNumber == 1 {
						l1Block, err := a.l1Syncr.GetL1BlockByNumber(a.ctx, virtualBatch.BlockNumber)
						if err != nil {
							log.Errorf("Error getting L1 block: %v", err)

							return err
						}

						forcedBlockhashL1 = l1Block.ParentHash
						a.currentStreamBatch.L1InfoRoot = a.currentStreamBatch.GlobalExitRoot
					}

					accInputHash := cdkcommon.CalculateAccInputHash(
						oldDBBatch.Batch.AccInputHash,
						a.currentStreamBatch.BatchL2Data,
						a.currentStreamBatch.L1InfoRoot,
						uint64(a.currentStreamBatch.Timestamp.Unix()),
						a.currentStreamBatch.Coinbase,
						forcedBlockhashL1,
					)
					a.currentStreamBatch.AccInputHash = accInputHash

					dbBatch := state.DBBatch{
						Batch:      a.currentStreamBatch,
						Datastream: a.currentBatchStreamData,
						Witness:    nil,
					}

					// Check if the batch is already in the DB to keep its witness
					wDBBatch, err := a.state.GetBatch(a.ctx, a.currentStreamBatch.BatchNumber, nil)
					if err != nil {
						if !errors.Is(err, state.ErrNotFound) {
							log.Errorf("Error getting batch %d: %v", a.currentStreamBatch.BatchNumber, err)

							return err
						}
					}

					if wDBBatch != nil && wDBBatch.Witness != nil && len(wDBBatch.Witness) > 0 {
						dbBatch.Witness = wDBBatch.Witness
					}

					// Store batch in the DB
					err = a.state.AddBatch(a.ctx, &dbBatch, nil)
					if err != nil {
						log.Errorf("Error adding batch: %v", err)

						return err
					}

					// Retrieve the witness
					if len(dbBatch.Witness) == 0 {
						a.witnessRetrievalChan <- dbBatch
					}
				}

				// Reset current batch data
				a.resetCurrentBatchData()

			case datastreamer.EntryType(datastream.EntryType_ENTRY_TYPE_L2_BLOCK):
				// Add previous block (if any) to the current batch
				if a.currentStreamL2Block.BlockNumber != 0 {
					a.currentStreamBatchRaw.Blocks = append(a.currentStreamBatchRaw.Blocks, a.currentStreamL2Block)
				}
				// "Open" the new block
				l2Block := &datastream.L2Block{}
				err := proto.Unmarshal(entry.Data, l2Block)
				if err != nil {
					log.Errorf("Error unmarshalling L2Block: %v", err)

					return err
				}

				header := state.ChangeL2BlockHeader{
					DeltaTimestamp:  l2Block.DeltaTimestamp,
					IndexL1InfoTree: l2Block.L1InfotreeIndex,
				}

				a.currentStreamL2Block.ChangeL2BlockHeader = header
				a.currentStreamL2Block.Transactions = make([]state.L2TxRaw, 0)
				a.currentStreamL2Block.BlockNumber = l2Block.Number
				a.currentStreamBatch.L1InfoTreeIndex = l2Block.L1InfotreeIndex
				a.currentStreamBatch.Coinbase = common.BytesToAddress(l2Block.Coinbase)
				a.currentStreamBatch.GlobalExitRoot = common.BytesToHash(l2Block.GlobalExitRoot)

			case datastreamer.EntryType(datastream.EntryType_ENTRY_TYPE_TRANSACTION):
				l2Tx := &datastream.Transaction{}
				err := proto.Unmarshal(entry.Data, l2Tx)
				if err != nil {
					log.Errorf("Error unmarshalling L2Tx: %v", err)

					return err
				}
				// New Tx raw
				tx, err := state.DecodeTx(common.Bytes2Hex(l2Tx.Encoded))
				if err != nil {
					log.Errorf("Error decoding tx: %v", err)

					return err
				}

				l2TxRaw := state.L2TxRaw{
					EfficiencyPercentage: uint8(l2Tx.EffectiveGasPricePercentage),
					TxAlreadyEncoded:     false,
					Tx:                   tx,
				}
				a.currentStreamL2Block.Transactions = append(a.currentStreamL2Block.Transactions, l2TxRaw)
			}
		}
	}

	return nil
}

// Start starts the aggregator
func (a *Aggregator) Start() error {
	// Initial L1 Sync blocking
	err := a.l1Syncr.Sync(true)
	if err != nil {
		log.Fatalf("Failed to synchronize from L1: %v", err)

		return err
	}

	// Keep syncing L1
	go func() {
		err := a.l1Syncr.Sync(false)
		if err != nil {
			log.Fatalf("Failed to synchronize from L1: %v", err)
		}
	}()

	if !a.cfg.SyncModeOnlyEnabled {
		address := fmt.Sprintf("%s:%d", a.cfg.Host, a.cfg.Port)
		lis, err := net.Listen("tcp", address)
		if err != nil {
			log.Fatalf("Failed to listen: %v", err)
		}

		a.srv = grpc.NewServer()
		prover.RegisterAggregatorServiceServer(a.srv, a)

		healthService := newHealthChecker()
		grpchealth.RegisterHealthServer(a.srv, healthService)

		// Get last verified batch number to set the starting point for verifications
		lastVerifiedBatchNumber, err := a.etherman.GetLatestVerifiedBatchNum()
		if err != nil {
			return err
		}

		// Cleanup data base
		err = a.state.DeleteBatchesOlderThanBatchNumber(a.ctx, lastVerifiedBatchNumber, nil)
		if err != nil {
			return err
		}

		// Delete ungenerated recursive proofs
		err = a.state.DeleteUngeneratedProofs(a.ctx, nil)
		if err != nil {
			return fmt.Errorf("failed to initialize proofs cache %w", err)
		}

		accInputHash, err := a.getVerifiedBatchAccInputHash(a.ctx, lastVerifiedBatchNumber)
		if err != nil {
			return err
		}

		log.Infof("Last Verified Batch Number:%v", lastVerifiedBatchNumber)
		log.Infof("Starting AccInputHash:%v", accInputHash.String())

		// Store Acc Input Hash of the latest verified batch
		dummyDBBatch := state.DBBatch{
			Batch: state.Batch{
				BatchNumber:  lastVerifiedBatchNumber,
				AccInputHash: *accInputHash,
			},
			Datastream: []byte{0},
			Witness:    []byte{0},
		}
		err = a.state.AddBatch(a.ctx, &dummyDBBatch, nil)
		if err != nil {
			return err
		}

		a.resetVerifyProofTime()

		go a.cleanupLockedProofs()
		go a.sendFinalProof()
		go a.ethTxManager.Start()

		// Witness retrieval workers
		for i := 0; i < a.cfg.MaxWitnessRetrievalWorkers; i++ {
			go a.retrieveWitness()
		}

		// Start stream client
		a.streamClientMutex.Lock()
		defer a.streamClientMutex.Unlock()

		err = a.streamClient.Start()
		if err != nil {
			log.Fatalf("failed to start stream client, error: %v", err)
		}

		bookMark := &datastream.BookMark{
			Type:  datastream.BookmarkType_BOOKMARK_TYPE_BATCH,
			Value: lastVerifiedBatchNumber + 1,
		}

		marshalledBookMark, err := proto.Marshal(bookMark)
		if err != nil {
			log.Fatalf("failed to marshal bookmark: %v", err)
		}

		err = a.streamClient.ExecCommandStartBookmark(marshalledBookMark)
		if err != nil {
			log.Fatalf("failed to connect to data stream: %v", err)
		}

		// A this point everything is ready, so start serving
		go func() {
			log.Infof("Server listening on port %d", a.cfg.Port)
			if err := a.srv.Serve(lis); err != nil {
				a.exit()
				log.Fatalf("Failed to serve: %v", err)
			}
		}()
	}

	<-a.ctx.Done()

	return a.ctx.Err()
}

// Stop stops the Aggregator server.
func (a *Aggregator) Stop() {
	a.exit()
	a.srv.Stop()
}

// Channel implements the bi-directional communication channel between the
// Prover client and the Aggregator server.
func (a *Aggregator) Channel(stream prover.AggregatorService_ChannelServer) error {
	ctx := stream.Context()
	var proverAddr net.Addr
	p, ok := peer.FromContext(ctx)
	if ok {
		proverAddr = p.Addr
	}
	prover, err := prover.New(stream, proverAddr, a.cfg.ProofStatePollingInterval)
	if err != nil {
		return err
	}

	log := log.WithFields(
		"prover", prover.Name(),
		"proverId", prover.ID(),
		"proverAddr", prover.Addr(),
	)
	log.Info("Establishing stream connection with prover")

	// Check if prover supports the required Fork ID
	if !prover.SupportsForkID(a.cfg.ForkId) {
		err := errors.New("prover does not support required fork ID")
		log.Warn(FirstToUpper(err.Error()))

		return err
	}

	for {
		select {
		case <-a.ctx.Done():
			// server disconnected
			return a.ctx.Err()
		case <-ctx.Done():
			// client disconnected
			return ctx.Err()

		default:
			if !a.halted.Load() {
				isIdle, err := prover.IsIdle()
				if err != nil {
					log.Errorf("Failed to check if prover is idle: %v", err)
					time.Sleep(a.cfg.RetryTime.Duration)

					continue
				}
				if !isIdle {
					log.Debug("Prover is not idle")
					time.Sleep(a.cfg.RetryTime.Duration)

					continue
				}

				_, err = a.tryBuildFinalProof(ctx, prover, nil)
				if err != nil {
					log.Errorf("Error checking proofs to verify: %v", err)
				}

				proofGenerated, err := a.tryAggregateProofs(ctx, prover)
				if err != nil {
					log.Errorf("Error trying to aggregate proofs: %v", err)
				}

				if !proofGenerated {
					proofGenerated, err = a.tryGenerateBatchProof(ctx, prover)
					if err != nil {
						log.Errorf("Error trying to generate proof: %v", err)
					}
				}
				if !proofGenerated {
					// if no proof was generated (aggregated or batch) wait some time before retry
					time.Sleep(a.cfg.RetryTime.Duration)
				} // if proof was generated we retry immediately as probably we have more proofs to process
			}
		}
	}
}

// This function waits to receive a final proof from a prover. Once it receives
// the proof, it performs these steps in order:
// - send the final proof to L1
// - wait for the synchronizer to catch up
// - clean up the cache of recursive proofs
func (a *Aggregator) sendFinalProof() {
	for {
		select {
		case <-a.ctx.Done():
			return
		case msg := <-a.finalProof:
			ctx := a.ctx
			proof := msg.recursiveProof

			log.WithFields("proofId", proof.ProofID, "batches", fmt.Sprintf("%d-%d", proof.BatchNumber, proof.BatchNumberFinal))
			log.Info("Verifying final proof with ethereum smart contract")

			a.startProofVerification()

			finalDBBatch, err := a.state.GetBatch(ctx, proof.BatchNumberFinal, nil)
			if err != nil {
				log.Errorf("Failed to retrieve batch with number [%d]: %v", proof.BatchNumberFinal, err)
				a.endProofVerification()

				continue
			}

			inputs := ethmanTypes.FinalProofInputs{
				FinalProof:       msg.finalProof,
				NewLocalExitRoot: finalDBBatch.Batch.LocalExitRoot.Bytes(),
				NewStateRoot:     finalDBBatch.Batch.StateRoot.Bytes(),
			}

			switch a.cfg.SettlementBackend {
			case AggLayer:
				if success := a.settleWithAggLayer(ctx, proof, inputs); !success {
					continue
				}
			default:
				if success := a.settleDirect(ctx, proof, inputs); !success {
					continue
				}
			}

			a.resetVerifyProofTime()
			a.endProofVerification()
		}
	}
}

func (a *Aggregator) settleWithAggLayer(
	ctx context.Context,
	proof *state.Proof,
	inputs ethmanTypes.FinalProofInputs) bool {
	proofStrNo0x := strings.TrimPrefix(inputs.FinalProof.Proof, "0x")
	proofBytes := common.Hex2Bytes(proofStrNo0x)
	tx := Tx{
		LastVerifiedBatch: cdkTypes.ArgUint64(proof.BatchNumber - 1),
		NewVerifiedBatch:  cdkTypes.ArgUint64(proof.BatchNumberFinal),
		ZKP: ZKP{
			NewStateRoot:     common.BytesToHash(inputs.NewStateRoot),
			NewLocalExitRoot: common.BytesToHash(inputs.NewLocalExitRoot),
			Proof:            cdkTypes.ArgBytes(proofBytes),
		},
		RollupID: a.etherman.GetRollupId(),
	}
	signedTx, err := tx.Sign(a.sequencerPrivateKey)
	if err != nil {
		log.Errorf("failed to sign tx: %v", err)
		a.handleFailureToAddVerifyBatchToBeMonitored(ctx, proof)

		return false
	}

	log.Debug("final proof: %+v", tx)
	log.Debug("final proof signedTx: ", signedTx.Tx.ZKP.Proof.Hex())
	txHash, err := a.aggLayerClient.SendTx(*signedTx)
	if err != nil {
		log.Errorf("failed to send tx to the agglayer: %v", err)
		a.handleFailureToAddVerifyBatchToBeMonitored(ctx, proof)

		return false
	}

	log.Infof("tx %s sent to agglayer, waiting to be mined", txHash.Hex())
	log.Debugf("Timeout set to %f seconds", a.cfg.AggLayerTxTimeout.Duration.Seconds())
	waitCtx, cancelFunc := context.WithDeadline(ctx, time.Now().Add(a.cfg.AggLayerTxTimeout.Duration))
	defer cancelFunc()
	if err := a.aggLayerClient.WaitTxToBeMined(txHash, waitCtx); err != nil {
		log.Errorf("agglayer didn't mine the tx: %v", err)
		a.handleFailureToAddVerifyBatchToBeMonitored(ctx, proof)

		return false
	}

	return true
}

// settleDirect sends the final proof to the L1 smart contract directly.
func (a *Aggregator) settleDirect(
	ctx context.Context,
	proof *state.Proof,
	inputs ethmanTypes.FinalProofInputs) bool {
	// add batch verification to be monitored
	sender := common.HexToAddress(a.cfg.SenderAddress)
	to, data, err := a.etherman.BuildTrustedVerifyBatchesTxData(
		proof.BatchNumber-1, proof.BatchNumberFinal, &inputs, sender,
	)
	if err != nil {
		log.Errorf("Error estimating batch verification to add to eth tx manager: %v", err)
		a.handleFailureToAddVerifyBatchToBeMonitored(ctx, proof)

		return false
	}

	monitoredTxID, err := a.ethTxManager.Add(ctx, to, nil, big.NewInt(0), data, a.cfg.GasOffset, nil)
	if err != nil {
		log.Errorf("Error Adding TX to ethTxManager: %v", err)
		mTxLogger := ethtxmanager.CreateLogger(monitoredTxID, sender, to)
		mTxLogger.Errorf("Error to add batch verification tx to eth tx manager: %v", err)
		a.handleFailureToAddVerifyBatchToBeMonitored(ctx, proof)

		return false
	}

	// process monitored batch verifications before starting a next cycle
	a.ethTxManager.ProcessPendingMonitoredTxs(ctx, func(result ethtxmanager.MonitoredTxResult) {
		a.handleMonitoredTxResult(result)
	})

	return true
}

func (a *Aggregator) handleFailureToAddVerifyBatchToBeMonitored(ctx context.Context, proof *state.Proof) {
	log := log.WithFields(
		"proofId", proof.ProofID,
		"batches", fmt.Sprintf("%d-%d", proof.BatchNumber, proof.BatchNumberFinal),
	)
	proof.GeneratingSince = nil
	err := a.state.UpdateGeneratedProof(ctx, proof, nil)
	if err != nil {
		log.Errorf("Failed updating proof state (false): %v", err)
	}
	a.endProofVerification()
}

// buildFinalProof builds and return the final proof for an aggregated/batch proof.
func (a *Aggregator) buildFinalProof(
	ctx context.Context, prover proverInterface, proof *state.Proof,
) (*prover.FinalProof, error) {
	log := log.WithFields(
		"prover", prover.Name(),
		"proverId", prover.ID(),
		"proverAddr", prover.Addr(),
		"recursiveProofId", *proof.ProofID,
		"batches", fmt.Sprintf("%d-%d", proof.BatchNumber, proof.BatchNumberFinal),
	)

	finalProofID, err := prover.FinalProof(proof.Proof, a.cfg.SenderAddress)
	if err != nil {
		return nil, fmt.Errorf("failed to get final proof id: %w", err)
	}
	proof.ProofID = finalProofID

	log.Infof("Final proof ID for batches [%d-%d]: %s", proof.BatchNumber, proof.BatchNumberFinal, *proof.ProofID)
	log = log.WithFields("finalProofId", finalProofID)

	finalProof, err := prover.WaitFinalProof(ctx, *proof.ProofID)
	if err != nil {
		return nil, fmt.Errorf("failed to get final proof from prover: %w", err)
	}

	// mock prover sanity check
	if string(finalProof.Public.NewStateRoot) == mockedStateRoot &&
		string(finalProof.Public.NewLocalExitRoot) == mockedLocalExitRoot {
		// This local exit root and state root come from the mock
		// prover, use the one captured by the executor instead
		finalDBBatch, err := a.state.GetBatch(ctx, proof.BatchNumberFinal, nil)
		if err != nil {
			return nil, fmt.Errorf("failed to retrieve batch with number [%d]", proof.BatchNumberFinal)
		}
		log.Warnf(
			"NewLocalExitRoot and NewStateRoot look like a mock values, using values from executor instead: LER: %v, SR: %v",
			finalDBBatch.Batch.LocalExitRoot.TerminalString(), finalDBBatch.Batch.StateRoot.TerminalString(),
		)
		finalProof.Public.NewStateRoot = finalDBBatch.Batch.StateRoot.Bytes()
		finalProof.Public.NewLocalExitRoot = finalDBBatch.Batch.LocalExitRoot.Bytes()
	}

	// Sanity Check: state root from the proof must match the one from the final batch
	if a.cfg.FinalProofSanityCheckEnabled {
		finalDBBatch, err := a.state.GetBatch(ctx, proof.BatchNumberFinal, nil)
		if err != nil {
			return nil, fmt.Errorf("failed to retrieve batch with number [%d]", proof.BatchNumberFinal)
		}

		if common.BytesToHash(finalProof.Public.NewStateRoot).String() != finalDBBatch.Batch.StateRoot.String() {
			for {
				log.Errorf(
					"State root from the final proof does not match the expected for batch %d: Proof = [%s] Expected = [%s]",
					proof.BatchNumberFinal,
					common.BytesToHash(finalProof.Public.NewStateRoot).String(),
					finalDBBatch.Batch.StateRoot.String(),
				)
				time.Sleep(a.cfg.RetryTime.Duration)
			}
		} else {
			log.Infof("State root sanity check from the final proof for batch %d passed", proof.BatchNumberFinal)
		}
	}

	return finalProof, nil
}

// tryBuildFinalProof checks if the provided proof is eligible to be used to
// build the final proof.  If no proof is provided it looks for a previously
// generated proof.  If the proof is eligible, then the final proof generation
// is triggered.
func (a *Aggregator) tryBuildFinalProof(ctx context.Context, prover proverInterface, proof *state.Proof) (bool, error) {
	proverName := prover.Name()
	proverID := prover.ID()

	log := log.WithFields(
		"prover", proverName,
		"proverId", proverID,
		"proverAddr", prover.Addr(),
	)
	log.Debug("tryBuildFinalProof start")

	var err error
	if !a.canVerifyProof() {
		log.Debug("Time to verify proof not reached or proof verification in progress")

		return false, nil
	}
	log.Debug("Send final proof time reached")

	lastVerifiedBatchNumber, err := a.etherman.GetLatestVerifiedBatchNum()
	if err != nil {
		return false, err
	}

	if proof == nil {
		// we don't have a proof generating at the moment, check if we
		// have a proof ready to verify

		proof, err = a.getAndLockProofReadyToVerify(ctx, lastVerifiedBatchNumber)
		if errors.Is(err, state.ErrNotFound) {
			// nothing to verify, swallow the error
			log.Debug("No proof ready to verify")

			return false, nil
		}
		if err != nil {
			return false, err
		}

		defer func() {
			if err != nil {
				// Set the generating state to false for the proof ("unlock" it)
				proof.GeneratingSince = nil
				err2 := a.state.UpdateGeneratedProof(a.ctx, proof, nil)
				if err2 != nil {
					log.Errorf("Failed to unlock proof: %v", err2)
				}
			}
		}()
	} else {
		// we do have a proof generating at the moment, check if it is
		// eligible to be verified
		eligible, err := a.validateEligibleFinalProof(ctx, proof, lastVerifiedBatchNumber)
		if err != nil {
			return false, fmt.Errorf("failed to validate eligible final proof, %w", err)
		}
		if !eligible {
			return false, nil
		}
	}

	log = log.WithFields(
		"proofId", *proof.ProofID,
		"batches", fmt.Sprintf("%d-%d", proof.BatchNumber, proof.BatchNumberFinal),
	)

	// at this point we have an eligible proof, build the final one using it
	finalProof, err := a.buildFinalProof(ctx, prover, proof)
	if err != nil {
		err = fmt.Errorf("failed to build final proof, %w", err)
		log.Error(FirstToUpper(err.Error()))

		return false, err
	}

	msg := finalProofMsg{
		proverName:     proverName,
		proverID:       proverID,
		recursiveProof: proof,
		finalProof:     finalProof,
	}

	select {
	case <-a.ctx.Done():
		return false, a.ctx.Err()
	case a.finalProof <- msg:
	}

	log.Debug("tryBuildFinalProof end")

	return true, nil
}

func (a *Aggregator) validateEligibleFinalProof(
	ctx context.Context, proof *state.Proof, lastVerifiedBatchNum uint64,
) (bool, error) {
	batchNumberToVerify := lastVerifiedBatchNum + 1

	if proof.BatchNumber != batchNumberToVerify {
		if proof.BatchNumber < batchNumberToVerify && proof.BatchNumberFinal >= batchNumberToVerify {
			// We have a proof that contains some batches below the last batch verified, anyway can be eligible as final proof
			log.Warnf(
				"Proof %d-%d contains some batches lower than last batch verified %d. Check anyway if it is eligible",
				proof.BatchNumber, proof.BatchNumberFinal, lastVerifiedBatchNum,
			)
		} else if proof.BatchNumberFinal < batchNumberToVerify {
			// We have a proof that contains batches below that the last batch verified, we need to delete this proof
			log.Warnf(
				"Proof %d-%d lower than next batch to verify %d. Deleting it",
				proof.BatchNumber, proof.BatchNumberFinal, batchNumberToVerify,
			)
			err := a.state.DeleteGeneratedProofs(ctx, proof.BatchNumber, proof.BatchNumberFinal, nil)
			if err != nil {
				return false, fmt.Errorf("failed to delete discarded proof, err: %w", err)
			}

			return false, nil
		} else {
			log.Debugf(
				"Proof batch number %d is not the following to last verfied batch number %d",
				proof.BatchNumber, lastVerifiedBatchNum,
			)

			return false, nil
		}
	}

	bComplete, err := a.state.CheckProofContainsCompleteSequences(ctx, proof, nil)
	if err != nil {
		return false, fmt.Errorf("failed to check if proof contains complete sequences, %w", err)
	}
	if !bComplete {
		log.Infof(
			"Recursive proof %d-%d not eligible to be verified: not containing complete sequences",
			proof.BatchNumber, proof.BatchNumberFinal,
		)

		return false, nil
	}

	return true, nil
}

func (a *Aggregator) getAndLockProofReadyToVerify(
	ctx context.Context, lastVerifiedBatchNum uint64,
) (*state.Proof, error) {
	a.stateDBMutex.Lock()
	defer a.stateDBMutex.Unlock()

	// Get proof ready to be verified
	proofToVerify, err := a.state.GetProofReadyToVerify(ctx, lastVerifiedBatchNum, nil)
	if err != nil {
		return nil, err
	}

	now := time.Now().Round(time.Microsecond)
	proofToVerify.GeneratingSince = &now

	err = a.state.UpdateGeneratedProof(ctx, proofToVerify, nil)
	if err != nil {
		return nil, err
	}

	return proofToVerify, nil
}

func (a *Aggregator) unlockProofsToAggregate(ctx context.Context, proof1 *state.Proof, proof2 *state.Proof) error {
	// Release proofs from generating state in a single transaction
	dbTx, err := a.state.BeginStateTransaction(ctx)
	if err != nil {
		log.Warnf("Failed to begin transaction to release proof aggregation state, err: %v", err)

		return err
	}

	proof1.GeneratingSince = nil
	err = a.state.UpdateGeneratedProof(ctx, proof1, dbTx)
	if err == nil {
		proof2.GeneratingSince = nil
		err = a.state.UpdateGeneratedProof(ctx, proof2, dbTx)
	}

	if err != nil {
		if err := dbTx.Rollback(ctx); err != nil {
			err := fmt.Errorf("failed to rollback proof aggregation state: %w", err)
			log.Error(FirstToUpper(err.Error()))

			return err
		}

		return fmt.Errorf("failed to release proof aggregation state: %w", err)
	}

	err = dbTx.Commit(ctx)
	if err != nil {
		return fmt.Errorf("failed to release proof aggregation state %w", err)
	}

	return nil
}

func (a *Aggregator) getAndLockProofsToAggregate(
	ctx context.Context, prover proverInterface,
) (*state.Proof, *state.Proof, error) {
	log := log.WithFields(
		"prover", prover.Name(),
		"proverId", prover.ID(),
		"proverAddr", prover.Addr(),
	)

	a.stateDBMutex.Lock()
	defer a.stateDBMutex.Unlock()

	proof1, proof2, err := a.state.GetProofsToAggregate(ctx, nil)
	if err != nil {
		return nil, nil, err
	}

	// Set proofs in generating state in a single transaction
	dbTx, err := a.state.BeginStateTransaction(ctx)
	if err != nil {
		log.Errorf("Failed to begin transaction to set proof aggregation state, err: %v", err)

		return nil, nil, err
	}

	now := time.Now().Round(time.Microsecond)
	proof1.GeneratingSince = &now
	err = a.state.UpdateGeneratedProof(ctx, proof1, dbTx)
	if err == nil {
		proof2.GeneratingSince = &now
		err = a.state.UpdateGeneratedProof(ctx, proof2, dbTx)
	}

	if err != nil {
		if err := dbTx.Rollback(ctx); err != nil {
			err := fmt.Errorf("failed to rollback proof aggregation state %w", err)
			log.Error(FirstToUpper(err.Error()))

			return nil, nil, err
		}

		return nil, nil, fmt.Errorf("failed to set proof aggregation state %w", err)
	}

	err = dbTx.Commit(ctx)
	if err != nil {
		return nil, nil, fmt.Errorf("failed to set proof aggregation state %w", err)
	}

	return proof1, proof2, nil
}

func (a *Aggregator) tryAggregateProofs(ctx context.Context, prover proverInterface) (bool, error) {
	proverName := prover.Name()
	proverID := prover.ID()

	log := log.WithFields(
		"prover", proverName,
		"proverId", proverID,
		"proverAddr", prover.Addr(),
	)
	log.Debug("tryAggregateProofs start")

	proof1, proof2, err0 := a.getAndLockProofsToAggregate(ctx, prover)
	if errors.Is(err0, state.ErrNotFound) {
		// nothing to aggregate, swallow the error
		log.Debug("Nothing to aggregate")

		return false, nil
	}
	if err0 != nil {
		return false, err0
	}

	var (
		aggrProofID *string
		err         error
	)

	defer func() {
		if err != nil {
			err2 := a.unlockProofsToAggregate(a.ctx, proof1, proof2)
			if err2 != nil {
				log.Errorf("Failed to release aggregated proofs, err: %v", err2)
			}
		}
		log.Debug("tryAggregateProofs end")
	}()

	log.Infof(
		"Aggregating proofs: %d-%d and %d-%d",
		proof1.BatchNumber, proof1.BatchNumberFinal, proof2.BatchNumber, proof2.BatchNumberFinal,
	)

	batches := fmt.Sprintf("%d-%d", proof1.BatchNumber, proof2.BatchNumberFinal)
	log = log.WithFields("batches", batches)

	inputProver := map[string]interface{}{
		"recursive_proof_1": proof1.Proof,
		"recursive_proof_2": proof2.Proof,
	}
	b, err := json.Marshal(inputProver)
	if err != nil {
		err = fmt.Errorf("failed to serialize input prover, %w", err)
		log.Error(FirstToUpper(err.Error()))

		return false, err
	}

	proof := &state.Proof{
		BatchNumber:      proof1.BatchNumber,
		BatchNumberFinal: proof2.BatchNumberFinal,
		Prover:           &proverName,
		ProverID:         &proverID,
		InputProver:      string(b),
	}

	aggrProofID, err = prover.AggregatedProof(proof1.Proof, proof2.Proof)
	if err != nil {
		err = fmt.Errorf("failed to get aggregated proof id, %w", err)
		log.Error(FirstToUpper(err.Error()))

		return false, err
	}

	proof.ProofID = aggrProofID

	log.Infof("Proof ID for aggregated proof: %v", *proof.ProofID)
	log = log.WithFields("proofId", *proof.ProofID)

	recursiveProof, _, err := prover.WaitRecursiveProof(ctx, *proof.ProofID)
	if err != nil {
		err = fmt.Errorf("failed to get aggregated proof from prover, %w", err)
		log.Error(FirstToUpper(err.Error()))

		return false, err
	}

	log.Info("Aggregated proof generated")

	proof.Proof = recursiveProof

	// update the state by removing the 2 aggregated proofs and storing the
	// newly generated recursive proof
	dbTx, err := a.state.BeginStateTransaction(ctx)
	if err != nil {
		err = fmt.Errorf("failed to begin transaction to update proof aggregation state, %w", err)
		log.Error(FirstToUpper(err.Error()))

		return false, err
	}

	err = a.state.DeleteGeneratedProofs(ctx, proof1.BatchNumber, proof2.BatchNumberFinal, dbTx)
	if err != nil {
		if err := dbTx.Rollback(ctx); err != nil {
			err := fmt.Errorf("failed to rollback proof aggregation state, %w", err)
			log.Error(FirstToUpper(err.Error()))

			return false, err
		}
		err = fmt.Errorf("failed to delete previously aggregated proofs, %w", err)
		log.Error(FirstToUpper(err.Error()))

		return false, err
	}

	now := time.Now().Round(time.Microsecond)
	proof.GeneratingSince = &now

	err = a.state.AddGeneratedProof(ctx, proof, dbTx)
	if err != nil {
		if err := dbTx.Rollback(ctx); err != nil {
			err := fmt.Errorf("failed to rollback proof aggregation state, %w", err)
			log.Error(FirstToUpper(err.Error()))

			return false, err
		}
		err = fmt.Errorf("failed to store the recursive proof, %w", err)
		log.Error(FirstToUpper(err.Error()))

		return false, err
	}

	err = dbTx.Commit(ctx)
	if err != nil {
		err = fmt.Errorf("failed to store the recursive proof, %w", err)
		log.Error(FirstToUpper(err.Error()))

		return false, err
	}

	// NOTE(pg): the defer func is useless from now on, use a different variable
	// name for errors (or shadow err in inner scopes) to not trigger it.

	// state is up to date, check if we can send the final proof using the
	// one just crafted.
	finalProofBuilt, finalProofErr := a.tryBuildFinalProof(ctx, prover, proof)
	if finalProofErr != nil {
		// just log the error and continue to handle the aggregated proof
		log.Errorf("Failed trying to check if recursive proof can be verified: %v", finalProofErr)
	}

	// NOTE(pg): prover is done, use a.ctx from now on

	if !finalProofBuilt {
		proof.GeneratingSince = nil

		// final proof has not been generated, update the recursive proof
		err := a.state.UpdateGeneratedProof(a.ctx, proof, nil)
		if err != nil {
			err = fmt.Errorf("failed to store batch proof result, %w", err)
			log.Error(FirstToUpper(err.Error()))

			return false, err
		}
	}

	return true, nil
}

func (a *Aggregator) getVerifiedBatchAccInputHash(ctx context.Context, batchNumber uint64) (*common.Hash, error) {
	accInputHash, err := a.etherman.GetBatchAccInputHash(ctx, batchNumber)
	if err != nil {
		return nil, err
	}

	return &accInputHash, nil
}

func (a *Aggregator) getAndLockBatchToProve(
	ctx context.Context, prover proverInterface,
) (*state.Batch, []byte, *state.Proof, error) {
	proverID := prover.ID()
	proverName := prover.Name()

	log := log.WithFields(
		"prover", proverName,
		"proverId", proverID,
		"proverAddr", prover.Addr(),
	)

	a.stateDBMutex.Lock()
	defer a.stateDBMutex.Unlock()

	// Get last virtual batch number from L1
	lastVerifiedBatchNumber, err := a.etherman.GetLatestVerifiedBatchNum()
	if err != nil {
		return nil, nil, nil, err
	}

	proofExists := true
	batchNumberToVerify := lastVerifiedBatchNumber

	// Look for the batch number to verify
	for proofExists {
		batchNumberToVerify++
		proofExists, err = a.state.CheckProofExistsForBatch(ctx, batchNumberToVerify, nil)
		if err != nil {
			log.Infof("Error checking proof exists for batch %d", batchNumberToVerify)

			return nil, nil, nil, err
		}
	}

	// Check if the batch has been sequenced
	sequence, err := a.l1Syncr.GetSequenceByBatchNumber(ctx, batchNumberToVerify)
	if err != nil && !errors.Is(err, entities.ErrNotFound) {
		return nil, nil, nil, err
	}

	// Not found, so it it not possible to verify the batch yet
	if sequence == nil || errors.Is(err, entities.ErrNotFound) {
		log.Infof("No sequence found for batch %d", batchNumberToVerify)

		return nil, nil, nil, state.ErrNotFound
	}

	stateSequence := state.Sequence{
		FromBatchNumber: sequence.FromBatchNumber,
		ToBatchNumber:   sequence.ToBatchNumber,
	}

	// Check if the batch is already in the DB
	dbBatch, err := a.state.GetBatch(ctx, batchNumberToVerify, nil)
	if err != nil {
		if errors.Is(err, state.ErrNotFound) {
			log.Infof("Batch (%d) is not yet in DB", batchNumberToVerify)
		}

		return nil, nil, nil, err
	}

	// Check if the witness is already in the DB
	if len(dbBatch.Witness) == 0 {
		log.Infof("Witness for batch %d is not yet in DB", batchNumberToVerify)

		return nil, nil, nil, state.ErrNotFound
	}

	err = a.state.AddSequence(ctx, stateSequence, nil)
	if err != nil {
		log.Infof("Error storing sequence for batch %d", batchNumberToVerify)

		return nil, nil, nil, err
	}

	// All the data required to generate a proof is ready
	log.Infof("Found virtual batch %d pending to generate proof", dbBatch.Batch.BatchNumber)
	log = log.WithFields("batch", dbBatch.Batch.BatchNumber)

	log.Info("Checking profitability to aggregate batch")

	// pass pol collateral as zero here, bcs in smart contract fee for aggregator is not defined yet
	isProfitable, err := a.profitabilityChecker.IsProfitable(ctx, big.NewInt(0))
	if err != nil {
		log.Errorf("Failed to check aggregator profitability, err: %v", err)

		return nil, nil, nil, err
	}

	if !isProfitable {
		log.Infof("Batch is not profitable, pol collateral %d", big.NewInt(0))

		return nil, nil, nil, err
	}

	now := time.Now().Round(time.Microsecond)
	proof := &state.Proof{
		BatchNumber:      dbBatch.Batch.BatchNumber,
		BatchNumberFinal: dbBatch.Batch.BatchNumber,
		Prover:           &proverName,
		ProverID:         &proverID,
		GeneratingSince:  &now,
	}

	// Avoid other prover to process the same batch
	err = a.state.AddGeneratedProof(ctx, proof, nil)
	if err != nil {
		log.Errorf("Failed to add batch proof, err: %v", err)

		return nil, nil, nil, err
	}

	return &dbBatch.Batch, dbBatch.Witness, proof, nil
}

func (a *Aggregator) tryGenerateBatchProof(ctx context.Context, prover proverInterface) (bool, error) {
	log := log.WithFields(
		"prover", prover.Name(),
		"proverId", prover.ID(),
		"proverAddr", prover.Addr(),
	)
	log.Debug("tryGenerateBatchProof start")

	batchToProve, witness, proof, err0 := a.getAndLockBatchToProve(ctx, prover)
	if errors.Is(err0, state.ErrNotFound) || errors.Is(err0, entities.ErrNotFound) {
		// nothing to proof, swallow the error
		log.Debug("Nothing to generate proof")

		return false, nil
	}
	if err0 != nil {
		return false, err0
	}

	log = log.WithFields("batch", batchToProve.BatchNumber)

	var (
		genProofID *string
		err        error
	)

	defer func() {
		if err != nil {
			log.Debug("Deleting proof in progress")
			err2 := a.state.DeleteGeneratedProofs(a.ctx, proof.BatchNumber, proof.BatchNumberFinal, nil)
			if err2 != nil {
				log.Errorf("Failed to delete proof in progress, err: %v", err2)
			}
		}
		log.Debug("tryGenerateBatchProof end")
	}()

	log.Infof("Sending zki + batch to the prover, batchNumber [%d]", batchToProve.BatchNumber)
	inputProver, err := a.buildInputProver(ctx, batchToProve, witness)
	if err != nil {
		err = fmt.Errorf("failed to build input prover, %w", err)
		log.Error(FirstToUpper(err.Error()))

		return false, err
	}

	log.Infof("Sending a batch to the prover. OldAccInputHash [%#x], L1InfoRoot [%#x]",
		inputProver.PublicInputs.OldAccInputHash, inputProver.PublicInputs.L1InfoRoot)

	genProofID, err = prover.BatchProof(inputProver)
	if err != nil {
		err = fmt.Errorf("failed to get batch proof id, %w", err)
		log.Error(FirstToUpper(err.Error()))

		return false, err
	}

	proof.ProofID = genProofID

	log = log.WithFields("proofId", *proof.ProofID)

	resGetProof, stateRoot, err := prover.WaitRecursiveProof(ctx, *proof.ProofID)
	if err != nil {
		err = fmt.Errorf("failed to get proof from prover, %w", err)
		log.Error(FirstToUpper(err.Error()))

		return false, err
	}

	log.Info("Batch proof generated")

	// Sanity Check: state root from the proof must match the one from the batch
	if a.cfg.BatchProofSanityCheckEnabled && (stateRoot != common.Hash{}) && (stateRoot != batchToProve.StateRoot) {
		for {
			log.Errorf(
				"State root from the proof does not match the expected for batch %d: Proof = [%s] Expected = [%s]",
				batchToProve.BatchNumber, stateRoot.String(), batchToProve.StateRoot.String(),
			)
			time.Sleep(a.cfg.RetryTime.Duration)
		}
	} else {
		log.Infof("State root sanity check for batch %d passed", batchToProve.BatchNumber)
	}

	proof.Proof = resGetProof

	// NOTE(pg): the defer func is useless from now on, use a different variable
	// name for errors (or shadow err in inner scopes) to not trigger it.

	finalProofBuilt, finalProofErr := a.tryBuildFinalProof(ctx, prover, proof)
	if finalProofErr != nil {
		// just log the error and continue to handle the generated proof
		log.Errorf("Error trying to build final proof: %v", finalProofErr)
	}

	// NOTE(pg): prover is done, use a.ctx from now on

	if !finalProofBuilt {
		proof.GeneratingSince = nil

		// final proof has not been generated, update the batch proof
		err := a.state.UpdateGeneratedProof(a.ctx, proof, nil)
		if err != nil {
			err = fmt.Errorf("failed to store batch proof result, %w", err)
			log.Error(FirstToUpper(err.Error()))

			return false, err
		}
	}

	return true, nil
}

// canVerifyProof returns true if we have reached the timeout to verify a proof
// and no other prover is verifying a proof (verifyingProof = false).
func (a *Aggregator) canVerifyProof() bool {
	a.timeSendFinalProofMutex.RLock()
	defer a.timeSendFinalProofMutex.RUnlock()

	return a.timeSendFinalProof.Before(time.Now()) && !a.verifyingProof
}

// startProofVerification sets the verifyingProof variable to true
// to indicate that there is a proof verification in progress.
func (a *Aggregator) startProofVerification() {
	a.timeSendFinalProofMutex.Lock()
	defer a.timeSendFinalProofMutex.Unlock()
	a.verifyingProof = true
}

// endProofVerification set verifyingProof to false to indicate that there is not proof verification in progress
func (a *Aggregator) endProofVerification() {
	a.timeSendFinalProofMutex.Lock()
	defer a.timeSendFinalProofMutex.Unlock()
	a.verifyingProof = false
}

// resetVerifyProofTime updates the timeout to verify a proof.
func (a *Aggregator) resetVerifyProofTime() {
	a.timeSendFinalProofMutex.Lock()
	defer a.timeSendFinalProofMutex.Unlock()
	a.timeSendFinalProof = time.Now().Add(a.cfg.VerifyProofInterval.Duration)
}

func (a *Aggregator) buildInputProver(
	ctx context.Context, batchToVerify *state.Batch, witness []byte,
) (*prover.StatelessInputProver, error) {
	isForcedBatch := false
	batchRawData := &state.BatchRawV2{}
	var err error

	if batchToVerify.BatchNumber == 1 || batchToVerify.ForcedBatchNum != nil {
		isForcedBatch = true
	} else {
		batchRawData, err = state.DecodeBatchV2(batchToVerify.BatchL2Data)
		if err != nil {
			log.Errorf("Failed to decode batch data, err: %v", err)

			return nil, err
		}
	}

	l1InfoTreeData := map[uint32]*prover.L1Data{}
	forcedBlockhashL1 := common.Hash{}
	l1InfoRoot := batchToVerify.L1InfoRoot.Bytes()
	if !isForcedBatch {
		tree, err := l1infotree.NewL1InfoTree(32, [][32]byte{}) //nolint:gomnd
		if err != nil {
			return nil, err
		}

		leaves, err := a.l1Syncr.GetLeafsByL1InfoRoot(ctx, batchToVerify.L1InfoRoot)
		if err != nil && !errors.Is(err, entities.ErrNotFound) {
			return nil, err
		}

		aLeaves := make([][32]byte, len(leaves))
		for i, leaf := range leaves {
			aLeaves[i] = l1infotree.HashLeafData(leaf.GlobalExitRoot, leaf.PreviousBlockHash, uint64(leaf.Timestamp.Unix()))
		}

		for _, l2blockRaw := range batchRawData.Blocks {
			_, contained := l1InfoTreeData[l2blockRaw.IndexL1InfoTree]
			if !contained && l2blockRaw.IndexL1InfoTree != 0 {
				leaves, err := a.l1Syncr.GetL1InfoTreeLeaves(ctx, []uint32{l2blockRaw.IndexL1InfoTree})
				if err != nil {
					log.Errorf("Error getting l1InfoTreeLeaf: %v", err)

					return nil, err
				}

				l1InfoTreeLeaf := leaves[l2blockRaw.IndexL1InfoTree]

				// Calculate smt proof
				log.Infof("Calling tree.ComputeMerkleProof")
				smtProof, calculatedL1InfoRoot, err := tree.ComputeMerkleProof(l2blockRaw.IndexL1InfoTree, aLeaves)
				if err != nil {
					log.Errorf("Error computing merkle proof: %v", err)

					return nil, err
				}

				if batchToVerify.L1InfoRoot != calculatedL1InfoRoot {
					return nil, fmt.Errorf(
						"error: l1InfoRoot mismatch. L1InfoRoot: %s, calculatedL1InfoRoot: %s. l1InfoTreeIndex: %d",
						batchToVerify.L1InfoRoot.String(), calculatedL1InfoRoot.String(), l2blockRaw.IndexL1InfoTree,
					)
				}

				protoProof := make([][]byte, len(smtProof))

				for i, proof := range smtProof {
					tmpProof := proof
					protoProof[i] = tmpProof[:]
				}

				l1InfoTreeData[l2blockRaw.IndexL1InfoTree] = &prover.L1Data{
					GlobalExitRoot: l1InfoTreeLeaf.GlobalExitRoot.Bytes(),
					BlockhashL1:    l1InfoTreeLeaf.PreviousBlockHash.Bytes(),
					MinTimestamp:   uint32(l1InfoTreeLeaf.Timestamp.Unix()),
					SmtProof:       protoProof,
				}
			}
		}
	} else {
		// Initial batch must be handled differently
		if batchToVerify.BatchNumber == 1 {
			virtualBatch, err := a.l1Syncr.GetVirtualBatchByBatchNumber(ctx, batchToVerify.BatchNumber)
			if err != nil {
				log.Errorf("Error getting virtual batch: %v", err)

				return nil, err
			}
			l1Block, err := a.l1Syncr.GetL1BlockByNumber(ctx, virtualBatch.BlockNumber)
			if err != nil {
				log.Errorf("Error getting l1 block: %v", err)

				return nil, err
			}

			forcedBlockhashL1 = l1Block.ParentHash
			l1InfoRoot = batchToVerify.GlobalExitRoot.Bytes()
		} /*else {
			forcedBlockhashL1, err = a.state.GetForcedBatchParentHash(ctx, *batchToVerify.ForcedBatchNum, nil)
			if err != nil {
				return nil, err
			}
		}*/
	}

	// Get Old Acc Input Hash
	oldDBBatch, err := a.state.GetBatch(ctx, batchToVerify.BatchNumber-1, nil)
	if err != nil {
		return nil, err
	}

	inputProver := &prover.StatelessInputProver{
		PublicInputs: &prover.StatelessPublicInputs{
			Witness:           witness,
			OldAccInputHash:   oldDBBatch.Batch.AccInputHash.Bytes(),
			OldBatchNum:       batchToVerify.BatchNumber - 1,
			ChainId:           batchToVerify.ChainID,
			ForkId:            batchToVerify.ForkID,
			BatchL2Data:       batchToVerify.BatchL2Data,
			L1InfoRoot:        l1InfoRoot,
			TimestampLimit:    uint64(batchToVerify.Timestamp.Unix()),
			SequencerAddr:     batchToVerify.Coinbase.String(),
			AggregatorAddr:    a.cfg.SenderAddress,
			L1InfoTreeData:    l1InfoTreeData,
			ForcedBlockhashL1: forcedBlockhashL1.Bytes(),
		},
	}

	printInputProver(inputProver)

	return inputProver, nil
}

func getWitness(batchNumber uint64, URL string, fullWitness bool) ([]byte, error) {
	var witness string
	var response rpc.Response
	var err error

	witnessType := "trimmed"
	if fullWitness {
		witnessType = "full"
	}

	log.Infof("Requesting witness for batch %d of type %s", batchNumber, witnessType)

	response, err = rpc.JSONRPCCall(URL, "zkevm_getBatchWitness", batchNumber, witnessType)
	if err != nil {
		return nil, err
	}

	// Check if the response is an error
	if response.Error != nil {
		if response.Error.Message == "busy" {
			return nil, errBusy
		}

		return nil, fmt.Errorf("error from witness for batch %d: %v", batchNumber, response.Error)
	}

	err = json.Unmarshal(response.Result, &witness)
	if err != nil {
		return nil, err
	}

	witnessString := strings.TrimLeft(witness, "0x")
	if len(witnessString)%2 != 0 {
		witnessString = "0" + witnessString
	}
	bytes := common.Hex2Bytes(witnessString)

	return bytes, nil
}

func printInputProver(inputProver *prover.StatelessInputProver) {
	log.Debugf("Witness length: %v", len(inputProver.PublicInputs.Witness))
	log.Debugf("BatchL2Data length: %v", len(inputProver.PublicInputs.BatchL2Data))
	// log.Debugf("Full DataStream: %v", common.Bytes2Hex(inputProver.PublicInputs.DataStream))
	log.Debugf("OldAccInputHash: %v", common.BytesToHash(inputProver.PublicInputs.OldAccInputHash))
	log.Debugf("L1InfoRoot: %v", common.BytesToHash(inputProver.PublicInputs.L1InfoRoot))
	log.Debugf("TimestampLimit: %v", inputProver.PublicInputs.TimestampLimit)
	log.Debugf("SequencerAddr: %v", inputProver.PublicInputs.SequencerAddr)
	log.Debugf("AggregatorAddr: %v", inputProver.PublicInputs.AggregatorAddr)
	log.Debugf("L1InfoTreeData: %+v", inputProver.PublicInputs.L1InfoTreeData)
	log.Debugf("ForcedBlockhashL1: %v", common.BytesToHash(inputProver.PublicInputs.ForcedBlockhashL1))
}

// healthChecker will provide an implementation of the HealthCheck interface.
type healthChecker struct{}

// newHealthChecker returns a health checker according to standard package
// grpc.health.v1.
func newHealthChecker() *healthChecker {
	return &healthChecker{}
}

// HealthCheck interface implementation.

// Check returns the current status of the server for unary gRPC health requests,
// for now if the server is up and able to respond we will always return SERVING.
func (hc *healthChecker) Check(
	ctx context.Context, req *grpchealth.HealthCheckRequest,
) (*grpchealth.HealthCheckResponse, error) {
	log.Info("Serving the Check request for health check")

	return &grpchealth.HealthCheckResponse{
		Status: grpchealth.HealthCheckResponse_SERVING,
	}, nil
}

// Watch returns the current status of the server for stream gRPC health requests,
// for now if the server is up and able to respond we will always return SERVING.
func (hc *healthChecker) Watch(req *grpchealth.HealthCheckRequest, server grpchealth.Health_WatchServer) error {
	log.Info("Serving the Watch request for health check")

	return server.Send(&grpchealth.HealthCheckResponse{
		Status: grpchealth.HealthCheckResponse_SERVING,
	})
}

func (a *Aggregator) handleMonitoredTxResult(result ethtxmanager.MonitoredTxResult) {
	mTxResultLogger := ethtxmanager.CreateMonitoredTxResultLogger(result)
	if result.Status == ethtxmanager.MonitoredTxStatusFailed {
		mTxResultLogger.Fatal("failed to send batch verification, TODO: review this fatal and define what to do in this case")
	}

	// TODO: REVIEW THIS

	/*
	   // monitoredIDFormat: "proof-from-%v-to-%v"
	   idSlice := strings.Split(result.ID, "-")
	   proofBatchNumberStr := idSlice[2]
	   proofBatchNumber, err := strconv.ParseUint(proofBatchNumberStr, encoding.Base10, 0)

	   	if err != nil {
	   		mTxResultLogger.Errorf("failed to read final proof batch number from monitored tx: %v", err)
	   	}

	   proofBatchNumberFinalStr := idSlice[4]
	   proofBatchNumberFinal, err := strconv.ParseUint(proofBatchNumberFinalStr, encoding.Base10, 0)

	   	if err != nil {
	   		mTxResultLogger.Errorf("failed to read final proof batch number final from monitored tx: %v", err)
	   	}

	   log := log.WithFields("txId", result.ID, "batches", fmt.Sprintf("%d-%d", proofBatchNumber, proofBatchNumberFinal))
	   log.Info("Final proof verified")

	   // wait for the synchronizer to catch up the verified batches
	   log.Debug("A final proof has been sent, waiting for the network to be synced")

	   	for !a.isSynced(a.ctx, &proofBatchNumberFinal) {
	   		log.Info("Waiting for synchronizer to sync...")
	   		time.Sleep(a.cfg.RetryTime.Duration)
	   	}

	   // network is synced with the final proof, we can safely delete all recursive
	   // proofs up to the last synced batch
	   err = a.State.CleanupGeneratedProofs(a.ctx, proofBatchNumberFinal, nil)

	   	if err != nil {
	   		log.Errorf("Failed to store proof aggregation result: %v", err)
	   	}
	*/
}

/*
func buildMonitoredTxID(batchNumber, batchNumberFinal uint64) string {
	return fmt.Sprintf(monitoredIDFormat, batchNumber, batchNumberFinal)
}
*/

func (a *Aggregator) cleanupLockedProofs() {
	for {
		select {
		case <-a.ctx.Done():
			return
		case <-time.After(a.timeCleanupLockedProofs.Duration):
			n, err := a.state.CleanupLockedProofs(a.ctx, a.cfg.GeneratingProofCleanupThreshold, nil)
			if err != nil {
				log.Errorf("Failed to cleanup locked proofs: %v", err)
			}
			if n == 1 {
				log.Warn("Found a stale proof and removed from cache")
			} else if n > 1 {
				log.Warnf("Found %d stale proofs and removed from cache", n)
			}
		}
	}
}

// FirstToUpper returns the string passed as argument with the first letter in
// uppercase.
func FirstToUpper(s string) string {
	runes := []rune(s)
	runes[0] = unicode.ToUpper(runes[0])

	return string(runes)
}<|MERGE_RESOLUTION|>--- conflicted
+++ resolved
@@ -273,16 +273,11 @@
 	// Halt the aggregator
 	a.halted.Store(true)
 	for {
-<<<<<<< HEAD
 		log.Warnf(
 			"Halting the aggregator due to a L1 reorg. " +
 				"Reorged data has been deleted, so it is safe to manually restart the aggregator.",
 		)
 		time.Sleep(10 * time.Second) //nolint:gomnd
-=======
-		log.Errorf("Halting the aggregator due to a L1 reorg. Reorged data has been deleted so it is safe to manually restart the aggregator.")
-		time.Sleep(10 * time.Second) // nolint:gomnd
->>>>>>> 2a5f3115
 	}
 }
 
